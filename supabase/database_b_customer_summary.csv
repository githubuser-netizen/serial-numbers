--- conflicted
+++ resolved
@@ -1,3638 +1,2081 @@
-customer_id,primary_name,first_name,first_transaction_date,most_recent_transaction_date,transaction_count,primary_phone,alternate_phones,email,billing_address,shipping_address,district,legacy_info,sold_from,handler,remarks,referrer,failed_trial,unreasonable_customer,wealth_and_network_estimate,serial_numbers,items,source_count_existing,source_count_database_a
-CUST00001,Ivan Low,Ivan,1899-12-31,2025-01-04,3,‭96956201‬,,,"Blk 123 pasir ris St 11, #03-437 Singapore 510123",,,,Latitude Pay,,,,,,,GB-2B540154,Dreamwear Silicone Pillows; Resvent iBreeze Auto,2,1
-CUST00002,Ian (carousell username latch),Ian,2018-09-01,2018-09-01,2,96515456,,,,,,,,,,,,,,,,1,1
-CUST00003,Aaron Chen,Aaron,2018-11-01,2023-06-05,8,‭98219377‬,,kitsunefarm@yahoo.com.sg,"34 Lorong Marzuki
-Singapore 417097","34 LORONG MARZUKI, #- , SG, 417097",,,Shopee,Ben,"Alerted him to foam issue; I will fulfill his iBreeze when I'm back in stock, Dec or Jan. Fulfilled iBreeze on 26 Jan 2023.; T",T=Transferred cash to Ben,,,,GB-2B540150; J21607232004E; J2302784207F5; J23029207EA00,Dreamstation; Dreamwear Full Face Mask; Dreamwear L frame from Amazon; Dreamwear Silicone Pillows; Dreamwisp Mask; Resvent iBreeze Auto,6,2
-CUST00004,Lionel Zupancich,Lionel,2019-01-16,2023-03-20,3,34605288915,,,"3 Oxford Rd  . Unit #06-06, singapore 218814",,,,Whatsapp,,Brother is Alex Zupancich,,,,,J2302802999CD,Disposable Filters x12; Dreamstation; Foamless Kit,2,1
-CUST00005,Rofilo.faelnar,Rofilo,2019-03-11,2020-03-29,3,‭90121561‬,,,"897A TAMPINES STREET 81,#06-704",,,Filipino 35 y/o. Electrical engineer in construction. Can be called to do wiring.,Lazada,Jo,"Defoamed by David, likely around Sep 2021",,,,,J230278324AFD,Dreamstation; Reusable Filters x2,2,1
-CUST00006,Steve Lee / Li Chengxun,Steve,2019-04-05,2019-04-05,2,93896191,,,"8 GEYLANG EAST AVENUE 2,#13-04 Simsville","Singapore,15 Paya Lebar Road #B1-02 Paya Lebar Mrt Station",,,,,,,,,,-,Dreamstation,1,1
-CUST00007,Louis Poh,Louis,2019-04-11,2023-01-10,3,96180941,,,,"528 HOUGANG AVENUE 6,Block 528, Hougang Avenue 6, #10-235",,,Whatsapp,,,,,,,J23029220AD0F,Dreamstation; Dreamstation Foamless Kit,2,1
-CUST00008,Sulianto Famina,Sulianto,2019-04-14,2019-04-14,1,97979687,,,,"101 HENDERSON CRESCENT,09-12",,,,,,,,,,J2302815676EE,Dreamstation,1,0
-CUST00009,Nicholas Chew (thingstobuynsell),Nicholas,2019-04-20,2019-04-20,1,96580021,,,"843 WOODLANDS STREET 82,02-81","231A SUMANG LANE,13-269
-Singapore
-Singapore 821231",,"Originally the CPAP machine invoice was May 2018 from Amazon, ""Total Health and CPAP Supplies""",,,,,,,,J2160751810A1,Dreamstation,1,0
-CUST00010,Shyam Kumar,Shyam,2019-05-09,2024-07-24,6,91681568,,,"Address 
-Shyam Sukumaran 
-#15-202, BLK 202 CLEMENTI ROAD, 129783",,,Lazada. He bought a dreamwear mask. Wife number is 6588232544,Whatsapp,,Works in NUS IT - manages infrastructure for entire NUS. Works in Clementi. Likely an Indian national working in Singapore.,,,,,,Dreamwear Under the Nose; Heated Tubing for Dreamstation,3,3
-CUST00011,Raewyn Yoga Raja,Raewyn,2019-06-14,2019-06-14,2,81832884,,,,,,Lazada. He bought a dreamwear mask.,,,,,,,,,Dreamwear Under the Nose,1,1
-CUST00012,Vivchoi Viven and Andrew,Viven,2019-06-22,2019-06-22,1,81391740,,,, 75 Farrer Drive #12-02 Singapore 259281,,She and husband Andrew are hongkongers and Christians. Husband works for a trading house. He does IT for them. Their son climbed onto me when I first arrived.,,,,,,,,J2373665571A7,,1,0
-CUST00013,Kelvin Tay and Joanne Cheong,Kelvin,2019-06-25,2019-06-25,2,90995496,,,,,,Lazada. They bought quite a number of filters.,,,,,,,,,,1,1
-CUST00014,Sng Miah Thye,Miah Thye,2019-06-25,2020-06-24,6,98348151,,,"302C ANCHORVALE LINK,06-40","302C ANCHORVALE LINK,06-40",,Lazada. He bought disposable filters.,Lazada,Jo,,,,,,,Disposable Filters x12; Reusable Filters x2,3,3
-<<<<<<< HEAD
-CUST00015,Edmund Ng ,Edmund,2019-06-26,2024-05-31,11,93876532,,,"Dover Parkview
-=======
-CUST00015,Edmund Ng,Edmund,2019-06-26,2024-05-31,11,93876532,,,"Dover Parkview
->>>>>>> 566f680a
-32 Dover Rise #16-08 s138686",Skies Miltonia #08-05,,,Whatsapp and Yes CPAP UEN,Jo,"Dreamstation and Dreamwear Gel Pillows; He's gotten me so much business. He bought dreamstation and nuance pro in Oct 2018. 
-He works for a Canadian company linked to Honeywell. Aircraft avionics specialist. They sell entire cockpits. He services the asean and China region and travels often. Nice chap. Anti pap narrative. Skies Miltonia block 23 #08-05. Chinese aerospace industry is creating indigenous technology and soon their own market may push our airbus and Boeing in favour of local company comac. The c919 is going to bring them big profits. There are 3 national carriers. China Airlines, China Eastern and China Southern. Then there is a renegade non state carrier Hainan airlines. Former airforce regular with Mankit and also PD? Patrick Daniel (Gabriel Patrick's brother)",,,,,A191502-20000001; J25176329A259; J25176404C609; J26180607C822,Dreamstation; Dreamwear Gel Pillows; F20 Large; Foamless Kit; Z2 Auto,7,4
-CUST00016,"Gerald Chee, sbfast",Gerald,2019-06-27,2025-01-25,9,98412428‬,,,"1 MOULMEIN RISE,05-01",1 Moulmein Rise #05-01,,"He's a new hire at CMC, a crypto currency research firm. Passionate about crypto. Quite wealthy. (info from June 2019)",Lazada,Jo,Sold @ mass order price 35SGD,,,,,(21)23191155694; GB-2B550699; J237369045451,Dreamstation; M-size nose piece for DWGP; Resvent iBreeze Auto; ibreeze filter cover ,6,3
-CUST00017,Mankit,Mankit,2019-06-28,2022-08-30,3,88689798‬,,,Blk 471 Jurong West St 41 #08-503 S(640471),10 Raeburn Park #02-08 s(088702),,"Friend of edmund. Runs a Chemicals trading firm. Sister does R&D Chemicals including anti-odour coating, anti-acidity coating, anti-H5N1 coating.",Whatsapp,,,,,,,J23733285cce9,Dreamstation; Dreamwear Silicone Pillows,2,1
-CUST00018,Koh KG,KG,2019-06-30,2019-06-30,1,96267915‬,,,,blk 75c redhill road 15-84,,Does IT for SMRT in Paya Lebar. Has 3 children.,,,,,,,,J23736618CD22,Dreamstation,1,0
-CUST00019,"Vanessa ""Vanie"" Teo",Vanessa,2019-06-30,2022-08-02,3,98151968‬,,,"11 jalan hari raya, Singapore 578103 ",Novena / Newton,,"Uncle lives @ 9 Jln Mariam. While she's high green and orange, and very friendly, she's got a thing about cleanliness (possibly some OCD). IG handle vanlovejoy. Possibly a single mother? Or has connections to British High Commission in Singapore?",,,,,,,,J23736783FE35,Dreamstation; Foamless Kit,2,1
-CUST00020,Janice Lau,Janice,2019-07-06,2019-07-06,1,97121570,,,"853 YISHUN RING ROAD,#05-3535",Block 627 Yishun Street 61 #01-61,,Lazada . Dreamstation and disposable filters.,,,,,,,,J23736858BA59,Dreamstation,1,0
-CUST00021,Joshua,Joshua,2019-07-06,2019-07-06,1,81886432,,,,"464 pasir sir st 41, 10-68 singapore 510464",,Lazada. He bought Dreamstation and Dreamwear,,,,,,,,J2373690766CA,Dreamstation,1,0
-CUST00022,Alex Chng,Alex,2019-07-09,2019-07-09,2,90764148,,,,,,Lazada. Disposable filters.,,,,,,,,,Dreamstation,1,1
-CUST00023,Andre Lam Z2 auto,Andre,2019-07-09,2019-07-09,1,96194180,,,,"1 GRANGE ROAD,10-01",,Lazada - he wanted office hours delivery and had researched US prices are cheaper,,,4 (whatsapp interactions suggest he's a green?),,,,,A191502-20000064,,1,0
-CUST00024,Darrelcks,Darrel,2019-07-09,2019-07-09,1,90121868‬,,,,"CT Hub 1, 09-01",,"Carousell. He runs a business, doing server for inflight entertainment. He wrote a very detailed and useful review of Z2 Auto.",,,,,,,,A191502-20000044,,1,0
-CUST00025,Syanti Dewi and Jonas Dewi,Syanti and Jonas,2019-07-14,2019-07-14,1,‭+6283819372266‬,,,,Indonesia,,Carousell. They are pastors in Jakarta and they visited Kingdom City Church at Raffles City on 14 July. They were very sweet and hospitable.,,,,,,,,J23736829E6D8,Dreamstation,1,0
-CUST00026,"""Alan"" Khoa Bach",Alan,2019-07-17,2019-08-12,2,93515277,,,,"11 LORONG 24 GEYLANG,05-05",,Lazada and FB. I chatted with him and offered him initial pressure set up. He really appreciated my service and had initially problems with ordering his full face mask,,,,,,,,J2373667899F2; J245404242C96,Dreamstation,2,0
-CUST00027,Andrew Chua Eng Bung,Uncle Andrew,2019-07-17,2023-09-24,7,‭90217979‬,,,24 Lor 1 Realty Park,,,,Whatsapp,Jo,Uncle Andrew needed to fix his mask / mouth leak problems,,,,,J237362617E8A,Disposable Filters x12; Dreamstation; Dreamwear Gel Pillows; Dreamwear Silicone Pillows; Foamless Kit; Heated Tubing for Dreamstation; Reusable Filters x2,4,3
-<<<<<<< HEAD
-CUST00028,Freddy ng Siang83 ,Freddy,2019-07-24,2020-02-06,3,97263819‬,,,"360 HOUGANG AVENUE 5,06/334","06-334 , block 360 , Hougang Ave 5 , 530360 sg",,Carousell. Freddy Ng. A bit jittery about screen and interface problems. Lives likely with same sex partner wjk ,Lazada,Jo,,,,,,J237362354616,Dreamstation; Reusable Filters x2,2,1
-=======
-CUST00028,Freddy ng Siang83,Freddy,2019-07-24,2020-02-06,3,97263819‬,,,"360 HOUGANG AVENUE 5,06/334","06-334 , block 360 , Hougang Ave 5 , 530360 sg",,Carousell. Freddy Ng. A bit jittery about screen and interface problems. Lives likely with same sex partner wjk ,Lazada,Jo,,,,,,J237362354616,Dreamstation; Reusable Filters x2,2,1
->>>>>>> 566f680a
-CUST00029,Ho Kok Weng,Kok Weng,2019-07-25,2019-07-25,1,96309094‬,,,,"629 SENJA ROAD,20-190",,Lazada. Chatted with him online. He bought the set on DBS IPP - an instalment plan.,,,,,,,,J23736288795B,Dreamstation,1,0
-CUST00030,Dr Paul Chew Tec Kuan,Dr,2019-07-28,2019-07-28,1,98164152,,,,470 HOLLAND ROAD,,,Lazada,,"Famous glaucoma surgeon, NUH",,,,,J23736897EB0E,Dreamstation,1,0
-CUST00031,James mummumtumtum,James,2019-08-01,2022-08-02,5,97979705,,,"606 JURONG WEST STREET 65,05-580","606 JURONG WEST STREET 65,05-580",,Lazada. Chatted with him online. He was concerned about the 3 pin plug and the power plug. Also concerned about downloading readings and records.,Lazada,Jo,Likely a financial planner with AXA,,,,,J237366644A46,Dreamstation; Foamless Kit; Resmed p30i mask,3,2
-CUST00032,Shaun Ho,Shaun,2019-08-02,2019-08-17,2,97678415,,,"block 360 yishun ring road
-#10-1640",,,,,,Lazada. Chatted online but ended up dealing directly. He's a Director at NUS Office of the President. His wife is abi who is a bio teacher in raffles institution. Kids are Ernest and Zoey.; Second time buyer for his wife. Dreamstation and possibly a mask.,,,,,J23736234579F; J24540377ECB0,Dreamstation,2,0
-CUST00033,Aaron Wong,Aaron,2019-08-06,2019-08-06,2,93298806‬,,,,"Blk 512 W Coast Dr, Singapore 120512",,Lazada > WA. Not an easy customer to deal with. Choosy and self-entitled behavior. ,,,,,,,,,,1,1
-CUST00034,Hui Jiunn jye,Jiunn Jye,2019-08-12,2019-08-12,2,97761213,,,,"750 JURONG WEST STREET 73,#06-165",,Lazada. Disposable filters.,,,,,,,,,,1,1
-CUST00035,John Ireland (friend of Spencer Carr),John,2019-08-12,2019-08-12,1,‭+61418155604‬,,,,Mill Creek 02-02 10 Lor Marzuki. Singapore 417052,,Carousell. Lives in Alice Springs with wife Natalie whos a registered nurse. They were in sgp on holiday. He's pursuing his ppl and flies single prop. His instructor was from tamworth also.,,,,,,,,J245405704ED6,Dreamstation,1,0
-CUST00036,Peter Ang Kwee Boo,Peter,2019-08-12,2019-12-27,5,93825661,,,"440B CLEMENTI AVENUE 3,#27-20","20 HOUGANG AVENUE 3,#07-227",,"Carousell. Lives in a 4 room flat in Clementi near the MRT station with wife and daughter. Chinese speaking. Very humble and soft spoken guy. Bought a previous gen Respironics machine 10 years ago and had trouble with the machine (bright lights) and resmed mask (coming off when tossing in bed). I set 5-15 pressure for him, suggesting to adjust pressure subsequently.",Lazada,Jo,Caused a commotion in Oct 2021 in telegram group over DS1 not being able to be replaced by DS2. Turned out he was concerned my supplier in the US would be cheating me by getting free DS2s. In the end we had a phone call and he was someone who stutters in his speech but has his heart in the right place.,,,,,J245405011257,Dreamstation; Dreamwear Full Face Mask; Reusable Filters x2,3,2
-CUST00037,Ho Kah Chai,Kah Chai,2019-08-14,2019-08-14,1,97261718,,,,"405 PANDAN GARDENS,12-33",,Lazada. PMed me. He's a Sembcorp Engineer. He should be doing his own pressure set up,,,,,,,,J245404890A03,Dreamstation,1,0
-CUST00038,Ng Hui Ching,Hui Ching,2019-08-14,2019-08-14,2,97456363,,,,"811A CHOA CHU KANG AVENUE 7,#09-653",,Lazada. Disposable filters,,,,,1.0,,,,,1,1
-CUST00039,Javier Chia @bag_for_more,Javier,2019-08-15,2019-08-15,1,‭94523807‬,,,,"178B RIVERVALE CRESCENT,#11-427",,"Carousell then Lazada. He uses a resmed wisp mask. He lost his swivel for a while in his storeroom and panicked,. He manages Hom-Me https://www.facebook.com/sghomme/. He joined my HonestCPAP telegram group. His friend is Yinan.",,,,,,,,J245404723718,Dreamstation,1,0
-CUST00040,lee chun kit,Chin Kit,2019-08-15,2019-08-15,1,91691006,,,,"76 PLAYFAIR ROAD,#04-01 Lobby 1",,Lazada. My first Resmed airsense 10 sale.,,,,,,,,(21)23191115106,,1,0
-CUST00041,Mark Ting,Mark,2019-08-16,2019-08-16,1,82012868,,,," 457 Upper East Coast Road, The Summit, 06-01, S 466503",, lazada then WA.,,,,,,,,J24539663434E,Dreamstation,1,0
-CUST00042,Muhammad Hafidz (Zohra's hubby),Muhammad,2019-08-16,2025-09-14,8,‭81009876‬,,,,108a bidadari park drive 01-174 Singapore 341108,,Fb then WA. He works as a manager in Dulwich college. His wife Ochi could be a dept staff or MHQ staff doing support staff work. He bought Dreamwear gel pillows. He said he would buy Dreamstation from me when his current set dies (likely sometime in 2021),Whatsapp,,"Defoamed Dreamstation. Wife is Zohra.; Fb then WA. He works as a manager in Dulwich college. His wife Ochi could be a dept staff or MHQ staff doing support staff work. He bought Dreamwear gel pillows. He said he would buy Dreamstation from me when his current set dies (likely sometime in 2021); Hafidz is an existing cpap user - on Dreamstation and the screen is giving trouble 
-
-Is keen to try and buy ibreeze auto or Bipap
-- Hafidz is an entrepreneur in food industry. He owns J cafe and one of his outlet is in  Changi cargo Center. 
-- He goes to bed around 9:30 and gets up around 5am
-- very complaint user",Jo,,,,GB-2B630527; J281707543200,Dreamstation; Dreamwear Gel Pillows; Resmed p30i mask; Resvent iBreeze Auto Bipap,4,4
-CUST00043,Stephen Yan,Stephen,2019-08-16,2020-03-16,5,98241870,,,"BLOCK 65, MARINE DRIVE, #11-176 , SG, 440065",Block 82 Marine Parade Central #01-622,,Lazada. Dreamstation and Dreamwear Nasal Pillows.,Shopee,Jo,,,,,,J24539691E394,Disposable Filters x12; Dreamstation; Reusable Filters x2,3,2
-CUST00044,Abigayle Ng,Abi,2019-08-17,2019-08-17,2,90921102‬,,,,,,,,,,,,,,,,1,1
-CUST00045,Gao yinan,Yinan,2019-08-17,2019-11-11,3,93840961,,,"19 TAMPINES AVENUE 8,16-30",29 EAST COAST AVENUE,,Friend of Javier Chia (bag_for_more). Used Lazada to buy. Former Maybank branch officer. Is a Brother AD (sewing machines),Lazada,Jo,,,,,,J245403539924,Disposable Filters x12; Dreamstation,2,1
-CUST00046,Shaun Ng Hean Hann,Shaun,2019-08-17,2019-10-22,3,96538978,,,"58A LORONG STANGEE; 300 BEACH ROAD, Lvl 19 (Hitachi Data Systems);","58A LORONG STANGEE,",,Lazada. Reusable and disposable filter,Lazada,Jo,,,,,,J24540363B34C,Disposable Filters x12; Dreamstation; Reusable Filters x2,2,1
-CUST00047,phyu pyar soe,Pyar Soe,2019-08-20,2019-08-20,2,97248842,,,,"12 SCIENCE DRIVE 2,NUS,MD1 Tahir foundation building.level 13",,Lazada. Reusable filters.,,,,,,,,,,1,1
-CUST00048,Avery Loo or Kales Leow,Avery,2019-08-29,2019-08-29,2,98188552,,,"331 NORTH BRIDGE ROAD,10-02/03","331 NORTH BRIDGE ROAD,10-02/03",,Bought Dreamwear. Appears to be 2 lady colleagues working for Anthony Law Corporation.,,,Bought Dreamwear. Appears to be 2 lady colleagues working for Anthony Law Corporation.,,,,,,Dreamwear Gel Pillows,1,1
-CUST00049,Edmund Chew,Edmund,2019-08-29,2019-08-29,1,81800536,,,,,,,,,He's a Sengkang General Hospital patient. He searched Lazada for CPAP things.,,,,,(21)23191107958,,1,0
-CUST00050,Chung Wah Kit,Wah Kit,2019-08-30,2019-08-30,2,97711353,,,,"22 ST. MICHAEL'S ROAD, #10-11",,Lazada. Reusable filters.,,,,,,,,,,1,1
-<<<<<<< HEAD
-CUST00051,Jenkin Joyer Dsouza ,Jenkin,2019-08-30,2019-09-02,3,97432070,,,,"1 KEONG SAIK ROAD,Lucep Pte Ltd, Workspace 48",,Lazada. Indian National married to Indonesian wife.,,,,,,,,J25176521F8C8,Dreamstation,2,1
-=======
-CUST00051,Jenkin Joyer Dsouza,Jenkin,2019-08-30,2019-09-02,3,97432070,,,,"1 KEONG SAIK ROAD,Lucep Pte Ltd, Workspace 48",,Lazada. Indian National married to Indonesian wife.,,,,,,,,J25176521F8C8,Dreamstation,2,1
->>>>>>> 566f680a
-CUST00052,Steven Quah,Steven,2019-08-31,2019-08-31,2,96652729,,,,"423 YISHUN AVENUE 11,04-550",,Lazada. Disposable filters.,,,,,,,,,,1,1
-CUST00053,Hidetoshi Kodama,Hidetoshi,2019-09-03,2019-09-30,4,97861590,,,,"21 DELTA ROAD,#20-01 Domain 21",,Reusable and disposable filters,Lazada,Ben,,,,,,,Resmed n30i mask,2,2
-CUST00054,Suhaimi,Suhaimi,2019-09-05,2019-09-05,1,96506872,,,,Blk 635. Jurong west Street 65. #02-332. (640635),,Dreamstation and likely Dreamwear Gel Pillows. Carousell. Very friendly Malay uncle. His daughter forced him to use CPAP. Apex XT didn't work out for him initially.,,,,,,,,J2517394167EC,Dreamstation,1,0
-CUST00055,Alvin Ng,Alvin,2019-09-07,2019-09-07,1,97329668,,,,"127 WESTWOOD AVENUE,
-Singapore 648225",,"Bought on Lazada then WA. Not very communicative, although I managed to verify that he lives in landed property.",,,,,,,,J25176453CC0e,Dreamstation,1,0
-CUST00056,Endrina Salazar and husband ming bing,Endrina,2019-09-07,2019-09-07,1,96600777,,,"25 kovan road 07-24, 545024",,,Lazada then WA. Benny accompanied me and was helpfu. Ming Bing asked whether he would have to rely on this machine forever which was not taken as a good sign.,Whatsapp,,"Lazada then WA. Benny accompanied me and was helpfu. Ming Bing asked whether he would have to rely on this machine forever which was not taken as a good sign.
-Sep 2025: Possible a GP with Kindred Medical Clinic; dr endrina salazr",,,,,J25176546D8A7,Dreamstation,1,0
-CUST00057,Kan Wai Kit,Wai Kit,2019-09-08,2019-09-08,1,96886844,,,,Upper Paya Lebar area.,,Lazada then WA. Likely dreamstation. Types very good english. Wife lily works in ntu admissions office and uses airsense 10. Wai Kit doing surgery on 9.9. They came to Ksa to deal.,,,,,,,,J251765387CD1,Dreamstation,1,0
-CUST00058,Izhar Rahman,Izhar,2019-09-09,2019-09-09,3,86986979,,,,"14 MERPATI ROAD,09-75",,Lazada during 9.9 sale. Possibly Malaysian Malay who did RSIS masters and then went to meltwater. Lives in Circuit Rd area. DS and DWGP.,,,May 2024. Izhar is on dreamwear silicone pillows and wants to try dreamwisp as his mask sometimes falls out ,,,,,J251766770C22,Dreamstation,2,1
-CUST00059,Jasmine Lim,Jasmine,2019-09-09,2019-09-09,1,97627358,,,,"10A BOON TIONG ROAD,#35-523",,Lazada during 9.9 sale. DS.,,,,,,,,J251766869E63,Dreamstation,1,0
-CUST00060,Khoo Yih Ming,Yih Ming,2019-09-09,2020-09-09,5,96897675,,,"167C PUNGGOL EAST,#12-391","167C PUNGGOL EAST,#12-391",,Lazada during 9.9 sale. Buyer actually carted but didn't pay a few days before. Buyer was likely waiting for 9.9 sale to pull trigger. DS.,Lazada,Jo,,,,,,J25176531E110,Dreamstation; Reusable Filters x2,3,2
-CUST00061,Chia Yue Sheng,Yue Sheng,2019-09-11,2025-08-01,10,94239832,,,994C Buangkok Link #15-309 S536994,313 Shunfu Road #02-283 S570313,,"Lazada then WA. Dreamwear Gel Pillows. He was upset by his specialist in Lucky Plaza overcharging. He's a freelance photographer. Day job is shipping company negotiating berthing services, he's 29 on 2019. He really appreciate my advice.",Whatsapp,,"Discounted - he paid 82 SGD; Met him at Jewel. He’s just left prev job, logistics line is very hectic, he was working 247; he’s deep in the Gundam community in singapore; has expertise sorting out different logistics info, separate noise from signal; exploring doing business development and cpap setup for yes cpap. Has contacts in corporate insurance sphere. He previously bought System One A from Eugene Baey (who called himself a professor); the experience was good with lights out, bed, soothing music to try and sleep; the System One A got replaced by a Dreamstation during recall.; Yue Sheng sent 80 + 200 - 30 to Josh's paylah ",Jo,,,,,Disposable Filters x12; Dreamwear Silicone Pillows; Heated Tubing for Dreamstation; Resmed p30i mask; Reusable Filters x2,5,5
-CUST00062,Jeffrey Pek,Jeffrey,2019-09-11,2019-09-11,1,97736117,,,," 63 CHESTNUT AVENUE,#21-14 ECO SANCTUARY",,"Lazada and WA. Bought on Lazada. DS, DwUN, Disp and Reusable filters",,,In Oct 2021 he supported me against Peter Ang Kwee Boo in our telegram chat. He did his own defoaming.,,,,,J25176498DB7D,Dreamstation,1,0
-<<<<<<< HEAD
-CUST00063,Celia Leung and Francis ,Celia,2019-09-13,2019-12-16,3,90909616,,,,"875 YISHUN STREET 81,04-177, S(760875)",,Lazada and WA. Bought on Lazada - DS. Likely buying in person - DWGP. Francis may need L frame dw in future. He seemed to take well to therapy and asked for 7.0-15,Lazada,Ben,,,,,,J251763471FF7,Dreamstation; Dreamwear Full Face Mask,2,1
-=======
-CUST00063,Celia Leung and Francis,Celia,2019-09-13,2019-12-16,3,90909616,,,,"875 YISHUN STREET 81,04-177, S(760875)",,Lazada and WA. Bought on Lazada - DS. Likely buying in person - DWGP. Francis may need L frame dw in future. He seemed to take well to therapy and asked for 7.0-15,Lazada,Ben,,,,,,J251763471FF7,Dreamstation; Dreamwear Full Face Mask,2,1
->>>>>>> 566f680a
-CUST00064,Margaret Lee,Margaret,2019-09-14,2023-05-15,4,96205566,,,"03-54, 105B BIDADARI PARK DRIVE, 342105, Singapore","111 LORONG 1 TOA PAYOH,08-356",,Lazada. Disp filters,Lazada,,,,,,,,Disposable Filters x12,2,2
-CUST00065,"Teo Jia Voon ""JV"" jiavoon86",JV,2019-09-14,2019-09-14,2,90822207,,,"762 BEDOK RESERVOIR VIEW,13-299","762 BEDOK RESERVOIR VIEW,13-299",,Lazada. Disp and Reusable filters,Lazada,,,,,,,,Disposable Filters x12; Reusable Filters x2,1,1
-CUST00066,Elizabeth Pang,Elizabeth,2019-09-15,2019-09-15,2,90280800,,,,"34 TELOK BLANGAH WAY,11-1068",,Lazada. Disposable filters,Lazada,,,,,,,,Disposable Filters x12,1,1
-CUST00067,Justin Ong,Justin,2019-09-15,2019-10-14,5,90255352,,,,275a bishan st 24 unit 32-122,,Referred to me by Health.kares. Justin is an owner of a media company that has done exhibitions including SG50.,Meetup,Ben,Bluemango communications; Lazada. Disposable Filters (2 sets),,,,,J251743310EBF,Disposable Filters x12; Dreamstation; Dreamwisp Mask,3,2
-CUST00068,KT Goh,KT,2019-09-15,2019-09-15,1,96323785,,,,"2 BISHAN STREET 25,39-02",,Lazada. He was concerned about pin plug. DS.,,,,,,,,J25176391CAB9,Dreamstation,1,0
-CUST00069,Prachi Shele and husband Avinash,Prachi and Avinash,2019-09-16,2019-09-16,1,93250671,,,,"13 Punggol Field Walk 07-27, Singapore 828745",,Lazada then WA. DS and DWGP. Avi is in IT. His main problem is getting his lungs used to pressure. I have him 5-15 and explained 90% pressure. ,,,,,,,,J25174304737A,Dreamstation,1,0
-<<<<<<< HEAD
-CUST00708,Khai Hwa Toh (INV 00050),Khai Hwa,2019-09-21,2023-07-21,4,96892000,,,"27 Serangoon Terrace, Singapore 535772","27 SERANGOON TERRACE,",,Lazada. Disposable filters,Shopee,,,,,,,,Disposable Filters x12,2,2
-CUST01251,Clair Khoo (INV 0052),Clair,2019-09-22,2019-09-22,2,97887756,,,,"757 YISHUN STREET 72,#12-476",,Lazada. DW Gel Pillow Mask,,,,,,,,,,1,1
-CUST01280,Rizwan Anwer ,Rizwan,2019-09-22,2019-09-22,2,93889295,,,,"200 DEPOT ROAD,Unit 12-39, The Interlace Condominium",,Lazada. Disposable filters,,,,,,,,,,1,1
-CUST01290,Zhenhao Liang / Leong chen hao,Zhenhao,2019-09-22,2019-09-22,1,98750849,,,,"356 YISHUN RING ROAD,09-1816",,Lazada. Dreamstation. He was referred by. Shaun Ho. He's likely to buy a mask soon.,,,,,,,,J252119736005,Dreamstation,1,0
-CUST00139,William Ang Wee Sen,William,2019-09-26,2025-02-17,10,98287926,,,"60 BELIMBING AVENUE,",60 BELIMBING AVENUE,,Lazada. Reusable filter and disposable filter,Lazada,Ben,"Black screen issue; even after re-seating cables. Came and troubleshooted; ended up buying Dreamwisp mask; wife is Helen; former preschoool teacher and connected well with Shalene. Was actually fitting p30i well; but airflow was too high with p30i and iBreeze Auto Pro; I proposed to him next time try bipap; Retired banker, landed property",,,,,GB-2B540165; J24002857F647,Disposable Filters x12; Dreamstation; Dreamwear Full Face Mask; Dreamwear Gel Pillows; Dreamwisp Mask; Replaced Power Cable FOC; Resmed F20 Mask; Resvent iBreeze Auto Pro; Reusable Filters x2; iBreeze Reusable Filters,6,4
-CUST01287,Vincent and Kimmie,Vincent,2019-09-27,2019-09-27,1,81833161,,,,244 Yishun Ring Road #04-1135 760244,,Found on Lazada but prefer face to face dealing. Dreamstation. HK Couple,,,,,,,,J240028295231,Dreamstation,1,0
-CUST01259,Jasmine Wong (INV 0056),Jasmine,2019-09-28,2019-09-28,2,97724240,,,"604B TAMPINES AVENUE 9,#12-864","JANICE CHIA 642 BEDOK RESERVOIR ROAD,#04-73",,"Lazada. Disposable filters. Diff Shipment location. JANICE CHIA 642 BEDOK RESERVOIR ROAD,#04-73",Lazada,Ben,,,,,,,Disposable Filters x12,1,1
-CUST01278,Patricia Loh ,Patricia,2019-09-28,2019-09-28,2,90078138,,,,"242 SERANGOON AVENUE 3,02-184",,Lazada. Disp and Reusable filters,Lazada,Ben,,,,,,,Disposable Filters x12; Reusable Filters x2,1,1
-CUST00128,sean chan ,Sean,2019-09-28,2019-11-11,3,87780328,,,"1 RAFFLES QUAY,46","76 GREENWOOD AVENUE,",,Lazada. Dreamstation,Lazada,Ben,,,,,,J24002845CC8D,Disposable Filters x12; Dreamstation,2,1
-CUST01288,Vincent Toh (inv  0058),Vincent,2019-09-28,2019-09-28,2,91019772,,,,"50 RAFFLES PLACE,36-01",,Lazada. DW Gel Pillow Mask,Lazada,Ben,,,,,,,Dreamwear Gel Pillows,1,1
-CUST00070,Adam Teow,Adam,2019-09-30,2019-10-01,3,97962167,,,"81 UBI AVENUE 4,#05-27","182 CANBERRA DRIVE,#09-28",,Lazada. Dreamstation,Lazada,Ben,,,,,,J2517648408C9,Dreamstation; Dreamwisp Mask,2,1
-CUST01292,Josh added 25SGD referral fee to Telegram Group,Josh,2019-09-30,2019-09-30,1,,,,,,,,,,,,,,,,,0,1
-CUST00435,Mark Graham (Inv 0063),Mark,2019-09-30,2021-03-06,5,98263235,,,149 SUNRISE TERRACE,"149 SUNRISE TERRACE,",,Lazada. Dreamstation,Lazada,Jo,"Possibly head of marketing, hospital segment, for Drager",,,,,J25212006C373,Disposable Filters x12; Dreamstation; Reusable Filters x2,3,2
-CUST00108,Mohammed Aminshah Noordin ,Aminshah,2019-09-30,2019-11-02,3,91849195,,,"197A BOON LAY DRIVE,02-91","197A BOON LAY DRIVE,02-91",,Lazada. Dreamstation. (IPP),Lazada,Ben,,,,,,J2521190459B2,Disposable Filters x12; Dreamstation,2,1
-CUST01283,Terence Ng,Terence,2019-09-30,2019-09-30,2,92299959,,,"104A DEPOT ROAD,03-553","104A DEPOT ROAD,03-553",,Lazada. Disposable Filters (3 sets),Lazada,Ben,,,,,,,Disposable Filters x12,1,1
-CUST00071,Neo Piak Keow ,Piak Keow,2019-10-01,2019-10-01,1,96986165,,,"818B CHOA CHU KANG AVENUE 1,17-114","608 HOUGANG AVENUE 4,Hougang Ave 4 #03-155",,Lazada. Dreamstation,Lazada,Ben,,,,,,J24002855D555,Dreamstation,1,0
-CUST00072,Alex Wong,Alex,2019-10-03,2019-10-03,1,93698338,,,,Punggol,,Dreamstation. Initially Lazada. Self Collect Serangoon. Stays at Punggol.,Meetup,Ben,Dreamstation. Initially Lazada. Self Collect Serangoon. Stays at Punggol.,,,,,J240028693551,Dreamstation,1,0
-CUST00073,Bevin Desker (Inv 0070),Bevin,2019-10-04,2019-10-04,1,96531458,,,,"35 HINDHEDE WALK,06-01",,Lazada. Dreamstation,Lazada,Ben,,,,,,J24002865FF3D,Dreamstation,1,0
-CUST00074,Stanley Foo,Stanley,2019-10-04,2020-02-13,3,97669461,,,"208 PASIR RIS STREET 21,#08-350","208 PASIR RIS STREET 21,#08-350",,Lazada. Dreamstation and disposable filter.,Lazada,Ben,Sold @ mass order price 35SGD,,,,,J252118766D74,Disposable Filters x12; Dreamstation; M-size nose piece for DWGP,2,1
-CUST00075,Gilbert Gabriel Chan,Gilbert,2019-10-05,2023-12-18,5,97770483,,,"354 ANG MO KIO STREET 32,05-149","354 ANG MO KIO STREET 32,05-149",,"Lazada. Dreamstation, DW Gel Pillows, Disp Filter, Reusable Filter",Lazada,Jo,,,,,,J240028628B82,Disposable Filters x12; Dreamstation; Dreamwear Gel Pillows; Dreamwisp Mask; Reusable Filters x2,3,2
-CUST00076,Joel Fun (INv 0071),Joel,2019-10-05,2019-10-05,1,91253172,,,,"27 HILLVIEW AVENUE,03-06",,"Lazada. Dreamstation, DW Gel Pillows, Disp Filter",Lazada,Ben,,,,,,J252118700842,Disposable Filters x12; Dreamstation; Dreamwear Gel Pillows,1,0
-CUST00077,Ong Meng Koon ,Meng Koon,2019-10-05,2019-10-05,1,97670914,,,,"787 CHOA CHU KANG NORTH 6,06/200",,Lazada. Dreamstation,Lazada,Ben,,,,,,J24002875E6E5,Dreamstation,1,0
-CUST00078,KATHERINE MARTIN (Inv 0075),Katherine,2019-10-07,2019-10-07,2,96535689,,,,"96 NANYANG CRESCENT, 01-14, 96",,Lazada. DW under the nose,Lazada,Ben,,,,,,,Dreamwear Under the Nose,1,1
-CUST00079,Sam Goh,Sam,2019-10-07,2019-10-07,1,92980258,,,,"53 TELOK BLANGAH DRIVE,19-74",,"Lazada. Dreamstation , DW under the nose",Lazada,Ben,,,,,,J24002853B063,Dreamstation; Dreamwear Under the Nose,1,0
-CUST00080,Koo kin wee (inv 0078),Kin Wee,2019-10-09,2020-03-27,4,98572568,,,"25 LORONG 3 TOA PAYOH,#18-15","25 LORONG 3 TOA PAYOH,#18-15",,Lazada. Disposable filters.,Lazada,Jo,,,,,,,Disposable Filters x12; Reusable Filters x2,2,2
-CUST00081,Qiyu Zhang,Qiyu,2019-10-09,2020-03-27,3,84311536,,,"91 TAMPINES AVENUE 1,03-38","91 TAMPINES AVENUE 1,03-38",,Carousell then Lazada. Dreamstation.,Lazada,Jo,,,,,,J25211986B460,Disposable Filters x12; Dreamstation,2,1
-CUST00082,Eva Chiu / Eric Siu (inv 0080),Eva,2019-10-10,2019-10-10,2,94356749,,,,"Singapore,21 Woodlands Close #03-22, Primz Bizhub",,Reusable filters,Lazada,Jo,,,,,,,Reusable Filters x2,1,1
-CUST00083,Kenneth Chris Low (inv 0079),Kenneth,2019-10-10,2019-11-20,3,96901610,,,,"684B EDGEDALE PLAINS,10-637",,"Carousell then Lazada. DS, DWGP and Reusable filters",Lazada,Jo,T,,,,,J252121591FE0,Disposable Filters x12; Dreamstation; Dreamwear Gel Pillows; Reusable Filters x2,2,1
-CUST00084,Adrian Tay,Adrian,2019-10-11,2023-09-10,4,96367369,,,"16 BALMORAL PARK,#01-09","16 BALMORAL PARK,#01-09",,Lazada. Reusable filter and disposable filter,Lazada,Jo,,,,,,,Disposable Filters x12; Reusable Filters x2,2,2
-CUST00085,Elizabeth Chua ,Elizabeth,2019-10-11,2019-10-11,2,81128435,,,,"29 HOLLAND GROVE VIEW,",,Lazada. DW Under the nose,Lazada,Jo,,,,,,,Dreamwear Under the Nose,1,1
-CUST00086,Arthit Thongcharoen (inv 0084),Arthit,2019-10-12,2019-10-27,3,90085589,,,"1 ZION CLOSE,19-02 (If not wrong)","1 ZION CLOSE,19-02",,Lazada. DS + Nuance Pro. Friends with Thongchai Watanasoponwong. Possibly friends with Kitti Rodjanapiches.,Lazada,Jo,"Lazada > Direct sale via WA. Dreamstation, DWGP, Reusable filter and Disposable filter.; Lazada. DS + Nuance Pro. Friends with Thongchai Watanasoponwong. Possibly friends with Kitti Rodjanapiches.",,,,,J252119356253; J252119615ACF; J25212037F892,Disposable Filters x12; Dreamstation; Dreamwear Gel Pillows; Nuance Pro Mask,3,0
-CUST00087,Michael Chan,Michael,2019-10-12,2019-10-12,1,94893093,,,,"760 YISHUN STREET 72,#09-316",,Lazada. DS.,Lazada,Jo,,,,,,J240028197859,Dreamstation,1,0
-CUST00088,Freddy Yeo Poon Sheng (inv 0086),Freddy,2019-10-14,2020-02-13,3,96575120,,,"7 UPPER ALJUNIED LANE, 16-71","7 UPPER ALJUNIED LANE, 16-71",,Lazada. DS.,Lazada,Jo,Sold @ mass order price 35SGD,,,,,J25211897E6ED,Dreamstation; M-size nose piece for DWGP,2,1
-CUST00089,Ray Tay,Ray,2019-10-14,2019-10-14,2,93882480,,,,36F KOVAN ROAD,,Lazada. Reusable filter and disposable filter,Lazada,Jo,,,,,,,Disposable Filters x12; Reusable Filters x2,1,1
-CUST00090,Mohammad zahrin bin abdullah ,Zahrin,2019-10-15,2019-10-15,1,90293023,,,,"505D YISHUN STREET 51,12-62",,Lazada. DS + DWGP.,Lazada,Jo,,,,,,J24002528BCC7,Dreamstation; Dreamwear Gel Pillows,1,0
-CUST00091,Siew Yee Cheong ,Yee Cheong,2019-10-15,2019-10-30,4,97510751,,,,"261 WATERLOO STREET,#04-09",,Lazada. DWGP,Lazada,Jo,,,,,,,Disposable Filters x12; Dreamwear Gel Pillows,2,2
-CUST00092,David Seow ,David,2019-10-16,2019-10-16,1,97345269,,,"21 BEDOK RESERVOIR VIEW, #10-03",,,"Lazada. DS, Reusable and Disposable filters.",Lazada,Jo,,,,,,J24002837A297,Disposable Filters x12; Dreamstation; Reusable Filters x2,1,0
-CUST00093,Quek Yu-Jin ,Yu-Jin,2019-10-17,2019-10-17,2,92364936,,,,"779 PASIR RIS STREET 71,#06-572",,Lazada. Resmed P30i,Lazada,Jo,,,,,,,Resmed p30i mask,1,1
-CUST00094,Isa bin Abdul Rahman,Isa,2019-10-19,2022-07-08,3,81803302,,,,"696 JURONG WEST CENTRAL 1,#05-47",,Carousell > Lazada. DS.,Lazada,Jo,,,,,,J2521191551E3,Dreamstation; Foamless Kit,2,1
-CUST00095,Siragul Islam / Musarrat Ara Nur,Siragul,2019-10-21,2019-10-21,1,98529070,,,,37 DESKER ROAD,,Lazada. Instalment plan. DS,Lazada,Jo,,,,,,J252122714F7C,Dreamstation,1,0
-CUST00096,Kitti Rodjanapiches,Kitti,2019-10-22,2019-10-22,1,66813027172,,,,"Unknown, likely Bangkok",,"Lazada > WA. DS, Dreamwisp, Disposable filters. Thai businessman. He treated his staff to a convention in sgp. He offered if I come Bangkok he would bring me out.",Meetup,Jo,"Lazada > WA. DS, Dreamwisp, Disposable filters. Thai businessman. He treated his staff to a convention in sgp. He offered if I come Bangkok he would bring me out.",,,,,J251196379DD,Disposable Filters x12; Dreamstation; Dreamwisp Mask,1,0
-CUST00097,Zin Maung Oo (inv 0094),Zin Maung Oo,2019-10-22,2019-10-22,2,97739803,,,,"7 CANBERRA DRIVE,10/15",,Lazada. Reusable Filter,Lazada,Jo,,,,,,,Reusable Filters x2,1,1
-CUST00098,Lim En Yu (Inv 0095),En Yu,2019-10-24,2019-10-24,2,97451174,,,,"9 NEWTON ROAD,13-08",,Lazada. Disposable filter,Lazada,Jo,,,,,,,Disposable Filters x12,1,1
-CUST00099,Choong Wen Yao,Wen Yao,2019-10-26,2020-06-20,4,98480809,,,"42 SOUTH BUONA VISTA ROAD,03-09","42 SOUTH BUONA VISTA ROAD, 03-09",,Lazada. Disposable filter. He bought wrongly. He returned the filters but accidentally had opened them. He bought dwgp in the end.,Lazada,Jo,Lazada. Disposable filter. He bought wrongly. He has Dreamstation Go. He returned the filters but accidentally had opened them. He bought dwgp in the end. June 2023: Junimed swapped his DS Go for him.,,,,,,Dreamwear Gel Pillows,2,2
-CUST00100,Ivan kwlee123,Ivan,2019-10-26,2019-10-26,1,90224668,,,,4 clover Ave S579293. ,,Carousell > WA. DS. He's an accountant with a marine engineering company. He suggested get consultant to help with setting up hsa certification. He and wife are sleep apnea moderate suferrers. Wife was former regional HM of Daimler. They have an e class merc at home. Daughter is medical student in aus. He's very knowledgeable about cpap esp masks and tongue exercise the Japanese type plastic device. He was learning pressure settings. He is extremely knowledgeable about cpap in general. Possibly the most knowledgeable so far.,Meetup,Jo,Carousell > WA. DS. He's an accountant with a marine engineering company. He suggested get consultant to help with setting up hsa certification. He and wife are sleep apnea moderate suferrers. Wife was former regional HM of Daimler. They have an e class merc at home. Daughter is medical student in aus. He's very knowledgeable about cpap esp masks and tongue exercise the Japanese type plastic device. He was learning pressure settings. He is extremely knowledgeable about cpap in general. Possibly the most knowledgeable so far.,,,,,J252118698C5B,Dreamstation,1,0
-CUST00101,Arthit Thongcharoen,Arthit,2019-10-27,2019-10-27,1,98166511,,,"8 WHAMPOA EAST,12/24","138 MARKET STREET,Schroder Investment Management (Singapore) 23fl",,Return customer. Likely Thongchai's colleague / friend. DS and Resmed p10.,Lazada,Jo,Return customer. Likely Thongchai's colleague / friend. DS and Resmed p10.,,,,,J24002861B919,Dreamstation; Resmed p10 mask,1,0
-CUST00102,Bestian Yeo ,Bestian,2019-10-28,2019-10-28,1,90490485,,,,"420 CLEMENTI AVENUE 1,13-211",,Lazada. DS.,Lazada,Jo,,,,,,J2400247237F9,Dreamstation,1,0
-CUST00103,Lim Chin Hu ,Chin Hu,2019-10-28,2020-05-21,6,96362301,,,98 DUNBAR WALK,"98 DUNBAR WALK,",,Lazada. Disposable filter,Lazada,Jo,,,,,,,Disposable Filters x12; Dreamwear Under the Nose,3,3
-CUST00104,Low Min liang ,Min Liang,2019-10-28,2019-10-28,2,96386545,,,,"348D YISHUN AVENUE 11,05-597",,Lazada. DW Under the Nose.,Lazada,Jo,,,,,,,Dreamwear Under the Nose,1,1
-CUST00105,Stephen Yew,Stephen,2019-10-29,2020-02-13,5,91802760,,,"Stephen Yew Fuji Machine Asia Pte Ltd, 51 UBI AVENUE 1,01-24","Fuji Machine Asia Pte Ltd, 51 UBI AVENUE 1,01-24",,"Lazada. DS, DWGP, Disp filters.",Lazada,Jo,Sold @ mass order price 35SGD,,,,,J2521209526F0,Disposable Filters x12; Dreamstation; Dreamwear Gel Pillows; M-size nose piece for DWGP; Reusable Filters x2,3,2
-CUST00106,Teoh Jin Kok ,Teoh,2019-11-01,2019-11-01,2,96641696,,,,"95 GRANGE ROAD,#05-09",,Lazada. Resmed N30i,Lazada,Jo,,,,,,,Resmed n30i mask,1,1
-CUST00107,Gyl (Inv 0103),Gyl,2019-11-02,2019-11-02,2,81005411,,,,"5 THOMSON LANE,36-01",,Lazada. DW Under the nose.,Lazada,Jo,,,,,,,Dreamwear Under the Nose,1,1
-CUST00109,Jack Kua ,Jack,2019-11-04,2019-11-04,1,97728986,,,,"62 PUNGGOL WALK,07-28",,Lazada. DS.,Lazada,Jo,,,,,,J257361815333,Dreamstation,1,0
-CUST00110,Samsidah Ibrahim and husband,Samsidah,2019-11-04,2023-08-22,3,92705717,,,"BLOCK 625B, WOODLANDS DRIVE 52, #02-41 SG732625",Sembawang,,Lazada > WA direct deal. Under the nose mask. She accidentally broke husband's mask. Lives in sembawang. Drove a Lexus is250 with her daughter to chai chee.,Meetup,Jo,Lazada > WA direct deal. Under the nose mask. She accidentally broke husband's mask. Lives in sembawang. Drove a Lexus is250 with her daughter to chai chee.,,,,,GB-2B550694,Dreamwear Silicone Pillows?; Dreamwear Under the Nose; Resvent iBreeze Auto,2,1
-CUST00111,Thomas Tng Weilong,Thomas,2019-11-06,2019-11-06,2,91914258,,,"289D PUNGGOL PLACE,14-855","Singapore,Ninja Point @ 83 Punggol Central #01-K18, Waterway Point",,Lazada. DW Under the Nose.,Lazada,Jo,,,,,,,Dreamwear Under the Nose,1,1
-CUST00112,Charles Koh-Keasberry (Inv L0110),Charles,2019-11-07,2019-11-07,2,97848440,,,,"248 KIM KEAT LINK,06-69",,Lazada. Disp filters.,Lazada,Jo,,,,,,,Disposable Filters x12,1,1
-CUST00113,Grace Chong Chui Peng (Inv L0111),Grace,2019-11-07,2019-11-07,1,94233113,,,,104 FARRER ROAD,,Lazada. DS and DWGP. She bought for her 24 y/o son.,Lazada,Jo,7 Sep 2022: I have sent Grace a foamless kit. C6990742SGSG. ,,,,,J2573721531D0,Dreamstation; Dreamwear Gel Pillows,1,0
-CUST00114,maylingchia1968 (Inv S001),May Ling,2019-11-07,2019-11-07,1,93623390,,,,"BLOCK 273B, BISHAN STREET 24, #37-112 , SG, 572273",,Shopee. DS and DW Gel Pillow (fulfilled by ben),Shopee,Ben,,,,,,J257377172B7F,Dreamstation; Dreamwear Gel Pillows,1,0
-CUST00115,woo wing yew ,Wing Yew,2019-11-07,2019-11-07,1,90050006,,,"441B CLEMENTI AVENUE 3,#27-09","Singapore,Ninja Point @ 3155 Commonwealth Avenue West #01-03, Clementi Mall",,Lazada. DS,Lazada,Jo,,,,,,J2573593731A2,Dreamstation,1,0
-CUST00116,Esther Goh (Inv L0113),Esther,2019-11-08,2019-11-08,2,98353413,,,"50 NANYANG CRESCENT,08-20","535 PASIR RIS DRIVE 1,04-282",,Lazada. Disp filters.,Lazada,Jo,,,,,,,Disposable Filters x12,1,1
-CUST00117,Mark Teng (Inv L0112),Mark,2019-11-08,2019-11-08,1,96318291,,,"62 TOH TUCK ROAD,08-04","144 ROBINSON ROAD,18-01",,Lazada. DS and DWGP.,Lazada,Jo,,,,,,TBC,Dreamstation; Dreamwear Gel Pillows,1,0
-CUST00118,Adven Kam ,Adven,2019-11-11,2024-05-01,2,91184617,,advenkam@gmail.com ,"856 JURONG WEST STREET 81,12-544","856 JURONG WEST STREET 81,12-544",,Lazada. DS and DWGP. He works in ST Engineering in Jurong. Chatted with me on WA.,Whatsapp,Jo,,,,,,GB-2B574228; J257372142059,Dreamstation; Dreamwear Gel Pillows; Dreamwear Silicone Pillows; Resvent iBreeze Auto Bipap,2,0
-CUST00119,"Albert Zhen Pei Hong ""alauz""",Albert,2019-11-11,2022-02-01,12,98779669,,alauz.albert@gmail.com,"BLOCK 811A, CHOA CHU KANG AVENUE 7, #09-653 , SG, 681811","BLOCK 811A, CHOA CHU KANG AVENUE 7, #09-653 , SG, 681811",,Shopee. Nasal Mask,Shopee,Jo,,,,,,,Disposable Filters x12; Dreamwear Under the Nose; Reusable Filters x2,6,6
-CUST00120,"Andy Chia ""innolifestyle"" ",Andy,2019-11-11,2020-05-04,5,93655355,,,"Blk 228B Compassvale Walk, #03-312, SingaPore,542228","Blk 228B Compassvale Walk, #03-312, S(542228)",,Shopee. Full Face Mask and Disp Filter,Shopee,Ben,T,,,,,J25736162FBB8,Disposable Filters x12; Dreamstation; Dreamwear Full Face Mask; Reusable Filters x2,3,2
-CUST00121,Gabriel Patrick Gabzacpat,Gabriel,2019-11-11,2022-08-02,10,98808694,,,"365A Upper Serangoon Rd,  #17-1040","365A UPPER SERANGOON ROAD,#17-1040",,Lazada. Disp filters.,Lazada,Jo,Actually Dreamwear Silicone pillows,,,,,,Disposable Filters x12; Dreamwear Gel Pillows; Foamless Kit; Reusable Filters x2,5,5
-CUST00122,"Isaac Lau ""isaaclau1986""",Isaac,2019-11-11,2023-05-17,6,81986178,,,"66 Anchorvale Crescent, Treasure Crest #03-34, Singapore 544617","TREASURE CREST, 66 ANCHORVALE CRESCENT, #03-34 , SG, 544617",,Lazada. DS.,Whatsapp,Jo,,,,,,GB-2B540148; J257393851256,Disposable Filters x12; Dreamstation; Dreamwear Silicone Pillows; Dreamwisp; Resvent iBreeze Auto,4,2
-CUST00123,Jeff Toh Jyh Yenn,Jeff,2019-11-11,2019-12-12,3,92216816,,,"596A ANG MO KIO STREET 52,#24-317","596A ANG MO KIO STREET 52,#24-317",,"Lazada. DS. He asked for pressure 11. I suggested Auto Min 8, Auto Max 12.",Lazada,Jo,,,,,,J25737859EFA6,Dreamstation; Reusable Filters x2,2,1
-CUST00124,Mok Chor Keat,Chor Keat,2019-11-11,2019-11-11,2,97685768,,,,"642B PUNGGOL DRIVE,#08-355",,Lazada. Disp filters.,Lazada,Jo,,,,,,,Disposable Filters x12,1,1
-CUST00125,Ng Li-Ling,Li Ling,2019-11-11,2019-11-11,1,81211573,,,,101A CORONATION ROAD WEST,,Lazada. DS.,Lazada,Jo,,,,,,J257361950CCF,Dreamstation,1,0
-CUST00126,Oei Su Min for Vincent Pang,Su Min,2019-11-11,2020-02-13,4,96308806,,,"60 ST. PATRICK'S ROAD,04-20","60 ST. PATRICK'S ROAD,04-20",,Lazada. DWGP.,Lazada,Jo,Sold @ mass order price 35SGD,,,,,,Dreamwear Gel Pillows; M-size nose piece for DWGP,2,2
-CUST00127,Raymond Beh,Raymond,2019-11-11,2019-11-11,2,96674279,,,"119A CANBERRA CRESCENT,09-303","316 SEMBAWANG VISTA,#09-195",,Lazada. Disp + Reusable filters,Lazada,Jo,,,,,,,Disposable Filters x12,1,1
-CUST00129,Chong Chee Sen (Inv L0127),Chee Sen,2019-11-13,2019-11-13,1,98427085,,,,"186 PASIR RIS STREET 11,07-82",,Lazada. DS and Dreamwisp.,Lazada,Jo,,,,,,J257377402178,Dreamstation; Dreamwisp Mask,1,0
-CUST00130,"Winnie ""ysilveer"" (Inv S003)",Winnie,2019-11-13,2019-11-13,2,81252889,,,,"COMPASS HEIGHTS, 11 SENGKANG SQUARE, #12-33 , SG, 545076",,Shopee. DWGP.,Shopee,Jo,,,,,,,Dreamwear Gel Pillows,1,1
-CUST00131,Leong Yim Sing ,Yim Sing,2019-11-16,2020-02-17,3,96638043,,,9 Nim Road,"9 Nim Road, Singapore 807543",,Lazada. DS and DW Full Face Mask.,Lazada,Jo,,,,,,J2573784248AD,Disposable Filters x12; Dreamstation; Dreamwear Full Face Mask,2,1
-CUST00132,Marcus Poon (Inv L0130),Marcus,2019-11-17,2019-11-19,3,81619902,,,,"346 YISHUN AVENUE 11,#07-109",,Lazada. DS.,Lazada,Jo,,,,,,J25736171D0FB,Dreamstation; Dreamwear Gel Pillows,2,1
-CUST00133,Lee Sok Yeen ,Sok Yeen,2019-11-18,2019-11-18,1,94590368,,,,"611 CLEMENTI WEST STREET 1,8-258",,Lazada. DS.,Lazada,Jo,,,,,,J257376220C66,Dreamstation,1,0
-CUST00134,Mas Mohd Jan (Inv L0132),Mas,2019-11-18,2019-11-18,2,87544351,,,,"491B TAMPINES AVENUE 9,#02-406",,Lazada. Nuance Pro Mask,Lazada,Ben,T,,,,,,Nuance Pro Mask,1,1
-CUST00135,Stanley Yeo,Stanley,2019-11-18,2019-11-18,3,82220112,,,,"37A GOODMAN ROAD, S(439004)",,Lazada. Nuance Pro Mask,Lazada,Ben,T,,,,,J2573911570F6,Dreamstation; Nuance Pro Mask,2,1
-CUST00136,Andrew Goh (Inv L0136),Andrew,2019-11-19,2019-11-19,1,87777766,,,,"127C KIM TIAN ROAD,24-549",,,Lazada,Jo,,,,,,J25736047C579,Dreamstation,1,0
-CUST00137,Frances Hwang Yoong Wen (Inv L0137),Frances,2019-11-22,2020-01-03,3,98895859,,,,"7 FLORA DRIVE,#01-33",,,Lazada,Jo,,,,,,J257358997F70,Disposable Filters x12; Dreamstation; Dreamwear Gel Pillows,2,1
-CUST00138,Chong Kam Tuck (S005),Kam Tuck,2019-11-23,2020-05-26,6,96945999,,kamtuck.chong@gmail.com,"206 LOYANG AVENUE,#03-02","206 LOYANG AVENUE, #03-02, S(509061)",,,Lazada,Jo,T,,,,,,Disposable Filters x12; Dreamwisp Mask,3,3
-CUST00140,Allen Lee,Allen,2019-11-25,2019-11-25,2,97510376,,,,"BLOCK 29, GHIM MOH LINK, #17-314 , SG, 270029",,,Shopee,Ben,T,,,,,,Dreamwisp Mask,1,1
-CUST00141,Iftekhar Haider (L0139),Iftekhar,2019-11-25,2019-11-25,2,97510235,,,,"157 BEDOK SOUTH AVENUE 3,10-563",,,Lazada,Jo,,,,,,,Dreamwisp Mask,1,1
-CUST00142,Grace / Yucong (S008),Grace,2019-11-26,2019-11-26,2,82225990,,,,"10 SUMMER PLACE, #10, S(555710)",,,Shopee,Ben,T,,,,,,Dreamwear Full Face Mask,1,1
-CUST00143,Guy Tan (L0141),Guy,2019-11-26,2019-11-29,3,97827982,,,,"361 HOLLAND ROAD,#01-07",,,Lazada,Jo,Buyer self collected. His wife was concerned about his therapy cos he had trouble adopting Amara Mask and also his auto Max was too high. Josh to send dummy package via ninjavan.,,,,,J2573617596DF,Dreamstation; Dreamwear Full Face Mask; Dreamwear Gel Pillows,2,1
-CUST00144,muhammad hatta yunus (L0140),Hatta,2019-11-26,2019-11-26,1,87848392,,,"296B BUKIT BATOK STREET 22,19-84",,,,Shopee,Ben,,,,,,J2573619369F9,Dreamstation; Dreamwisp Mask,1,0
-CUST00145,Tang Wee Loke,Wee Loke,2019-11-26,2022-08-02,7,96238558,,,,20C Nassim Rd,,,Meetup,Jo,72 year old stock broker. Super wealthy. 3 kids. Stays nassim road. House has Maclaren and old ferrari. Has c180.; Dreamwisp mask and iBreeze CPAP didn't do well for him; mask suction going up and down,,returned,,,GB-2B415755; J257378406BBF; J2817086671BD,Dreamstation; Dreamwear Gel Pillows; Dreamwisp Mask; Repair job - foamless kit; Resvent iBreeze Auto; Reusable Filters x2,5,2
-CUST00146,Chee Gee,Chee Gee,2019-11-29,2025-07-28,6,81818412,,,"BLOCK 878B, TAMPINES AVENUE 8, #12-23 ,Sin
-gaPore,522878","BLOCK 878B, TAMPINES AVENUE 8, #12-23 ,S(522878)",,,Shopee,Ben,T,,,,,,Dreamwear Silicone Pillows; Dreamwisp Mask; Reusable Filters x2,3,3
-CUST00147,"Dedy Setiawan  ""nesshiee"" ",Dedy,2019-11-29,2019-12-12,5,86309309,,,"GUOCO TOWER, 1 WALLICH STREE T, #10-01 ,S(078881)","GUOCO TOWER, 1 WALLICH STREE T, #10-01 ,S(078881)",,,Shopee,Jo,T,,,,,J257391200D33,Disposable Filters x12; Dreamstation; Dreamwear Full Face Mask; Reusable Filters x2,3,2
-CUST00148,Geeta Joshi (L0144),Geeta,2019-11-29,2019-11-29,2,97264474,,,,"26 BUKIT BATOK EAST AVENUE 2,14-10",,,Lazada,Jo,,,,,,,Dreamwisp Mask,1,1
-CUST00149,Jonathan Chionh husband of Ng Yan King,Jonathan,2019-11-29,2019-11-29,1,9.7558945E7,,,"6001 BEACH ROAD,Golden Mile Tower, #14-01",,,,,,Dreamstation,,,,,J25736173F3E9,,1,0
-CUST00150,Ng Yan King (L0141) - bought for husband Jonathan Chionh (hp: 97558945),Yan King,2019-11-29,2019-11-29,1,93368919,,,"6001 BEACH ROAD,Golden Mile Tower, #14-01",,,,Lazada,Jo,,,,,,J25736173F3E9,Dreamstation,1,0
-CUST00151,Ong Gim Shin,Gim Shin,2019-11-29,2023-12-18,4,91799527,,,"#04-01, 70 ST. PATRICK'S ROAD, 424175, Singapore","6 TAI THONG CRESCENT,#14-04",,,Lazada,Jo,,,,,,,Dreamwisp Mask; Resmed p30i mask,2,2
-CUST00152,"PY Sim ""aaa_sg_trader""",PY,2019-11-29,2019-11-29,2,92956156,,,,"1 Lewis road, #02-03 ,S(250617)",,,Shopee,Ben,T,,,,,,Reusable Filters x2,1,1
-CUST00153,Seah Waih Khuen ,Waih Khuen,2019-11-29,2021-11-12,6,97977913,,bluesun_swk@yahoo.com,"44 CHOA CHU KANG STREET 64, #10-19 , SG, 689105","44 CHOA CHU KANG STREET 64, #10
--19 ,SingaPore,689105",,,Shopee,Jo,T,,,,,J255829476431; J257361927870,Disposable Filters x12; Dreamstation,4,2
-CUST00154,Sean Chew,Sean,2019-11-29,2022-12-08,5,92977472,,,"546 ANG MO KIO AVENUE 10,#12-2248","546 ANG MO KIO AVENUE 10,#12-2248",,,Telegram,Jo,Free trial for iBreeze auto ,,,,,J257376220C66,Disposable Filters x12; Dreamstation; Dreamwear Silicone Pillows; Reusable Filters x2,3,2
-CUST00155,"Zheng QingFeng ""rattyray"" (S008)",Qing Feng,2019-11-29,2023-05-28,4,96543127,,,"BLOCK 104, JALAN RAJAH, #25-59 ,S(321104)","BLOCK 104, JALAN RAJAH, #25-59 ,S(321104)",,,Whatsapp,Jo,5SGD discount each set of filters in exchange for nice review; T,,,,,J2573618261A8; J27338900C3ED,Disposable Filters x12; Dreamstation; Dreamwear Full Face Mask; Dreamwear Gel Pillows,3,1
-CUST00156,Susanne Nam ,Susanne,2019-11-30,2025-02-28,24,98199243,,,"1 RIVERVALE LINK,#10-07","76 PUNGGOL WALK,05-56  (Susanne has moved house I shifted house already. Can you update my address - 1 Rivervale Link, # 10-07, The Rivervale, S545118.) ",,,Lazada,Ben,David Hilos repaired -- simply kept turning the dial and it was fixed; iBreeze Bipap - swap for Dreamstation; sold at 600 SGD and gave 33 SGD discount,,,,,GB-28581749; GB-2B415756; J257376231DEF; J26187245B810,Dreamstation; Dreamwear Full Face Mask; Heated Tubing for Dreamstation; Professional service - iBreeze troubleshooting; Repair - iBreeze Auto CPAP Pro; Resmed p30i mask; Resvent iBreeze Auto Pro; Reusable Filters x2; iBreeze humidifier,14,10
-CUST00157,Billy Png Chian Aun,Billy,2019-12-01,2023-03-09,2,91881116,,,"NA, somewhere on St Michael's Rd","8 MAR THOMA ROAD,8, mar thoma rd #01-05, beacon heights",,,Lazada,P,T,,,,,GB-2B540152; J257361873605,Dreamstation; Dreamwear Gel Pillows; Resvent iBreeze Auto,2,0
-CUST00158,Jayden Chew (S014),Jayden,2019-12-01,2019-12-01,2,93691200,,,,"83 JALAN BUMBONG,S(739898)",,,Shopee,P,T Local mando popstar and singer. Very friendly on WA.,,,,,,Heated Tubing for Dreamstation,1,1
-CUST00159,Jeffrey Chng,Jeffrey,2019-12-01,2023-04-04,6,96640254,,,"143 LORONG 2 TOA PAYOH,13-192","143 LORONG 2 TOA PAYOH, #13-192, S (310143)",,,Lazada,Jo,T,,,,,,Disposable Filters x12; Reusable Filters x2,3,3
-CUST00160,Tan Hua Tong,Hua Tong,2019-12-01,2019-12-01,2,98731113,,,,"230C TAMPINES STREET 24,#10-15, S(526230)",,,Lazada,P,T,,,,,,Dreamwear Gel Pillows,1,1
-CUST00161,Nasrudin Salim (L0151),Nasrudin,2019-12-03,2019-12-03,1,82018224,,,,"345 KANG CHING ROAD, #01-101, S(610345)",,,Lazada,P,T Reusable Filters x2 ,Reusable Filters x2 ,Disposable Filters x12,Disposable Filters x12,,J25736161C923,Dreamstation; Dreamwear Full Face Mask; Dreamwear Gel Pillows; Resmed p10 mask,1,0
-CUST00162,Beng Soon Wong (L0152),Soon Wong,2019-12-06,2019-12-06,1,97988914,,,,"16 KEPPEL BAY DRIVE,03-21",,,Lazada,Ben,T,,,,,J2573912990F2,Dreamstation; Dreamwear Gel Pillows,1,0
-CUST00163,Wendy Ang,Wendy,2019-12-06,2019-12-06,1,97825620,,,,26C POH HUAT ROAD,,,Lazada,Ben,T ERA Property agent,,,,,J2573774130F1,Dreamstation,1,0
-CUST00164,Adriel Leo ,Adriel,2019-12-11,2019-12-11,1,81189294,,,,71 ELIAS TERRACE,,,Lazada,Jo,,,,,,J255829657493,Dreamstation,1,0
-CUST00165,Tan Hun Boon ,Hun Boon,2019-12-11,2020-03-09,3,91763176,,,"134A, LORONG KISMIS,SingaPore,598062",134A Lorong Kismis,,,Shopee,Jo,"Aug 2025 - I gave him a spare Dreamstation power adapter; Met him and wife Sabrina (Great Eastern Insurance Agent). He shared with me some of the career guidance stuff he learned - Life line life mapping
-M strengths
-3 circles
-Money. Passion. Ability.",,,,,J255811749FCD,Disposable Filters x12; Dreamstation; Dreamwear Gel Pillows,2,1
-CUST00166,"Ebury Ng ""Yuanely""",Ebury,2019-12-12,2019-12-12,3,91266124,,,,"244, COMPASSVALE ROAD, #04-674 , SG, 540244",,,Shopee,Jo,,,,,,J25583678E0D2,Disposable Filters x12; Dreamstation; Dreamwear Gel Pillows; Reusable Filters x2,2,1
-CUST00167,Nandhakumar Nagarajan (L0158),Nandhakumar,2019-12-12,2020-02-15,3,83220906,,,"JEWEL @ BUANGKOK, 81 COMPASS VALE BOW, #13-02 ,SingaPore,544823","81 COMPASSVALE BOW,13-02",,,Lazada,Jo,,,,,,J255836165D7C,Disposable Filters x12; Dreamstation,2,1
-CUST00168,Nikolas Wanahita,Nikolas,2019-12-12,2019-12-12,2,97127429,,,,"10 CUSCADEN WALK,15-03",,,Lazada,Jo,Cardiologist in private practice,,,,,,Disposable Filters x12; Dreamwear Gel Pillows; Reusable Filters x2,1,1
-CUST00169,Owen Marnabas,Owen,2019-12-12,2019-12-12,1,96519490,,,,"10 SUMMER PLACE, #10 , SG, 555710",,,Shopee,Jo,"Sold both together for 900SGD. Dreamstation was a ""like new"" product"". Owen is Indonesian and Jessie Ang is singaporean who plays piano. Together they run infocus group which is a training events provider. No kids but married 12 years. Company has 10 employees and they spent the first few years working super hard. ",,,,,J25583713500D,Dreamstation,1,0
-CUST00170,Shirley Goh,Shirley,2019-12-12,2023-12-04,4,97347966,,,"#07-486, 312 SEMBAWANG DRIVE, 750312, Singapore, SG #01-18, SUN PLAZA, Singapore, 757713","312 SEMBAWANG DRIVE,#07-486",,,Lazada,Jo,Address corresponds to Pet's Street in Sun Plaza - possible business owner - WA profile suggests she's a Christian,,,,,,Disposable Filters x12; Reusable Filters x2,2,2
-CUST00171,Thomas Puang ,Thomas,2019-12-12,2019-12-12,1,92271860,,,"842 WOODLANDS STREET 82,04-57","Singapore,Ninja Point @ 676 Woodlands Drive 71 #01-10, Kampung Admiralty",,,Lazada,Jo,Notable serial number. This dreamstation was a replacement set. Also the screen has a tiny noticeable flicker. Thomas puang is in Healthcare manufacturing industry working as a production supervisor and might be valuable for future projects eg mouth tape for sleep apnea.,,,,,J23736853084A,Dreamstation,1,0
-CUST00172,Jacky Tan BP (L0163),Jacky,2019-12-13,2019-12-13,1,96696188,,,,"10 PASIR PANJANG ROAD,03-01",,,Lazada,Jo,,,,,,J255825094F8C,Dreamstation,1,0
-CUST00173,Josephine Lee (L0164),Josephine,2019-12-13,2019-12-13,2,97971078,,,,"294 TAMPINES STREET 22,04-596",,,Lazada,Ben,,,,,,,Disposable Filters x12; Reusable Filters x2,1,1
-CUST00174,Leslie Ang ,Leslie,2019-12-13,2019-12-13,2,90020728,,,,"231 JURONG EAST STREET 21,#05-663 Singapore 600231",,,Lazada,Ben,,,,,,,Disposable Filters x12; Reusable Filters x2,1,1
-CUST00175,Marcus Liew Chee and wife Yoke Shim,Marcus,2019-12-13,2019-12-13,1,91992266,,,,Bedok Court on Bedok South Ave 3,,,Meetup,Jo,Yoke Shim works for SIA. Marcus got retrenched from cement recycling field.,,,,,J255837043D6A,Dreamstation,1,0
-CUST00176,Matthew Ong ,Matthew,2019-12-13,2020-11-17,8,93865188,,,"10 ANG MO KIO AVENUE 2,#10-09","10 ANG MO KIO AVENUE 2,#10-09",,,Lazada,Jo,,,,,,,Disposable Filters x12; Reusable Filters x2,4,4
-CUST00177,NG PO HUA,Po Hua,2019-12-13,2019-12-13,2,97889814,,,,"405A FERNVALE LANE,#16-123",,,Lazada,Ben,,,,,,,Reusable Filters x2,1,1
-CUST00178,Oi Keng Hunt,Keng Hunt,2019-12-15,2019-12-15,1,96313549,,,,"816 WOODLANDS STREET 82,09-445",,,Lazada,Jo,,,,,,J255836661074,Dreamstation,1,0
-CUST00179,Magdalene Lee (L0169),Magdalene,2019-12-16,2019-12-16,1,96737403,,,"78 BEDOK NORTH ROAD,13-234","97 BEDOK NORTH AVENUE 4,#07-1515",,,Lazada,Jo,,,,,,J255825999894,Dreamstation,1,0
-CUST00180,"Raymond Loh ""raymondloh08"" ",Raymond,2019-12-16,2019-12-16,2,94388005,,,,"BLOCK 334D, YISHUN STREET 31 #1 1-127, S(764334)",,,Shopee,Ben,,,,,,,Disposable Filters x12,1,1
-CUST00181,Wai Kit Cheang (L0170),Kit Cheang,2019-12-16,2019-12-16,2,81013837,,,,"85 JURONG WEST CENTRAL 3,#10-46",,,Lazada,Ben,,,,,,,Disposable Filters x12,1,1
-CUST00182,"Anne witjas ""tomnico"" (S021)",Anne,2019-12-19,2019-12-19,2,96122191,,,,"Cabana #287 sunrise terrace,SingaPore,805310",,,Shopee,Ben,,,,,,,Disposable Filters x12; Reusable Filters x2,1,1
-CUST00183,Leslie Ho ,Leslie,2019-12-19,2019-12-19,2,97325081,,,,"97 LORONG 3 TOA PAYOH, 10-56",,,Lazada,Jo,,,,,,,Dreamwear Gel Pillows,1,1
-CUST00184,Chuah Chong Kien (L0175),Chong Kien,2019-12-20,2021-11-02,3,91068875,,chongkien@gmail.com,"53 EDGEDALE PLAINS, #13-03 , SG, 828692","53 EDGEDALE PLAINS,#13-03",,,Shopee,Jo,,,,,,J25582781B8BC,Disposable Filters x12; Dreamstation; Reusable Filters x2,2,1
-CUST00185,Daniel Soh,Daniel,2019-12-20,2019-12-20,2,82984096,,,,"125 KIM TIAN ROAD,11-90",,,Lazada,Jo,,,,,,,Disposable Filters x12,1,1
-CUST00186,Roy Han ,Roy,2019-12-20,2023-09-29,4,98388985,,,22 Choa Chu Kang Grove #17-54 Singapore sg 688213,"22 CHOA CHU KANG GROVE,#17-54",,,Hitpay,Jo,,,,,,,Dreamwear Under the Nose; Resmed n30i mask,2,2
-CUST00187,Kyan Yang Kuangji,Kyan,2019-12-21,2022-11-29,5,92975236,,,"Blk 109 Bukit Purmei Rd
-#11-147 Singapore 090109","109 BUKIT PURMEI ROAD,#11-147",,,Lazada,Jo,,,,,,J26187244A999,Dreamstation; Dreamwear Gel Pillows; Dreamwear Silicone Pillows,3,2
-CUST00188,Bala subramaniam,Bala,2019-12-22,2023-06-18,6,92977407,,,"#02-12, Block20, lobby 3, Simei Street 1, Melville Park Condo,SG:529944","Melville Park, Simei",,,Whatsapp,Jo,"Fella is highly concerned about his health (nice way to say hypochondriac). Works for JP Morgan. He attributes pain in his fingertips to sleep apnea. He waited till last minute to see me before flying home to Tamil Nadu. He bought Dreamstation and Under the Nose from a shop in Mumbai at around 940SGD. But they didn't seem to serve him well in terms of warranty. He's possibly gonna need to replace his humidifier. The 350SGD I quoted for him was too high for him. The Dreamwear gel pillows I quoted for him he said he can get at 100SGD in India. He's likely to be a scrooge cos he was talking about how he m,anaged to save a lot of money in Singapore compared to in India.; Fella is highly concerned about his health (nice way to say hypochondriac). Works for JP Morgan. He attributes pain in his fingertips to sleep apnea. He waited till last minute to see me before flying home to Tamil Nadu. He bought Dreamstation and Under the Nose from a shop in Mumbai at around 940SGD. But they didn't seem to serve him well in terms of warranty. He's possibly gonna need to replace his humidifier. The 350SGD I quoted for him was too high for him. The Dreamwear gel pillows I quoted for him he said he can get at 100SGD in India. He's likely to be a scrooge cos he was talking about how he m,anaged to save a lot of money in Singapore compared to in India. Friend of Avi.",,,,,,Disposable Filters x12; Dreamwear Gel Pillows; Heated Tubing for Dreamstation; Reusable Filters x2,3,3
-CUST00189,Julian Low,Julian,2019-12-22,2025-07-18,16,93843919,,,"51 STRATHMORE AVENUE,30-189",Queenstown,,,Meetup,Jo,Actually a meetup but used Lazada platform. Julian returned the trial set.; He's a banker in Mizuho. Wife is hui Yim a young doctor currently working for SGH. She could be a hand surgeon in future. Both are believers.; Saw p30i when MIL tried it out; keen to try,,,,,J257377172B7F; J261872479B02,Disposable Filters x12; Dreamstation; Dreamwear Gel Pillows; Dreamwear Silicone Pillows; Rental Dreamstation; Resmed p30i mask; Reusable Filters x2,9,7
-CUST00190,Phil Ngo (Bought by his son Kevin Ngo) ,Phil,2019-12-23,2019-12-23,1,94566027,,,,"24 UPPER SERANGOON VIEW,17-27",,,Lazada,Jo,,,,,,J25582544F309,Disposable Filters x12; Dreamstation; Dreamwear Gel Pillows,1,0
-CUST00191,Mindy Ang bought for Ho,Mindy,2019-12-24,2019-12-25,3,98478582,,,"106 SPOTTISWOODE PARK ROAD,106 Spottiswoode Park, #14-140","Singapore,Ninja Point @ Blk 1 Tanjong Pagar Plaza #01-32",,,Lazada,Jo,,,,,,J255824298D3C1,Dreamstation; Dreamwear Gel Pillows,2,1
-CUST00192,Mitch Ong,Mitch,2019-12-24,2022-12-26,3,94562578,,,"783 Yishun Ring Rd, #09 3522, Singapore 760783","783 YISHUN RING ROAD,09-3522",,,Whatsapp,Jo,Brother of Justin Ong,Justin Ong,,,,J255836366ECC,Dreamstation; Dreamwear Gel Pillows; Dreamwisp Mask,2,1
-CUST00193,Ye Min Htun,Min Htun,2019-12-26,2019-12-26,2,91018593,,,,"588D ANG MO KIO STREET 52,#11-235",,,Lazada,Jo,,,,,,,Disposable Filters x12; Reusable Filters x2,1,1
-CUST00194,Cheo Ming Xiang,Ming Xiang,2019-12-27,2023-03-20,10,98890502,,,"9 ARDMORE PARK,03-02",39 KING ALBERT PARK,,,Lazada,Jo,"Dreamstation BiPAP. Selling price 2000. After 500SGD return of Dreamstation Auto, I sold this item at 1500SGD.; Likely 2nd generation super wealthy. Name appears in a company report. Likely associated with Mewah group, edible oils refiner. Drink driving incident 2017 with Koh Yong Chiah (himself known to have lied and been in MOE scandal as principal of River Valley High)",,,,,J255822224EEa; J262403168283,Dreamstation; Dreamwear Silicone Pillows; Dreamwear Under the Nose; Heated Tubing for Dreamstation,6,4
-CUST00195,Chris Yuen Tchern Shuin,Chris,2019-12-27,2020-06-01,3,91285391,,,"95A HENDERSON ROAD,19-06","95A HENDERSON ROAD,19-06",,,Meetup,Jo,Not a meetup but I likely send using Qxpress.  A gently used DWGP mask for 100SGD.,,,,,J255825823F9F,Dreamstation,2,1
-CUST00196,Stephanie Chia for Donald Chia,Stephanie,2019-12-27,2019-12-27,1,98428428,,,,"324 JURONG EAST STREET 31, 11-136",,,Lazada,Jo,,,,,,J2558373140AF,Dreamstation,1,0
-CUST00197,Matthew Lou,Matthew,2019-12-29,2024-04-10,7,97374632,,,"403 SERANGOON AVENUE 1,06-25","403 SERANGOON AVENUE 1,06-25",,,Lazada,Jo,Former manhunt contestant and massive weight loss guru. Likely 38 years old in 2020.,,,,,J25583608ADDA,Disposable Filters x12; Dreamstation; Dreamstation micro tubing; Dreamwear Gel Pillows; Dreamwisp Mask,4,3
-CUST00198,Tan Jia Kin,Jia Kin,2019-12-29,2019-12-29,2,96403938,,,,"109B DEPOT ROAD,08-97",,,Lazada,Jo,,,,,,,Disposable Filters x12,1,1
-CUST00199,Lionel Lew,Lionel,2019-12-30,2020-01-06,3,94792729,,,"299C COMPASSVALE STREET,07-126","1 MARINE TERRACE,12-298",,,Lazada,Jo,Our first Dreamstation Go,,,,,J26307233C258,Dreamstation Go; Dreamwear Gel Pillows,2,1
-CUST00200,Chong Chan Sin,Chan Sin,2020-01-01,2020-01-01,2,81983513,,,,"313D ANCHORVALE ROAD,#13-128",,,Lazada,Jo,,,,,,,Dreamwear Gel Pillows,1,1
-CUST00201,Lam Chuan Leong,Chuan Leong,2020-01-01,2020-01-01,2,96229868,,,,60 CORONATION DRIVE,,,Lazada,Jo,,,,,,,Resmed n30i mask,1,1
-CUST00202,Tang Mun Leong,Mun Leong,2020-01-01,2020-01-01,4,96910067,,,"315A ANG MO KIO STREET 31,14-329",Ninja Point @ Blk 339 Ang Mo Kio Avenue 1 #01-1579,,,Lazada,Jo,,,,,,,Disposable Filters x12; Reusable Filters x2,2,2
-CUST00203,Wong Hai Soon,Hai Soon,2020-01-01,2020-01-01,1,96173136,,,,Sengkang,,,Meetup,Jo,Oil and gas engineer. Has a 4 year old kid in 2020. Likely green. Lots of qns. Quite friendly. Ex msian,,,,,J2558370349D5,Dreamstation; Dreamwear Gel Pillows,1,0
-CUST00204,Felix Kucing for Albert Kosasih,Felix,2020-01-02,2020-01-05,4,90767016,,,,"13 TOH TUCK ROAD,#04-10 The Creek@Bukit",,,Lazada,Jo,"I'm guessing he's a medical doctor working in Singapore but has roots in Kuching, Sarawak, Msia. @felixkst ~FB
-Assessment: Possibly useful for expansion to Sarawak",,,,,J255828174055; J2558373363BD,Disposable Filters x12; Dreamstation; Dreamwear Gel Pillows; Dreamwisp Mask,3,1
-CUST00205,Han Yew Wai,Yew Wai,2020-01-02,2020-03-28,5,94353068,,,"319 CHOA CHU KANG AVENUE 3,11-18","319 CHOA CHU KANG AVENUE 3,11-18",,,Lazada,Jo,,,,,,J255838146E75,Disposable Filters x12; Dreamstation; Reusable Filters x2,3,2
-CUST00206,Isaiah Peh,Isaiah,2020-01-02,2022-10-27,3,92225596,,,"13 TOH YI DRIVE,#06-05",Ninja Point @ 19 Toh Yi Drive #01-117,,,Lazada,Jo,"Former ACS Boy, currently a banker, with AML and anti financing of terrorism role. Has 2 kids, 1 boy and 1 girl. Thinking of sending boy to Pei Hwa Primary.; He may have gotten a free non heated tubing",,,,,J2558251847DD,Disposable Filters x12; Dreamstation; Dreamwear Silicone Pillows; Foamless Kit; Reusable Filters x2,2,1
-CUST00207,Katherine Koh,Katherine,2020-01-02,2020-01-02,1,97669088,,,,"93 GEYLANG BAHRU,03-3090",,,Lazada,Jo,,,,,,J25583680EF52,Dreamstation,1,0
-CUST00208,Merry Ramlie,Merry,2020-01-02,2020-01-02,1,92234978,,,"11 HOLLAND DRIVE, 22-10","32 HOLLAND CLOSE,07-106",,,Lazada,Jo,,,,,,J255825369D13,Dreamstation,1,0
-CUST00209,Will Ku Wai Lum,Will,2020-01-03,2020-01-03,1,85182844,,,,"333 ANG MO KIO AVENUE 1, #09-1941",,,Lazada,Jo,,,,,,J25582797C452,Dreamstation; Dreamwear Gel Pillows,1,0
-CUST00210,Zen Tan,Zen,2020-01-03,2020-02-09,3,96354564,,,"18 JALAN WAKAFF,05-02","Singapore,Ninja Point @ 340 Balestier Road (Beside Loy Kee Chicken Rice)",,,Lazada,Jo,,,,,,J255836897293,Dreamstation; Dreamwear Gel Pillows,2,1
-CUST00211,Htunn Ye Lin for his father,Ye Lin,2020-01-04,2020-01-04,1,91779911,,,,,,,Meetup,Jo,,,,,,J255836514EA3,Dreamstation; Dreamwear Gel Pillows,1,0
-CUST00212,Kevin Harsono,Kevin,2020-01-05,2020-01-05,1,84339027,,,"20 HAVELOCK ROAD,05-24",,,,Lazada,Jo,WA number +62 81908871820. Likely an Indon architect. Fact they're putting him up in a serviced apartment is a good sign.,,,,,J2618722389F6,Dreamstation,1,0
-CUST00213,Magnus Mah Chang Wei,Magnus,2020-01-05,2020-01-05,1,91529938,,,"319 SEMBAWANG CLOSE,05-14",,,,Lazada,Jo,,,,,,J2558277209EF,Dreamstation,1,0
-CUST00214,May Thanda for Stevin,May,2020-01-05,2020-01-05,1,90606694,,,"88 DAWSON ROAD,#11-39",,,,Lazada,Jo,Unsealed but new Dreamwear Full Face @ 235SGD,,,,,TBA,Dreamstation; Dreamwear Full Face Mask,1,0
-CUST00215,Muhamad Faris,Faris,2020-01-05,2020-01-05,1,98227584,,,"243 SERANGOON AVENUE 2,#02-83",,,,Lazada,Jo,,,,,,J2558364265E0,Dreamstation; Dreamwear Gel Pillows,1,0
-CUST00216,Sam Yeo Buck Leng,Sam,2020-01-06,2020-01-06,1,90270274,,,"1 JURONG EAST STREET 32,05-06",,,,Lazada,Jo,,,,,,J261872181D4D,Dreamstation,1,0
-CUST00217,Dylan Hou,Dylan,2020-01-08,2025-10-02,3,86869168,,,"456 JURONG WEST STREET 41,09-726",TBC,,,Lazada,Jo,Legacy customer from 2020; Prev on Dreamstation; possibly keen on travel CPAP in future; joined BNI Origins in Jan 2025; sells Microsoft subscriptions; target market is companies 10 pax or more; co referrability with Chelsy Liu; Prev auto Bipap,Lazada,Bni,,,GB-2B617872; GB-H2015347; J2618519089D7,Dreamstation; Dreamwear Silicone Pillows; Resvent iBreeze Auto Bipap; Resvent iBreeze Plus,2,1
-CUST00218,Lau Boon Cheng,Boon Cheng,2020-01-08,2020-01-08,3,94755991,,,"122 BEDOK NORTH STREET 2,#11-130",,,,Lazada,Jo,"7 Sep 2022, Foamless Kit sent to Boon Cheng, C6991153SGSG",,,,,J26187222987F,Disposable Filters x12; Dreamstation; Dreamwear Gel Pillows,2,1
-CUST00219,Roy Loo Yong Keng,Roy,2020-01-08,2020-01-08,1,97810574,,,"8 TEMASEK BOULEVARD, #25-01 Suntec Tower 3","767 PASIR RIS STREET 71,#07-314",,,Lazada,Jo,,,,,,J26187242CCAF,Dreamstation; Dreamwear Gel Pillows,1,0
-CUST00220,Sai Mageswaran,Sai,2020-01-08,2024-07-24,7,92990200,,,19E NIM ROAD,Works at Viva Business Park,,,Lazada,Jo,Given him 100 SGD credit for referral fee for Komathi Chandran. Fella is relocating to Bangkok. Meta laid him off. He's a content moderator.; Selected Dreamwear Gel Pillows on Lazada. Ended up wanting to buy p30i; Works for bpo in viva business park ,,,,,J26187241FE34,Disposable Filters x12; Dreamstation; Dreamwear silicone pillows ; Heated Tubing for Dreamstation; Resmed p30i mask; Reusable Filters x2,4,3
-CUST00221,Shane Ng,Shane,2020-01-08,2020-01-08,1,98259987,,,Bukit Batok,"Works at Ubi, able to travel",,,Meetup,Jo,,,,,,J261851776778,Disposable Filters x12; Dreamstation; Dreamwear Gel Pillows,1,0
-CUST00222,Hutomo Setiawan,Hutomo,2020-01-09,2020-01-09,3,97717857,,,"9 CAIRNHILL ROAD,21-05",,,,Lazada,Jo,,,,,,J26185185C7A2,Dreamstation; Dreamwear Full Face Mask,2,1
-CUST00223,Kenneth Quek Poh Beng,Kenneth,2020-01-09,2020-02-24,3,90406364,,,"773 BEDOK RESERVOIR VIEW,#08-125",,,,Lazada,Jo,,,,,,J26185021262A,Dreamstation; Dreamwear Gel Pillows,2,1
-CUST00224,Lee Kheng Hua,Kheng Hua,2020-01-09,2020-01-09,1,91680374,,,"223 TAMPINES STREET 24,02-82",,,,Lazada,Jo,,,,,,J26185194CFF3,Dreamstation,1,0
-CUST00225,Lim Renwei hapshopper86,Renwei,2020-01-09,2022-02-20,8,98178361,,,"17 MARSILING LANE,03-249",,,,Lazada,Jo,,,,,,,Dreamwisp Mask; Reusable Filters x2,4,4
-CUST00226,Martin Alintuck,Martin,2020-01-09,2020-01-09,2,85228387,,,"2A LINCOLN ROAD,10-04",,,,Lazada,Jo,A cancelled order of DWGP.,,,,,,Other Item (add remarks),1,1
-CUST00227,Sam Soh,Sam,2020-01-09,2024-11-30,12,90087726,,,"299 YISHUN STREET 20,#07-35",,,,Lazada,Jo,"He later on questioned me if the filters were original. Also, when he was prospecting a new mask he asked if p30i and dreamwear gel pillows would be sealed. He could be a picky individual.",,,,,,Disposable Filters x12; Resmed p30i mask; Reusable Filters x2,6,6
-CUST00228,Sophie Yeoh for Dennis Liu,Sophie,2020-01-09,2020-01-09,2,97583829,,,"85 YISHUN STREET 81, #06-07",,,,Lazada,Jo,,,,,,,Resmed p30i mask,1,1
-CUST00229,Koon Yew,Koon Yew,2020-01-10,2023-09-20,4,87228448,,,"block 377, bukit batok street 31, 650377",,,,Meetup,Ben,"Urgent Courier, returning customer given 5 SGD discount",,,,,GB-2B415754; J26184256B69E,Disposable Filters x12; Dreamstation; Dreamwear Gel Pillows; Resmed p30i mask; Resvent iBreeze Auto; Reusable Filters x2,3,1
-CUST00230,Thiha,Thiha,2020-01-11,2020-03-16,3,90063530,,,"189 BOON LAY DRIVE,07-260","Singapore,64 Jurong,221 BOON LAY PLACE,Ninja Point @ 221 Boon Lay Place #01-128, Boon Lay Shopping Centre",,,Lazada,Jo,,,,,,J26184264BFE4,Disposable Filters x12; Dreamstation; Dreamwear Gel Pillows,2,1
-CUST00231,Daniel Yeow,Daniel,2020-01-12,2021-06-10,4,96574045,,,"241 BISHAN STREET 22,#07-240",,,,Lazada,Ben,,,,,,,Disposable Filters x12; Dreamwear Under the Nose,2,2
-CUST00232,Scott Lim WX,Scott,2020-01-12,2020-01-12,1,96113322,,,"PARKSHORE, 201 TANJONG RHU ROAD Lift Lobby 5, #07-15 ,SingaPore,436917",,,,Shopee,Ben,,,,,,J26184237F3C7,Dreamstation; Dreamwear Gel Pillows; Reusable Filters x2,1,0
-CUST00233,"Evelyn Lim (likely related to Joel Fun), patient is Joel's dad",Evelyn,2020-01-13,2020-01-13,1,91190048,,,"HILLVIEW HEIGHTS, 27 HILLVIEW AV ENUE, ##03-06 ,SingaPore,669559",,,,Shopee,Ben,,,,,,J26187252D577,Dreamstation; Dreamwear Full Face Mask,1,0
-CUST00234,Shane Ng Sheng Long ,Shane,2020-01-13,2024-04-22,3,90402489,,,"53 KAKI BUKIT ROAD 2,",,,,Lazada,Ben,,,,,,GB-2B574215,Dreamwear Full Face Mask; Resvent iBreeze Auto Bipap,2,1
-CUST00235,Soh Chee Onn John Jr,John,2020-01-13,2020-01-13,2,90301836,,,"532 HOUGANG AVENUE 6,09-309",,,,Lazada,Ben,,,,,,,Disposable Filters x12,1,1
-CUST00236,Muhammad Ridhaus Sholihin,Ridhaus,2020-01-14,2020-01-14,1,90683794,,,"846 JURONG WEST STREET 81,07-235",,,,Lazada,Ben,,,,,,J26187254B041,Disposable Filters x12; Dreamstation; Dreamwear Gel Pillows,1,0
-CUST00237,Samuel Lee Kim Choong,Samuel,2020-01-14,2020-01-14,1,9.0014006E7,90014006,,"686D CHOA CHU KANG CRESCENT,13/270",,,,Lazada,Ben,,,,,,J26187214D721,Dreamstation,1,0
-CUST00238,Alan Chen,Alan,2020-01-15,2020-01-15,1,97113088,,,"526C PASIR RIS STREET 51,12-529",,,,Lazada,Ben,,,,,,J26187251E7EC,Dreamstation,1,0
-CUST00239,June Supapannachart for Brice Cu,June,2020-01-15,2020-01-15,1,92335737,,,"11 RIVER VALLEY CLOSE,22-03",,,,Lazada,Ben,,,,,,J26185193BB4C,Dreamstation,1,0
-CUST00240,Moshik Seetloo,Moshik,2020-01-15,2020-01-15,1,87484220,,,"653A JURONG WEST STREET 61,03/436",,,,Lazada,Ben,,,,,,J26185059E76A,Disposable Filters x12; Dreamstation; Dreamwear Gel Pillows,1,0
-CUST00241,Chew Tze Kiong,Tze Kiong,2020-01-16,2020-02-24,6,94751733,,,"230 BISHAN STREET 23,11-35",,,,Lazada,Ben,,Needs cold WA,,,,,Disposable Filters x12; Resmed p30i mask; Reusable Filters x2,3,3
-CUST00242,NG HONG UNG,Hong Un,2020-01-16,2020-01-16,2,93579719,,,"18D HOLLAND DRIVE,#19-429",,,,Lazada,Ben,,,,,,,Dreamwisp Mask,1,1
-CUST00243,Kenny Te Kian Soon,Kenny,2020-01-19,2020-01-19,1,96941666,,,"312 YISHUN RING ROAD,Blk 312 Yishun Ring Road
- #12-1196","31 YISHUN CENTRAL 1,#04-66",,,Lazada,Jo,Defective blower. I replaced this with J257377172B7F,,,,,J26187236C783,Disposable Filters x12; Dreamstation,1,0
-CUST00244,"Choy ""2e log"" - Shawn Goh (Friend of Simon Pang)",Shawn,2020-01-20,2020-01-20,1,97658352,,,"531 CHOA CHU KANG STREET 51,#07-321",,,,Lazada,Jo,,,,,,J26185195DE7A,Dreamstation,1,0
-CUST00245,Eileen Tan for Simon Pang (Friend of Shawn Goh),Eileen,2020-01-20,2020-01-20,1,98752666,,,"2 KITCHENER ROAD,#12-81",,,,Lazada,Jo,,,,,,J2618520292B9,Dreamstation,1,0
-CUST00246,"Jackson Ho ""Arai8811""",Jackson,2020-01-20,2020-01-20,2,91113915,,,"180 CANBERRA DRIVE,#07-21",,,,Lazada,Jo,,,,,,,Dreamwear Gel Pillows,1,1
-CUST00247,"Muhammad Mursyidi Bin Mohamed Raimi ""Mus""",Mursyidi,2020-01-20,2021-04-26,3,93696512,,,Yishun,,,,Meetup,Jo,Very nice husband and wife. Mus does recycling of Islamic books. He collects them and exports to other countries. He also pulps the ones in poor condition. Wife is a primary school teacher of Malay language.,,,,,J2618506050C3,Disposable Filters x12; Dreamstation; Dreamwear Gel Pillows; Resmed p30i mask; Reusable Filters x2,2,1
-CUST00248,Tan Chew Kwang,Chew Kwang,2020-01-20,2020-01-20,1,96709171,,,"416 CHOA CHU KANG AVENUE 4,#05-364",,,,Lazada,Jo,,,,,,J26185200B1AB,Dreamstation,1,0
-CUST00249,Elsie Tay,Elsie,2020-01-21,2020-06-03,3,81280238,,,"71 ANCHORVALE CRESCENT,02-02",,,,Lazada,Ben,,,,,,J26187217E5BA,Disposable Filters x12; Dreamstation; Resmed p30i mask,2,1
-CUST00250,Gerald Ng,Gerald,2020-01-21,2020-01-21,2,90678533,,,"9 MARINE VISTA,04-05",,,,Lazada,Ben,,,,,,,Dreamwear Gel Pillows,1,1
-CUST00251,Christine Owyong,Christine,2020-01-22,2024-10-07,7,91819868,,,"24 FLORA DRIVE,01-44",,,,Lazada,Jo,,,,,,GB-2B595793,Disposable Filters x12; Resmed p30i mask; Resvent iBreeze Auto Bipap; Reusable Filters x2,4,3
-CUST00252,Tam Siew Kee / Tam SK,Siew Kee,2020-01-22,2020-05-26,4,94770090,,,"537 BUKIT BATOK STREET 52,07-603","Singapore,Ninja Point @ Blk 528 Bukit Batok Street 51 #01-62",,,Lazada,Jo,,,,,,,Disposable Filters x12; Reusable Filters x2,2,2
-CUST00253,Victor Tan,Victor,2020-01-23,2024-07-31,3,‭83388850‬,,,,,,,Meetup,Jo,Bipap has been returned to YES CPAP; I sold to him at 170SGD cos Victor's my friend ,Pat yuan Teng,,,, GB-2B581752,Bought on credit (Resvent iBreeze Auto Bipap); Dreamwear silicone pillows (credit); Resmed p30i mask,2,1
-CUST00254,Lee Yucong,Yucong,2020-01-24,2020-03-01,6,98172710,,,"24 JALAN MATA AYER,SingaPore,7591 06",,,,Shopee,Ben,,,,,,,Disposable Filters x12; Dreamwear Gel Pillows; Reusable Filters x2,3,3
-CUST00255,Boo Jing You,Jing You,2020-01-28,2023-05-09,3,90099068,,,Bukit Timah,,,,Meetup,Jo,"Claimed to be tight on budget but yet drives a car and lives in Bukit Timah, hasn't changed mask for 3 years since previous. Likely to be smart and clever with money.; Dreamstation Go (1400) + Dreamstation Go Humidifier (300) + DWGP (100). Silkair Pilot. Flies 777 on routes to China, Hiroshima, Busan",,,,,J2631729006F7,Dreamstation Go; Dreamwear Gel Pillows; Resmed p30i mask,2,1
-CUST00256,"Melvin Tan ""Nivlem Nat""",Melvin,2020-01-28,2023-04-24,5,96602996,,,"3-08, 157E TAMARIND ROAD, 806109, Singapore","401 SERANGOON AVENUE 1,#04-01",,,Lazada,Jo,,,,,,J26187394433D,Dreamstation; Dreamwear Gel Pillows; Dreamwisp Mask,3,2
-CUST00257,Cindee Tan,Cindee,2020-01-29,2020-01-29,2,81380094,,,"2 JURONG EAST STREET 21,#04-15A",,,,Lazada,Jo,Runs a small business in IMM - Focus print. Includes name cards and calendars. She said she started this business when she was young and ambitious.,,,,,,Dreamwear Gel Pillows,1,1
-CUST00258,Kevin Lau,Kevin,2020-01-29,2020-03-13,3,92209165,,,"10B BENDEMEER ROAD,37-121",,,,Lazada,Jo,,,,,,J261873900519,Disposable Filters x12; Dreamstation,2,1
-CUST00259,Pamela Tan,Pamela,2020-01-29,2021-08-10,6,96887837,,,"512 THOMSON ROAD,512 Thomson Road, Msf Building #06-00",,,,Lazada,Jo,,,,,,,Disposable Filters x12; Reusable Filters x2,3,3
-CUST00260,Alex Tok,Alex,2020-01-31,2020-01-31,1,93229600,,,100 JALAN MASHHOR,"139A LORONG 1A TOA PAYOH,#27-46",,,Lazada,Jo,"Works for Equal.org, an animal therapy charity that uses horses for therapy at Mount Pleasant",,,,,J26187396602F,Dreamstation; Dreamwear Gel Pillows,1,0
-CUST00261,Dinusha Koggalahewa,Dinusha,2020-01-31,2020-01-31,2,97849481,,,"48 CARPMAEL ROAD,#03-03 The Carpmaelina","60 ANSON ROAD,#14-01 Mapletree Anson",,,Lazada,Jo,,,,,,,Disposable Filters x12; Reusable Filters x2,1,1
-CUST00262,Jin Ling Tan,Jin Ling,2020-01-31,2020-01-31,2,97902359,,,"23 ETTRICK TERRACE,",,,,Lazada,Jo,,,,,,,Disposable Filters x12,1,1
-CUST00263,Lau Chee Kin (CK Lau) - brother of ENT Dr Lau and brother in law of WL Tang,Chee Kin,2020-01-31,2020-01-31,1,96315238,,,"2 BALESTIER ROAD,03-655",,,,Lazada,Jo,Brother of ENT Dr Lau and brother in law of WL Tang,,,,,J262873832E5A,Dreamstation; Dreamwear Gel Pillows,1,0
-CUST00264,Michael Caluag,Michael,2020-01-31,2020-06-24,5,97769729,,,"69 COMPASSVALE BOW,12/36",,,,Lazada,Jo,,,,,,J26287476763A,Disposable Filters x12; Dreamstation; Dreamwisp Mask,3,2
-CUST00265,NoorAzizah Aziz,Azizah,2020-01-31,2020-01-31,2,90015225,,,"41 EAST COAST AVENUE,02-04",,,,Lazada,Jo,"Possibly General Manager S.E.Asia & Australia & Regional Manager Heavy & Outsized Cargo, Asia Pacific - Airbridge Cargo",,,,,,Disposable Filters x12,1,1
-CUST00266,Raymond Chew,Raymond,2020-01-31,2020-01-31,2,91834594,,,"808 FRENCH ROAD,#06-155",,,,Lazada,Jo,Virtual address. One of the hits is Hew Transportation.,,,,,,Disposable Filters x12,1,1
-CUST00267,"June Lim ""june06gal""",June,2020-02-03,2020-07-22,4,98441230,,,"BLOCK 209, BOON LAY PLACE, #07-259 , SG, 640209","BLOCK 209, BOON LAY PLACE, #07-259 , SG, 640209",,,Shopee,Jo,,,,,,,Disposable Filters x12; Reusable Filters x2,2,2
-CUST00268,"Leonard Leow ""ed0812"" ""bluecondor""",Leonard,2020-02-03,2022-11-22,3,97506483,,,"BLOCK 698C, HOUGANG STREET 52, #08-33 , SG, 533698",,,,Whatsapp,Jo,,,,,,J261874036C9F,Dreamstation; Foamless kit,2,1
-CUST00269,Vincent Ng haapy2901,Vincent,2020-02-03,2020-02-03,1,96576077,,,"280 TAMPINES STREET 22,07-256",,,,Lazada,Jo,,,,,,J2618739771A6,Dreamstation,1,0
-CUST00270,Wong Wai Kar,Wai Kar,2020-02-03,2020-02-03,1,96352169,,,"25 BALMORAL PARK,#06-01",,,,Lazada,Jo,,,,,,J261873854B6C,Dreamstation; Dreamwisp Mask,1,0
-CUST00271,Corinna Lim Wei Khun / Vera Yeo,Corinna,2020-02-04,2023-04-26,2,94561131,,,"508 WEST COAST DRIVE,09-251, Singapore 120508",32 CORNWALL GARDENS (Vera Yeo),,,Whatsapp and Yes CPAP UEN,Jo,https://www.facebook.com/corinna.lim.1 uses a 5 min ramp and has slightly optimized her pressure.,,,,,GB-2B540145; J261874063B32,Dreamstation; Resvent iBreeze Auto Pro,2,0
-CUST00272,Lee Kian Tat Ken,Ken,2020-02-04,2020-05-06,5,97964740,,,"54 HAVELOCK ROAD,#35-128",,,,Lazada,Jo,,,,,,J261874403964,Disposable Filters x12; Dreamstation; Reusable Filters x2,3,2
-CUST00273,Ben Chia,Ben,2020-02-06,2020-02-06,1,96619242,,,"416 HOUGANG AVENUE 10,06-1302",,,,Lazada,Jo,,,,,,J261874041820,Dreamstation; Dreamwear Gel Pillows,1,0
-CUST00274,Sheilah Manalo,Sheilah,2020-02-06,2020-09-09,7,92274411,,,"1E CANTONMENT ROAD,07-53","160 ROBINSON ROAD,23-08",,,Lazada,Jo,Notable addresses,,,,,TBA,Disposable Filters x12; Dreamstation; Dreamwear Gel Pillows; Reusable Filters x2,4,3
-CUST00275,Chua Song Heng,Song Heng,2020-02-09,2024-12-30,5,98485857,,,"72 LORONG M TELOK KURAU,05-06",,,,Whatsapp and Yes CPAP UEN,Jo, (colleague of Vincent Pang); Likely a Deputy Director in HTX - https://www.linkedin.com/in/song-heng-chua-2350035/?originalSubdomain=sg; Wanted Dreamwear Silicone Pillows Retail version; wife asked him to buy straight from Philips; I explained Philips doesn't sell direct in Singapore,,,,,GB-2B548632,Dreamwear Gel Pillows; Dreamwear Silicone Pillows; Resvent iBreeze Auto,3,2
-CUST00276,Chua Soo Yong,Soo Yong,2020-02-09,2025-07-29,16,96843650,,,"57 COVE WAY,#08-02",,,,Lazada,Jo,"2nd visit fee 200 SGD; F20 Large 280 SGD; Auto Bipap trial; Christians; 3 kids; daughter in US; Soo Yong looks like his mum Mdm Chia; they can go to church once a month; dad has polio as a child in one leg; either needs mouth tape and p30i or ffm; INV 0103; Sending him p30i, Dreamwear silicone pillows masks to see if quieter with iBreeze Plus",,,,,GB-2B581746; GB-2B601648; J2618734928A0,2nd visit fee; Disposable Filters x12; Dreamstation; Dreamwisp Mask; F20 Large; Foamless Kit; Heated Tubing for Dreamstation; Resvent iBreeze Auto Bipap; Resvent iBreeze Plus; Reusable Filters x2,9,7
-CUST00277,Dave Lee,Dave,2020-02-09,2020-02-09,2,97588166,,,"BLOCK 114, SERANGOON NORTH AVENUE 1, #10-543 , SG, 550114",,,,Shopee,Jo,Unresponsive buyer who left 4 stars,,,,,,Disposable Filters x12,1,1
-CUST00278,Lim Yuan Sing / YS Lim,Yuan Sing,2020-02-09,2023-05-21,3,96879142,,,"Blk 12 Marine Terrace #12-166
-Singapore 440012",,,,Shopify and Shopback Pay Later,Jo,Customer is coming from a Yuwell CPAP machine; Works as an accountant. Uses Yuwell CPAP Machine. Very resourceful - used JD.com to buy Yuwell CPAP. Also used cigarette filters to reduce noise in Dreamwear Gel PIllows.,,,,,GB-2B548616,Dreamwear Gel Pillows; Resvent iBreeze Auto,2,1
-CUST00279,Yeo Hai Soon,Hai Soon,2020-02-09,2020-02-09,1,97129083,,,"603 JURONG WEST STREET 62,05 193",,,,Lazada,Jo,,,,,,J261874217C3D,Dreamstation,1,0
-CUST00280,Jason Wong,Jason,2020-02-10,2020-02-10,2,85224877,,,"671 WOODLANDS DRIVE 71,05-53",,,,Lazada,Jo,,,,,,,Resmed p30i mask,1,1
-CUST00281,Ahmad Bin Ibrahim,Ahmad,2020-02-12,2020-05-06,4,91865491,,,"57 PASIR RIS DRIVE 1,#01-11","717 PASIR RIS STREET 72,#09-05",,,Lazada,Jo,,,,,,,Disposable Filters x12; M-size nose piece for DWGP,2,2
-CUST00282,Benson Low,Benson,2020-02-12,2020-02-12,1,90721211,,,"312B CLEMENTI AVENUE 4,Clementi Avenue 4,#18-183",,,,Lazada,Jo,,,,,,J261874611B5D,Dreamstation; Resmed n30i mask,1,0
-CUST00283,Anant Sharma,Anant,2020-02-13,2020-02-13,2,87996473,,,"24 BUKIT BATOK STREET 52,13-06",,,,Lazada,Jo,,,,,,,Dreamwear Under the Nose,1,1
-CUST00284,Bob Goh,Bob,2020-02-13,2025-04-10,7,98412968,,,"91A TELOK BLANGAH STREET 31,25-213","93B TELOK BLANGAH STREET 31,30-173",,,Lazada,Jo,50 sgd price as have sold to buyer at this price before; Sold at 200SGD ea,,,,,J261874430BFF,Disposable Filters x12; Dreamstation; Dreamwear Gel Pillows; Heated Tubing for Dreamstation; Resmed p30i mask,4,3
-CUST00285,Kevin Ngo Wei Hock for Phil Ngo,Kevin,2020-02-13,2020-02-13,4,88914699,,,"24 UPPER SERANGOON VIEW,17-27",,,,Lazada,Jo,Sold @ mass order price 35SGD,,,,,,M-size nose piece for DWGP,2,2
-CUST00286,Moses Lai Shi Kun,Moses,2020-02-13,2020-02-13,2,81182976,,,2 HONG SAN WALK,,,,Lazada,Jo,Sold @ mass order price 35SGD,,,,,,Dreamwisp Mask,1,1
-CUST00287,Alvin Chia Chuin Jin,Alvin,2020-02-15,2020-02-15,1,91214296,,,"672A EDGEFIELD PLAINS,#06-539",,,,Lazada,Jo,,,,,,J26187428E1FC,Dreamstation,1,0
-CUST00288,Johnny Tan,Johnny,2020-02-15,2020-02-15,2,91916385,,,"7 PASIR RIS RISE,01-14 (Sea Horizon Condo)",,,,Lazada,Jo,Linux server expert. Works for HDB. Had some depression linked to sleep apnea. Uses a devilbliss legacy model from when he bought it in 2012. https://www.linkedin.com/in/johnny-tan-98029020/,,,,,,Resmed p30i mask,1,1
-CUST00289,Roy Ho,Roy,2020-02-15,2020-02-15,2,98445871,,,"BLOCK 310A, ANCHORVALE ROAD, #12-23 ,Singapore,541310",,,,Shopee,Jo,,,,,,,Disposable Filters x12,1,1
-CUST00290,"Craig Ng ""Craig84sg""",Craig,2020-02-17,2020-02-17,2,96628483,,,"RIVERTREES RESIDENCES, 25 FERNVALE CLOSE, #20-11 ,SingaPore,797462",,,,Shopee,Jo,,,,,,,Reusable Filters x2,1,1
-CUST00291,Desmond Tan / Etan,Desmond,2020-02-17,2020-02-17,1,93361143,,,"11B CRANE ROAD,unit 11b",,,,Lazada,Jo,,,,,,J261873933782,Dreamstation,1,0
-CUST00292,"Wong Chu Wee ""chuweewong""",Chu Wee,2020-02-17,2020-02-17,2,91120455,,,"23 ROSEWOOD DRIVE, #10-08,SingaPore,737918",,,,Shopee,Jo,,,,,,,Dreamwear Gel Pillows,1,1
-CUST00293,Adrian Khoo,Adrian,2020-02-18,2024-02-28,4,96697077,,,"11 MOUNT FABER ROAD,#07-18","212 OCEAN DRIVE,05-15",,,Lazada,Jo,Possibly super wealthy. Manages an investment fund.,,,,,,Disposable Filters x12; Reusable Filters x2,2,2
-CUST00294,Jamie Neo,Jamie,2020-02-18,2024-09-10,4,98268080,,,"Blk 643 Bedok Reservoir Road, #13-83, Singapore 410643",,,,Shopee,Jo,,,,,,,Disposable Filters x12,2,2
-CUST00295,Rachel Chia,Rachel,2020-02-18,2020-02-18,2,90172629,,,"420 CLEMENTI AVENUE 1,33-211",,,,Lazada,Jo,,,,,,,Heated Tubing for Dreamstation,1,1
-CUST00296,Alvin Ong,Alvin,2020-02-21,2024-10-07,11,90292937,,,"20 CECIL STREET,09-09","18 EWE BOON ROAD,07-02",,,Lazada,Jo,,,,,,,Disposable Filters x12; Dreamwear Gel Pillows; Dreamwisp Mask; Heated Tubing for Dreamstation; Reusable Filters x2,5,6
-CUST00297,Kevin Su,Kevin,2020-02-21,2020-02-21,1,97288861,,,"662A EDGEDALE PLAINS,16-654",,,,Lazada,Jo,9 May 2024: checked in. has changed foam for Dreamstation ,,,,,J26187427190B,Disposable Filters x12; Dreamstation; Resmed p30i mask; Reusable Filters x2,1,0
-CUST00298,Surin Chan,Surin,2020-02-22,2020-02-22,1,96300770‬,,,28 Duchess Road #03-12,,,,Meetup,Jo,Mechanical engineer trained but ran his own business in the end. Retired. Kids in 20s and working. Originally Thai. Came to sgp to study in university of singapore.,,,,,J261874546698,Dreamstation,1,0
-CUST00299,Cmin Goh (Koh Chee Ming),Chee Ming,2020-02-24,2020-02-24,1,96300393,,,"641 Bedok Reservoir Rd, #12-67, S(410641)",,,,Meetup,Jo,Possibly DWGP nose piece M + filters,,,,,J26187377EBB6,Dreamstation,1,0
-CUST00300,Toh Bee Kien,Bee Kien,2020-02-24,2020-02-24,2,96312150,,,"21 TELOK BLANGAH DRIVE,#10-01",,,,Lazada,Jo,,,,,,,Disposable Filters x12,1,1
-CUST00301,Vanessa Wee Yu Piao,Vanessa,2020-02-24,2024-12-21,6,81984809,,,"329 SERANGOON AVENUE 3,#12-354",,,,Lazada,Jo," - hubby is the patient; Previous Dreamstation from Feb 2020 has failed with ""service required 022920-09231""; google search does not surface what the error means; patient bought CPAP machine at 1AM in the morning and I arranged urgent delivery for 15 SGD. Upon request, I waived the fee and asked for Google review and referral instead. ",,,,, GB-2B601636; J26187468869C,Disposable Filters x12; Dreamstation; Resmed p30i mask; Resvent iBreeze Auto Bipap; Reusable Filters x2,4,2
-CUST00302,Esther Lim,Esther,2020-02-26,2020-02-26,2,97475058,,,"695 JURONG WEST CENTRAL 1,#02-43","Singapore,Ninja Point @ Blk 668A Jurong West Street 64 #01-120",,,Lazada,Jo,,,,,,,Disposable Filters x12; Reusable Filters x2,1,1
-CUST00303,Nyan Win Myint,Nyan Win Myint,2020-02-26,2020-02-26,1,91706365,,,"81 REDHILL LANE,11-51","6 TEMASEK BOULEVARD,#06-01",,,Lazada,Jo,,,,,,J26187362A5C3,Disposable Filters x12; Dreamstation; Reusable Filters x2,1,0
-CUST00304,Pei Song,Pei Song,2020-02-26,2020-02-26,1,81187900,,,59 PASIR RIS AVENUE,,,,Lazada,Jo,,,,,,J26187418CB94,Dreamstation; Dreamwisp Mask,1,0
-CUST00305,Sui Goh,Sui,2020-02-26,2020-02-26,2,93295777,,,"810 YISHUN RING ROAD,KHATIB GARDENS #11-4191",,,,Lazada,Jo,,,,,,,Dreamwear Gel Pillows,1,1
-CUST00306,Timothy Tan Ping Sin,Timothy,2020-02-26,2024-03-20,6,96178675,,timothytan@me.com,"388 BUKIT BATOK WEST AVENUE 5,04-370",,,,Lazada,Jo,,,,,Jo: Updated 5 Apr 2024,GB-2B572569; J26187438F824,DIY Foamless Kit; Disposable Filters x12; Dreamstation; Dreamwisp Mask; Resmed p30i mask; Resvent iBreeze Auto Bipap; Reusable Filters x2,4,2
-CUST00307,Colleen Tan / Leong Chen Howe (returning customer),Colleen,2020-02-27,2020-02-27,1,91256378,,,"71 YISHUN AVENUE 11,10-04","356 YISHUN RING ROAD,09-1816",,,Lazada,Jo,,,,,,J2618738679F7,Dreamstation,1,0
-CUST00308,ANG BENG HONG,Beng Hong,2020-03-01,2020-03-01,1,98151036,,,22 DAFNE STREET,,,,Lazada,Jo,,,,,,J26180736A91F,Dreamstation,1,0
-CUST00309,"Clement ""clinyh"" lin",Clement,2020-03-01,2020-03-01,1,94375283,,,Block 650 Yishun Ave 4 Unit 03-477 Singapore 760650,,,,Meetup,Jo,,,,,,J261874137547,Dreamstation; Dreamwear Gel Pillows; Reusable Filters x2,1,0
-CUST00310,Crystal Tan,Crystal,2020-03-01,2020-06-15,3,96405051,,,"141 LORONG AH SOO,04-277","Singapore,Ninja Point @ Blk 210 Hougang Street 21 #01-275",,,Lazada,Jo,,,,,,J2618737902C8,Dreamstation; Reusable Filters x2,2,1
-CUST00311,Hiroo Kaneda,Hiroo,2020-03-01,2020-03-01,1,91761888,,,49B COTSWOLD CLOSE,128 PIONEER ROAD,,,Lazada,Jo,"Based on address, part of family owned business Dakai Engineering, involved in ship engines (Daihatsu authorized dealer). Head office in Singapore. Branches in Osaka, Tokyo, Shanghai (Pudong South Rd), Taguig City (Philippines), Haiphong (Vietnam), Amplur Bangplee (Thailand), KL.",,,,,J261874151071,Dreamstation,1,0
-CUST00312,Huang Jiehao,Jiehao,2020-03-01,2025-07-22,11,91552715,,jiehaoh1988@gmail.com,"249 TAMPINES STREET 21,249 Tampines Street 21, #10-548",,,,Lazada,Jo,,,,,,J273389059440,Dreamstation; Dreamwear Gel Pillows; Dreamwear Silicone Pillows,6,5
-CUST00313,Muhammad Ariff,Ariff,2020-03-01,2020-04-06,5,86880141,,,"BLOCK 314, JURONG EAST STREET 32, #05-233 ,SingaPore,600314",,,,Shopee,Jo,,,,,,J2618073951E8,Disposable Filters x12; Dreamstation; Dreamwear Gel Pillows; Reusable Filters x2,3,2
-CUST00314,Tay Yong En,Yong En,2020-03-01,2020-03-01,1,‭92220684‬,,,,,,,,,Gave her a free DWGP,,failed trial,,,J261872569353,,1,0
-CUST00315,Jessie Lq1900 for husband Owen Marnabas,Jessie,2020-03-02,2020-03-02,1,82289600,,,"Blk 8, kim tian place, 02-53, S163008",,,,Meetup,Jo,Owen is Indonesian and Jessie is singaporean who plays piano. Together they run infocus group which is a training events provider. No kids but married 12 years. Company has 10 employees and they spent the first few years working super hard. ,,,,,J255822224EEa,Dreamstation; Dreamwisp Mask,1,0
-CUST00316,Ho Chun Wee,Chun Wee,2020-03-03,2020-03-09,5,‭97268304‬,,,"BLOCK 138, SERANGOON NORTH AVENUE 2, #03-82 , SG, 550138","138 SERANGOON NORTH AVENUE 2,#03-82",,,Shopee,Jo,,,,,,J26180721C478,Disposable Filters x12; Dreamstation; Dreamwear Gel Pillows; Reusable Filters x2,3,2
-CUST00317,Haw Peng Chai,Peng Chai,2020-03-04,2022-01-06,5,96663113,,,"1 ANG MO KIO INDUSTRIAL PARK 2A,#01-01",,,,Lazada,Jo,Alex bought Dreamstation and Dreamwear Full Face mask from me in March 2020. Dreamstation humidifier experienced problems reported in Jan 2022. He also bought Airsense 10 upon recommendation by Ng Teng Fong hospital but the pressure was too high for him. He's a fellow business owner and runs a construction company.,,,,,J26180744C705,Disposable Filters x12; Dreamstation; Dreamwear Full Face Mask; Resmed p30i mask,3,2
-CUST00318,Sam Chin,Sam,2020-03-04,2020-03-04,1,96941109,,,332A Anchorvale #13-354 Singapore 541332,,,,Meetup,Jo,Sam is a photographer. Started sole proprietorship 8 years ago. Now became a vendor to help Bloomberg do their annual reports. http://www.onthestreets.org/ He recommended ASME as a support for startups in Singapore.,,,,,J2618075814B1,Dreamstation,1,0
-CUST00319,Suwendi Hirawan,Suwendi,2020-03-04,2020-03-04,2,83078441,,,"93 KELLOCK ROAD,17-03",,,,Lazada,Jo,Dreamstation Go Filters,,,,,,Disposable Filters x12; Reusable Filters x2,1,1
-CUST00320,Raymond Mark Tham,Raymond,2020-03-06,2020-03-06,2,97479272,,,"16 CLEMENTI AVENUE 1,24/06","Singapore,12 Pasir Panjang Hong Leong Garden Clementi New Town,154 WEST COAST ROAD,Ninja Point @ 154 West Coast Road #01-50, West Coast Plaza",,,Lazada,Jo,,,,,,,Dreamwisp Mask,1,1
-CUST00321,Tay Khoon Ying,Khoon Ying,2020-03-06,2020-03-06,2,97277745,,,"1 ORCHARD SPRING LANE,#04-01","Singapore,Ninja Point @ 163 Tanglin Road #02-07, Tanglin Mall",,,Lazada,Jo,"Likely director of Interior Design, 4 seasons hotel",,,,,,Dreamwear Gel Pillows,1,1
-CUST00322,Gilbert Pak,Gilbert,2020-03-09,2020-03-09,2,81380048,,,"36 SHELFORD ROAD,#05-03 watten estate condo",,,,Lazada,Jo,,,,,,,Reusable Filters x2,1,1
-CUST00323,Jason Teo,Jason,2020-03-09,2020-03-09,1,63000313,,,"8 BHAMO ROAD,02-02",,,,Lazada,Jo,,,,,,J26180730CC29,Disposable Filters x12; Dreamstation; Resmed p30i mask; Reusable Filters x2,1,0
-CUST00324,Maggie Pek,Maggie,2020-03-09,2020-05-04,4,81882478,,,"BLOCK 270, BISHAN STREET 24, #14-202 ,SingaPore,570270","270 BISHAN STREET 24,Blk 270 Bishan Street 24 #14-202",,,Shopee,Jo,,,,,,,Reusable Filters x2,2,2
-CUST00325,SEOW MING XIAN,Ming Xian,2020-03-09,2020-03-09,1,91135434,,,"BLOCK 751, WOODLANDS CIRCLE, #03-594 ,SingaPore,730751",,,,Shopee,Jo,,,,,,J26180737B896,Dreamstation; Dreamwear Full Face Mask,1,0
-CUST00326,Stephen Windsor,Stephen,2020-03-09,2020-03-09,1,98633272,,,"30 TANGLIN HALT ROAD,#09-148",,,,Lazada,Jo,,,,,,J26180538F5D9,Dreamstation; Dreamwear Full Face Mask,1,0
-CUST00327,Syed Faizal Bin S Alwi,Faizal,2020-03-09,2020-03-09,2,97423047,,,"BLOCK 548, BEDOK NORTH AVENUE 1, #02-424 ,SingaPore,460548",,,,Shopee,Jo,,,,,,,Dreamwear Gel Pillows,1,1
-CUST00328,"Joy ""joykoh33""",Joy,2020-03-11,2020-03-11,1,96657002,,,"SPLENDOUR, THE, 31 BUKIT BATOK CRESCENT, #01-18, SingaPore,65807
-0",,,,Shopee,Jo,,,,,,J26180715A834,Dreamstation,1,0
-CUST00329,Catherine Sanger,Catherine,2020-03-16,2020-03-16,2,87261690,,,"28 COLLEGE AVENUE WEST,01-501","103 CLEMENTI ROAD,11-03",,,Lazada,Jo,,,,,,,Disposable Filters x12,1,1
-CUST00330,Joanne Lam Poh Khim,Joanne,2020-03-17,2024-12-10,10,96365139,,,"80B TELOK BLANGAH STREET 31,15-121",,,,Lazada,Jo,,,,,,,Disposable Filters x12; Dreamwear Gel Pillows; Dreamwear Silicone Pillows; Non heated tubing; Reusable Filters x2,5,5
-CUST00331,Matthew Lou ,Matthew,2020-03-18,2020-03-18,3,97734647,,,Blk 403 Serangoon Avenue 1 #06-25,,,,Meetup,Jo,"(for his friend Frederick Ee); Matthew is a former STB and CAG guy. He is co author of a fitness and weight loss book and aspires to be a public speaker on fitness. He's a believer and attends Kampong Kapor Methodist Church. Based on the address, he lives with his ""best friend"" Dr Frederick Ee.;  (replacement set for his non detected humidifier)",,,,,J261807875C3E,Dreamstation,2,1
-CUST00332,Yong Siang Teo,Yong Siang,2020-03-20,2020-03-20,2,93659428,,,"422 CHOA CHU KANG AVE 4, #08-242,Singapore,680422",,,,Shopee,Ben,,,,,,,Dreamwisp Mask,1,1
-CUST00333,Adrin Teo,Adrin,2020-03-23,2020-03-23,2,91007262,,,"10A BOON TIONG ROAD,35-523",,,,Lazada,Jo,,,,,,,Dreamwear Gel Pillows,1,1
-CUST00334,Andy Chua Yong Chye,Andy,2020-03-25,2020-03-25,1,96533533,,,"274C PUNGGOL PLACE,#07-826","Singapore,83 PUNGGOL CENTRAL,Ninja Point @ 83 Punggol Central #01-K18, Waterway Point",,,Lazada,Jo,,,,,,J26180542178B,Dreamstation,1,0
-CUST00335,"Benjamin Goh ""wrighty_08""",Benjamin,2020-03-25,2020-03-25,1,97636066,,,"BLK 469C Sengkang West Way, #04-626,SingaPore,793469",,,,Shopee,Jo,,,,,,J26180763800S,Dreamstation,1,0
-CUST00336,Jon Wee Jian Le,Jon,2020-03-25,2024-07-26,5,91778437,,,"187A RIVERVALE DRIVE,15-852
-541187","Singapore,11 RIVERVALE CRESCENT,Ninja Point @ 11 Rivervale Crescent #01-07, Rivervale Mall",,,Lazada,Jo,,,,,,GB-H2005402,Disposable Filters x12; Dreamwear Silicone Pillows; Non Heated Tubing; Resvent iBreeze Plus; Reusable Filters x2,3,2
-CUST00337,Lau Peet Meng,Peet Meng,2020-03-25,2020-03-25,1,97308177,,,52 Toh Yi Drive,,,,Meetup,Jo,,,,,,J26180776CE7F,Dreamstation,1,0
-CUST00338,Alexandre Gravier,Alexandre,2020-03-27,2025-09-04,2,90035906,,,28 JALAN PUTEH JERNEH,Tba,,,Lazada,Jo,Ended work at 8pm,Nil,,,,J2618072493D5,Dreamstation; Dreamwisp mask; Resmed Airfit F20,1,1
-CUST00339,Ang Boon Leong,Boon Leong,2020-03-27,2020-03-27,2,90477512,,,"238 HOUGANG AVENUE 1,10-314",,,,Lazada,Jo,,,,,,,Reusable Filters x2,1,1
-CUST00340,Chan Lai Ching,Lai Ching,2020-03-27,2020-07-22,4,97335492,,,31 CHESTNUT CRESCENT,31 CHESTNUT CRESCENT,,,Lazada,Jo,,,,,,,Disposable Filters x12; Dreamwear Gel Pillows,2,2
-CUST00341,"Jessica Chee ""jessijessi88""",Jessica,2020-03-27,2020-03-27,2,97333893,,,"SIMSVILLE, 10 GEYLANG EAST AVENUE 2, #09-06 ,SingaPore,389758",,,,Lazada,Jo,,,,,,,Disposable Filters x12,1,1
-CUST00342,Lee Gee Aik,Gee Aik,2020-03-27,2020-03-27,2,96393980,,,78 CASHEW CRESCENT,,,,Lazada,Jo,,,,,,,Dreamwear Gel Pillows,1,1
-CUST00343,Ng Zhong Qin,Zhong Qin,2020-03-27,2020-03-27,1,90497848,,,76 JALAN KASAU,,,,Lazada,Jo,,,,,,J26180755CF54,Dreamstation; Dreamwear Gel Pillows,1,0
-CUST00344,Zener Teo,Zener,2020-03-27,2020-03-27,2,97867864,,,"29 KEONG SAIK ROAD,29 KEONG SAIK ROAD,29A KEONG SAIK ROAD,02-00","2A CORNWALL GARDENS,04-14",,,Lazada,Jo,,,,,,,Disposable Filters x12,1,1
-CUST00345,Koh Swee Guan,Swee Guan,2020-03-28,2020-03-28,2,97539388,,,"110 MCNAIR ROAD,#04-247",,,,Lazada,Jo,,,,,,,Disposable Filters x12,1,1
-CUST00346,Melanie Alshab / Melanie Daly,Melanie,2020-03-28,2020-03-28,1,066888,,,"Melanie DALY - St Regis Hotel GUEST, 29 Tanglin Road",,,,Lazada,Jo,,,,,,J26180774ED6D,Dreamstation,1,0
-CUST00347,Tan Geok Mei,Geok Mei,2020-03-28,2020-04-25,3,90490083,,,"988B BUANGKOK GREEN,03-71",,,,Lazada,Jo,"Dreamstation without Humidifier, without tubing",,,,,J26180794777D,Dreamwear Gel Pillows,2,1
-CUST00348,David Ting,David,2020-03-29,2020-03-29,2,82822945,,,"432D YISHUN AVENUE 1,#10-567",,,,Lazada,Jo,,,,,,,Dreamwear Gel Pillows,1,1
-CUST00349,Ng Yen Pin,Yen Pin,2020-03-29,2020-03-29,2,94750635,,,"21 ANG MO KIO AVENUE 9,#17-04","457B SENGKANG WEST ROAD,#08-362",,,Lazada,Jo,,,,,,,Resmed p30i mask,1,1
-CUST00350,Tan Li Hua,Li Hua,2020-03-29,2020-03-29,4,93274401,,,"5 FERNVALE CLOSE, #21-11 ,SingaPore,797487",,,,Shopee,Jo,,,,,,,Disposable Filters x12; Reusable Filters x2,2,2
-CUST00351,Alvin Heah / Michael Lim,Alvin,2020-03-30,2025-09-28,5,90472077,,,"21 Changi South St 1, Singapore 486777",Punggol,,,Meetup,Jo,Replacement with a new set,,Na,,,J261805430602; J26180686176B; J26180753AA62; J261807692F50; P20252503,Dreamstation; Dreamwear Gel Pillows; Resvent iBreeze Auto Bipap,4,1
-CUST00352,Bevan Chen,Bevan,2020-03-30,2023-07-31,9,83390576,,,"Blk 916 Hougang Avenue 9, #07-02,Sin gaPore,530916","Blk 916 Hougang Avenue 9, #07-02,Sin gaPore,530916",,,Shopee,Jo,,,,,,J2618056335B2,Disposable Filters x12; Dreamstation; Dreamwear Gel Pillows; Dreamwear Silicone Pillows; Dreamwisp Mask; Resmed p30i mask; Reusable Filters x2,5,4
-CUST00353,Norman Leong,Norman,2020-03-30,2020-03-30,1,98580951,,,75 Lorong Gambir Singapore 536623,"Blafink - Furniture Shop on Victory Centre, Geylang",,,Meetup,Jo,"Legacy phone number
-Dreamstation Go Humidifier. Blafink is a bespoke furniture provider.  I met Norman. Very friendly guy who has some advice on SMEs - eg do what you're good at, often when you try to scale you become the very evil that you don't like. ",,,,,J26900516546F,Dreamstation Go; Dreamwear Gel Pillows,1,0
-CUST00354,Yuniza Khoo,Yuniza,2020-03-30,2020-03-30,1,91691219,,,"50 Genting Lane, Cideco Industrial Com plex, #06-05 ,SingaPore,349558",,,,Shopee,Jo,,,,,,J2618056335B2,Dreamstation,1,0
-CUST01293,"Lazada, Shopee and Carousell locked my Dreamstation Listings",Lazada,2020-03-31,2020-03-31,1,,,,,,,,,,,,,,,,,0,1
-CUST00355,Tiew Chew Meng,Chew Meng,2020-03-31,2020-03-31,3,98322911,,,36 MIMOSA PLACE,,,,Lazada,Jo,,,,,,J261807491CE0,Dreamstation; Resmed p30i mask,2,1
-CUST00356,George Sal / Georges Saliba,George,2020-04-03,2020-04-03,2,96444668,,,"5A SHENTON WAY,3012",,,,Lazada,Jo,,,,,,,Disposable Filters x12,1,1
-CUST00357,Gracia Chua,Gracia,2020-04-03,2020-09-21,4,97656474,,,"520 BALESTIER ROAD,08-08",,,,Lazada,Jo,,,,,,,Disposable Filters x12; Reusable Filters x2,2,2
-CUST00358,Michelle Choy Yoke Ling,Michelle,2020-04-03,2025-02-07,11,93667163,,,"BLOCK 709 BEDOK RESERVOIR ROAD, ##10-3
-874,SingaPore,470709","Singapore,744 BEDOK RESERVOIR ROAD,Ninja Point @ Blk 744 Bedok Reservoir Road #01-3061",,,Shopee,Jo,Possible occupational therapist and parenting blogger,,,,,,Disposable Filters x12; Reusable Filters x2,6,5
-CUST00359,Sebastian Phong Siew Koh,Sebastian,2020-04-03,2020-04-03,1,96325842,,,"53 simei rise, savannah condopark, #0145,SingaPore,528790",,,,Shopee,Jo,,,,,,TBA,Dreamstation; Dreamwear Gel Pillows,1,0
-CUST00360,Freddy Lee LW,Freddy,2020-04-04,2020-04-04,2,91863814,,,21 Toh Tuck Walk Singapore 596600,,,,Meetup,Jo,,,,,,J273388962B1F; J27339202D5E2,Dreamstation; Dreamwear Gel Pillows; Resmed p30i mask,2,0
-CUST00361,Lee Hwee Ching,Hwee Ching,2020-04-04,2023-01-16,3,98468450,,,404 Bedok North Ave 3 #11-207,,,,Meetup,Jo,,,,,,J26180711EE10,Dreamstation; Dreamwear Silicone Pillows; Heated Tubing for Dreamstation; Reusable Filters x2,2,1
-CUST00362,Chee Yong,Chee Yong,2020-04-06,2023-11-17,4,97112750,,,"323A SENGKANG EAST WAY,11-547",,,,Lazada,Jo,,,,,,,Dreamwear Under the Nose,2,2
-CUST00363,Maria Sari,Maria,2020-04-06,2020-04-06,2,86666389,,,"33 WEST COAST PARK,#05-38",,,,Lazada,Jo,,,,,,,Disposable Filters x12; Heated Tubing for Dreamstation,1,1
-CUST00364,Emily Kee,Emily,2020-04-08,2020-04-08,2,90023861,,,"120 MARSILING RISE,#08-64",,,,Lazada,Jo,,,,,,,Disposable Filters x12,1,1
-CUST00365,Kenny Lim,Kenny,2020-04-08,2024-10-17,4,81832666,,,"99 ALJUNIED CRESCENT,06-381","99 ALJUNIED CRESCENT,09-375",,,Lazada,Jo,,,,,,,Dreamwisp Mask; Reusable Filters x2,2,2
-CUST00366,"ybernice ""Nouvelle Park""",Bernice,2020-04-08,2020-04-08,2,96556297,,,"NOVELLE PARK, 137 POH HUAT ROAD WEST, #04-08 , SG, 546687",,,,Shopee,Jo,,,,,,,Dreamwear Full Face Mask,1,1
-CUST00367,Shamrie darkside18,Shamrie,2020-04-10,2020-04-10,1,90661178,,,Toa Payoh,,,,Meetup,Jo,,,,,,J26180732EF3B,Dreamstation; Resmed p30i mask,1,0
-CUST00368,Adrian Heng,Adrian,2020-04-14,2020-04-14,2,98417576,,,"14 GHIM MOH ROAD,#15-07","414 COMMONWEALTH AVENUE WEST,143007",,,Lazada,Jo,,,,,,,Dreamwear Under the Nose,1,1
-CUST00369,"Koh Poh Gee ""PG Koh""",PG,2020-04-14,2020-04-14,1,92302512,,,"126 BISHAN STREET 12, #11-145, S570126",,,,Lazada,Jo,"60 years old in 2020. ""I was in small construction,  interior work.  My interest is carpentry.  Recently closed my small outfit. Am 60 already. Now doing what a small bit of design or handyman works. A lot of my peers are using cpap machines."" Wants to help me out in this CPAP business thing.
-I should meet him after circuit breaker period is over.",,,,,J261805701EF1,Dreamstation,1,0
-CUST00370,Lisabelle Tay / Ngiam Xing Yi,Lisabelle,2020-04-14,2020-04-14,2,91392561,,,"202 TOA PAYOH NORTH,08-1085","106 BISHAN STREET 12,04-214",,,Lazada,Jo,,,,,,,Dreamwear Gel Pillows,1,1
-CUST00371,"Tan Tze Han McQueen ""McQueen Tan""",McQueen,2020-04-14,2020-04-16,4,91515741,,,"1 PUNGGOL FIELD WALK,#10-01",,,,Lazada,Jo,,,,,,,Disposable Filters x12; Dreamwear Gel Pillows; Reusable Filters x2,2,2
-CUST00372,"Dr ""Jateendra"" Jack Patel",Jack,2020-04-16,2020-04-16,1,90566531,,,"2 FIRST STREET,#04-13",21 KENT RIDGE CRESCENT,,,Lazada,Jo,Jack Patel and wife Nadya Patel - likely both academics. Nadya an english lecturer in CELC NUS and Jack a lecturer in Aviation university.,,,,,J273389800D2D,Disposable Filters x12; Dreamstation; Dreamwear Gel Pillows,1,0
-CUST00373,Christopher Loh,Christopher,2020-04-21,2020-04-21,2,98294620,,,"8 TELOK BLANGAH CRESCENT,Blk 8 Telok Blangah Crescent #10-159",,,,Lazada,Jo,,,,,,,Disposable Filters x12; Reusable Filters x2,1,1
-CUST00374,Joseph Kan,Joseph,2020-04-21,2020-04-21,1,97485597,,,"152 RIVERVALE CRESCENT,06-108",,,,Lazada,Jo,,,,,,J273392830AAB,Dreamstation,1,0
-CUST00375,Lima de Medeiros Fabricio,Lima,2020-04-21,2020-04-21,2,84525379,,,"200 MOULMEIN ROAD,12-08",,,,Lazada,Jo,,,,,,,Disposable Filters x12; Reusable Filters x2,1,1
-CUST00376,Matthew Lu Kun Ti,Matthew,2020-04-21,2024-03-22,6,96633903,,,"#07-05, 4 TANAH MERAH KECHIL LINK, 465418, Singapore",,,,Lazada,Jo,,,,,,,Disposable Filters x12; Dreamwear Gel Pillows; Dreamwear Silicone Pillows; Reusable Filters x2,3,3
-CUST00377,Nurul Ain,Nurul,2020-04-21,2020-04-21,4,97232779,,,"BLOCK 808, WOODLANDS STREET 81, #02-147 ,SingaPore,730808",,,,Shopee,Jo,,,,,,,Disposable Filters x12; Reusable Filters x2,2,2
-CUST00378,Tan Shao Yen,Shao Yen,2020-04-21,2021-05-04,4,96971945,,tanshaoyen@gmail.com,"6 MEYAPPA CHETTIAR ROAD,#10-08",,,,Lazada,Ben,Possibly a famous architect,,,,,,Disposable Filters x12,2,2
-CUST00379,Wesley Sim,Wesley,2020-04-21,2020-04-21,1,92394300,,,"187A Bedok North Street 4, #03-44,SingaPore,461187",,,,Shopee,Jo,,,,,,J27339182F446,Dreamstation,1,0
-CUST00380,Jeffrey Tin Tun,Jeffrey,2020-04-27,2020-12-14,3,83991845,,,"116 SIMEI STREET 1,#09-582","Singapore,52 Tampines Pasir Ris,248 SIMEI STREET 3,BLOCK 248 SIMEI STREET 3 #01-124",,,Lazada,Jo,,,,,,J27338944B09,Disposable Filters x12; Dreamstation,2,1
-CUST00381,QUEK XIAN XUE / Alex Quek 976,Alex Quek,2020-04-27,2020-04-27,1,88767886,,,"507A YISHUN AVENUE 4,#06-98",,,,Lazada,Jo,Deep thinker and capable. He discovered that the Singapore CPAP industry (the DMEs) and the Doctors have under-table relationships. His Dreamstation and humidifier have vibration issues which need to be replaced.,,,,,J27339246F4A6,Dreamstation,1,0
-CUST00382,Alan Kong zhi'en,Alan,2020-04-29,2020-12-25,6,90912207,,,"20 LINCOLN ROAD,#21-06",Meetup at uob serangoon Gardens ,,,Lazada,Ben,Dreamstation at 900. Dreamwear Gel Pillows at 200 - 25 each.; He sells medical equipment. But doesn't usually stock cpap machines. He worked for a cpap vendor 5 years ago and hospitals still have his number. So they usually call him and ask him to sell to them at 1.1k. Then they sell at 1.3k. His own supplier usually sells to him at 750sgd. That's for dreamstation. He suspects dreamstation is going to be replaced by new cpap machines soon.,,,Unreasonable customer,,J2618739552B4; J273393391B85,Disposable Filters x12; Dreamstation; Dreamwear Gel Pillows,4,2
-CUST00383,Linda / CP,Linda,2020-04-29,2020-04-29,1,97690269,,,"62 ELIAS ROAD,#18-05",,,,Lazada,Jo,,,,,,J273392738963,Dreamstation,1,0
-CUST00384,Bryan Yeo Si Jie,Bryan,2020-05-01,2024-08-06,8,94512817,,,"11 YISHUN CLOSE,05-21",,,,Meetup,Jo,"Chinese speaking, likely around my age or older. Bought for his mother. Sympathetic towards me.",,,,,J273393209F9C; J281707704794,Dreamstation; Dreamwear Gel Pillows; Foamless Kit; Resmed p30i mask,5,3
-CUST00385,Yip Han Feng,Han Feng,2020-05-01,2020-05-01,1,98168723,,,"908 JURONG WEST STREET 91,02-215",,,,Lazada,Jo,,,,,,J27339327EB23,Dreamstation,1,0
-CUST00386,Melvin Wong,Melvin,2020-05-03,2023-05-28,5,97594676,,,"101 CASHEW ROAD,#07-01 Singapore 679672",,,,Lazada,Jo,"He's a believer. Serves in choir of Glory Presbyterian. He's a semi retired officer who was high ranking in MHA (likely HTA). He has an old Devilbliss that he's willing to give away. He knows APS and Art Cafe, and recommends the teo chew muay on Friday afternoons.; I passed Melvin a Dreamstation without humidifier cos his dreamstation pressure couldn't be reduced.",,,,,GB-H2005112; J273390610611; J27339246F4A6,Dreamstation; Resmed p30i mask; Resvent iBreeze Plus,4,1
-CUST00387,"Eo Xiangjing / ""Yang""",Yang,2020-05-06,2020-05-06,1,96159938,,,"45B EDGEFIELD PLAINS,17-09",,,,Lazada,Jo,UOB Banker,,,,,J273392508848,Dreamstation,1,0
-CUST00388,Kelvin Seah,Kelvin,2020-05-06,2020-05-06,2,96877530,,,"87 COMMONWEALTH CLOSE,#10-31",,,,Lazada,Jo,,,,,,,Dreamwisp Mask,1,1
-CUST00389,Peh Shuan Shuan / Shuan Georgeous_peh,Shuan,2020-05-06,2022-01-05,3,91726995,,,"513B YISHUN STREET 51,09-373",,,,Lazada,Jo,,,,,,J273392821B22,Dreamstation,2,1
-CUST00390,Amy Fung,Amy,2020-05-14,2020-05-14,2,90294003,,,"9 JALAN TANI,Singapore,548546",,,,Shopee,Ben,,,,,,,Dreamwear Gel Pillows,1,1
-CUST00391,Jay Sng yuan zhi ,Jay,2020-05-14,2024-04-15,7,96689073,,,"108 GERALD DRIVE, #02-34 ,Singapore,799035",,,,Shopee,Ben,PE teacher and CCA (Track and Field) teacher at Ai Tong school. Returning customer who bought Dreamwear Silicone Pillows from me on Lazada or Shopee.,,,,,GB-2B574224,Disposable Filters x12; Dreamwear Gel Pillows; Dreamwear Silicone Pillows; Heated Tubing for Dreamstation; Resvent iBreeze Auto Bipap; Reusable Filters x2,4,3
-CUST00392,Grace,Grace,2020-05-16,2020-05-16,2,,,,"6 meyappa chettiar road #13-08 the poiz residences, #13-08,358454",,,,Shopee,Ben,,,,,,,Dreamwear Under the Nose,1,1
-CUST00393,"Tan Qiuwen, clovermai85",Qiuwen,2020-05-20,2023-03-06,6,97777210,,,"33 GHIM MOH LINK,#13-308",,,,Lazada,Jo,,,,,,,Disposable Filters x12; Reusable Filters x2,3,3
-CUST00394,James Raj,James,2020-05-21,2020-05-21,1,98627220,,,"2 kerong walk, Singapore 757127",,,,Meetup,Jo,"Contactless meetup. Gave him a 20SGD discount. Feels accountable to family cos he has been smoking heavily at home during CB period, and that sleep apnea is contributing to his smoking addiction.",,,,,J27339274FDDC,Dreamstation; Resmed p30i mask,1,0
-CUST00395,Billy Ang,Billy,2020-05-26,2020-05-26,2,96880872,,,"432A YISHUN AVENUE 1,#07-525",,,,Lazada,Jo,,,,,,,Resmed p30i mask,1,1
-CUST00396,Melvin Wong,Melvin,2020-05-26,2020-05-26,2,9.7594676E7,,,"101 CASHEW ROAD,#07-01",,,,Lazada,Jo,,,,,,,Resmed p30i mask,1,1
-CUST00397,Sak Chiah Yoong,Chiah Yoong,2020-05-26,2020-05-26,1,90728145,,,"30 TELOK BLANGAH RISE,07-310",,,,Lazada,Jo,,,,,,J2733890485C9 ,Dreamstation,1,0
-CUST00398,Abdul Rahim,Abdul,2020-05-29,2020-05-29,1,92399542,,,"30 ONAN ROAD,#06-03,Galaxy Towers",,,,Lazada,Jo,,,,,,J27339336E372,Dreamstation,1,0
-CUST00399,Danny Goh Tseng Hwee,Danny,2020-05-29,2020-05-29,2,92966776,,,"402 BUKIT BATOK WEST AVENUE 7,07/28",,,,Lazada,Jo,Based on his email address he likely works for tribal protect ,,,,,,Dreamwisp Mask,1,1
-CUST00400,Myint Saw ,Myint Saw,2020-05-29,2020-05-29,1,88693477,,,"278 TOH GUAN ROAD,#14-183",,,,Lazada,Jo,,,,,,J27339342E85E,Dreamstation; Dreamwear Under the Nose,1,0
-CUST00401,Ng Wei Xiang,Wei Xiang,2020-05-29,2020-05-29,1,83225741,,,"13 CANBERRA DRIVE, 10-26","841 YISHUN STREET 81,10-260 ",,,Lazada,Jo,Possibly a TTSH Emergency Medicine Doctor; Dr,,,,,J27339346AE7A,Dreamstation; Dreamwear Under the Nose,1,0
-CUST00402,Jason Tan 2,Jason,2020-06-01,2020-06-01,2,96369839,,,"3D JALAN LOKAM, Singapore 537851",,,,Lazada,Jo,,,,,,,Dreamwear Full Face Mask,1,1
-CUST00403,Walker Stephen,Stephen,2020-06-01,2020-06-01,2,96435621,,,"152 SUNRISE TERRACE, #152 ,Singapore,804553",,,,Shopee,Ben,Possibly DHL Chief Information Officer and Chief Operating Officer APAC (tbc),,,,,,Dreamwear Under the Nose,1,1
-CUST00404,Tristan Quek,Tristan,2020-06-02,2023-10-08,4,91442965,,,"463a bukit batok street 41
-#17-15
-Singapore 651463",,,,Meetup,Jo,,,,,,GB-2B550707; J27339323AD07,Dreamstation; Resmed f20 ; Resmed n30i mask; Resvent iBreeze Auto,3,1
-CUST00405,Replacement Dreamstation & Humidifier for Alex Quek,,2020-06-03,2020-06-03,1,,,,,,,,,,2 June 2020: His brother in law's friend got directed by a carouseller to ERIKG. This friend ended up buying Apex Auto. Another thing he discovered is that sleep.educator is not a licensed guy but offers sleep study at 500SGD a week by renting out CPAP machines. Sleep educator sells Dreamstation at 1.1k and Airsense 10 at 1650SGD.,,,,,J2733927837B0,,1,0
-CUST00406,Suwandi Widjaja,Suwandi,2020-06-03,2020-06-03,2,97553552,,,"23 OXLEY WALK,bellevue residence",,,,Lazada,Jo,DW Full Face Mask (like new),,,,,,,1,1
-CUST00407,"Samaraweera Don Eranga Sanjeewa ""Don Sanjay""",Samaraweera,2020-06-04,2024-12-30,7,92381075,,,"614B Edgefield Plains
-#13-305, Singapore 822614",,,,Shopify,Jo,Contactless using Qxpress,,,,,GB-2B564129; GB-2B601639; J2733930931ED,Disposable Filters x12; Dreamstation; Foamless Kit; Resvent iBreeze Auto; Reusable Filters x2; Upgrade from ibreeze auto cpap to auto Bipap ,5,2
-CUST00408,Morgan Cao,Morgan,2020-06-04,2020-06-04,1,91590997,,,"24 NEW UPPER CHANGI ROAD,#04-606","93 TAMPINES AVENUE 1,09-41",,,Lazada,Jo,,,,,,J2733931296E6,Dreamstation,1,0
-CUST00409,Low Jing Yang,Jing Yang,2020-06-06,2020-06-06,2,97671104,,,"BLOCK 105, TECK WHYE LANE, #12- 492 ,SingaPore,680105",,,,Shopee,Ben,,,,,,,Dreamwear Under the Nose,1,1
-CUST00410,Roy Lam,Roy,2020-06-06,2020-06-06,2,92957999,,,"BLOCK 537, BUKIT PANJANG RING ROAD, #16-833 ,SingaPore,670537",,,,Shopee,Ben,,,,,,,Dreamwear Under the Nose; Reusable Filters x2,1,1
-CUST00411,Terrence Chan for his dad,Terrence,2020-06-06,2020-06-06,1,91006333,,,418c fernvale link 13-164 s793418,,,,Meetup,Jo,,,,,,J2686106066E4,Dreamstation,1,0
-CUST00412,Steven Ng,Steven,2020-06-07,2020-06-07,1,94303349,,,"950 DUNEARN ROAD,#08-03",,,,Lazada,Jo,Met him and found out he's a believer and he prayed for me. See evernote.,,,,,J26863251D1CB,Dreamstation,1,0
-CUST00413,Keegan Tan (bro in law of Gabzacpat Gabe),Keegan,2020-06-09,2020-06-20,3,90287101,,,"57A EDGEDALE PLAINS,#06-23",,,,Lazada,Jo,"7 Sep 2022: Sent him a foamless kit, C6991106SGSG",,,,,J26863256A574,Disposable Filters x12; Dreamstation; Reusable Filters x2,2,1
-CUST00414,Md Fadhil,Fadhil,2020-06-09,2025-01-06,3,91893073,,,"329B ANCHORVALE STREET,06-591",,,,Lazada,Jo,,,,,,J2686316114C7,Disposable Filters x12; Dreamstation; Dreamwisp Mask,2,1
-CUST00415,Herry Limanto,Herry,2020-06-15,2020-06-15,3,90717071,,,"100 KIM SENG ROAD,14-02",,,,Lazada,Jo,I gave him free 2x disposable filters. He bought for his mum. ,,,,,J27792170C88D,Dreamstation; Dreamwear Gel Pillows,2,1
-CUST00416,Oei Pheng Lian (possibly Indra Widjaja),Pheng Lian,2020-06-15,2020-06-15,2,96168666,,,"11 ARDMORE PARK,08-02",,,,Lazada,Jo,,,,,,,Dreamwear Under the Nose,1,1
-CUST00417,Vincent Yeong Kok Leng,Vincent,2020-06-15,2020-06-15,1,,,,72 PORTCHESTER AVENUE,,,,Lazada,Jo,Home phone number 63003031,,,,,J277936122FF1,Dreamstation,1,0
-CUST00418,Hao Yu Choo,Yu Choo,2020-06-16,2020-07-14,4,81890442,,,"105 TAMPINES STREET 11,#10-75",,,,Lazada,Jo,,,,,,,Disposable Filters x12; Reusable Filters x2,2,2
-CUST00419,Cassandra Andrew / Castillo Paul Adolph,Cassandra,2020-06-20,2020-06-20,1,82335501,,,"126 ALJUNIED ROAD,#03-08","365A UPPER SERANGOON ROAD,#17-1042",,,Lazada,Jo,,,,,,J273393082064,Dreamstation,1,0
-CUST00420,Gng Yeo Meng,Yeo Meng,2020-06-20,2020-06-20,2,96506209,,,"850 WOODLANDS STREET 82,08-229",,,,Lazada,Jo,,,,,,,Disposable Filters x12,1,1
-CUST00421,Jerry Tay CHWOON YANG (ZHENG JUNYANG),Jerry,2020-06-20,2024-06-22,4,96891296,,,"55 TEBAN GARDENS ROAD,55 Teban Gardens Road, Teban View #29-457",,,,Lazada,Jo,He bought Apex XT w humidifier from ERIKG but within 2 months it produced hot air. At the 18 mth mark his Apex XT stopped working entirely.,,,,,Courier - Sara John Ji; J268631137ADD,Dreamstation; Dreamwear Silicone Pillows; Heated Tubing for Dreamstation,3,1
-CUST00422,Nor Baizura / RoZee Art,Baizura,2020-06-20,2020-06-20,1,90283263,,,"944 TAMPINES AVENUE 5,#08-281",,,,Lazada,Jo,,,,,,J27793350523E,Dreamstation; Dreamwear Gel Pillows,1,0
-CUST00423,Steven Yik,Steven,2020-06-20,2020-06-20,1,98450946,,,"617D PUNGGOL DRIVE,#09-823",,,,Lazada,Jo,,,,,,J27793536B501,Dreamstation,1,0
-CUST00424,Vincent Yeong Kok Leng,Vincent,2020-06-20,2024-10-01,5,97508608,,,72 Portchester Ave,,,,Whatsapp and Yes CPAP UEN,Jo,,,,,,GB-2B560854,Disposable Filters x12; Dreamwear Silicone Pillows; Dreamwisp Mask; Resmed p30i mask; Resvent iBreeze Auto; Reusable Filters x2,3,2
-CUST00425,Wei Wei,Wei,2020-06-20,2020-06-20,2,97586073,,,"200 MOULMEIN ROAD,200 Moulmein Road, Novena Suites #09-07",,,,Lazada,Jo,,,,,,,Dreamwear Full Face Mask,1,1
-CUST00426,Yuey Tan,Yuey,2020-06-20,2020-06-20,4,98750846,,,"238 ORCHARD BOULEVARD,12-08",,,,Lazada,Jo,Husband of Claire Jedrek. Professional race driver. FIL name is Robert Jedrek,,,,,,Disposable Filters x12; Reusable Filters x2,2,2
-CUST00427,"Alan CK Yeo ""Lun Yang""",Alan,2020-06-24,2020-06-24,1,87522219,,,803 Chai Chee Rd,,,,Meetup,Jo,,,,,,J268629784AA7,Dreamstation,1,0
-CUST00428,Joseph Chua,Joseph,2020-06-24,2020-06-24,1,97512644,,,"443 HOUGANG AVENUE 8,#18-1585",,,,Lazada,Jo,,,,,,J26863234D2B6,Dreamstation,1,0
-CUST00429,Paul Speed,Paul,2020-06-24,2020-06-24,2,96465255,,,57 MING TECK PARK,,,,Lazada,Jo,,,,,,,Disposable Filters x12,1,1
-CUST00430,Eric P. Kurniawan,Eric,2020-07-01,2020-07-01,2,91597957,,,"10 Beatty Rd., Sturdee Residences, #22-02, SG, 209955",,,,Shopee,Jo,Employee of a commodity trading and risk management software company https://www.linkedin.com/in/eric-kurniawan/?originalSubdomain=sg,,,,,,Dreamwear Full Face Mask,1,1
-CUST00431,Irfan Travellin Cogitare,Irfan,2020-07-01,2020-07-01,1,98002765,,,Jurong East,,,,Meetup,Jo,Teaches in a primary school in Jurong West that's near to NTU. He's 40 in 2020. His Bro in Law is 51 and suffered a stroke and needed CPAP therapy. NUH insisted on CPAP therapy he's allowed to go to AH. He has a pre existing dreamstation and wanted to try the airsense. I proposed that BiPAP might be something better to try rather than Airsense.,,,,,J273392481DD8,Dreamstation,1,0
-CUST00432,Jimmy Soh,Jimmy,2020-07-01,2020-07-01,2,90288086,,,"623 SENJA ROAD,#11-106",,,,Lazada,Jo,,,,,,,Reusable Filters x2,1,1
-CUST00433,Tan Hui Min,Hui Min,2020-07-01,2020-07-01,2,91814930,,,"769 BEDOK RESERVOIR VIEW,14-191",,,,Lazada,Jo,,,,,,,Dreamwear Gel Pillows,1,1
-CUST00434,David Chua,David,2020-07-06,2020-07-06,2,96685513,,,14 JALAN KEMBANG MELATI,,,,Lazada,Jo,,,,,,,Dreamwear Gel Pillows,1,1
-CUST00436,Ong Chin Chong / Jocelyn Ong,Chin Chong,2020-07-09,2020-07-09,2,92957020,,,"9 WEST COAST LANE,","329 SEMBAWANG CLOSE,14-403",,,Lazada,Jo,"Possibly as of July 2020, Chief Information Security Officer, Govtech (Ong_Chin_Chong@tech.gov.sg)",,,,,,Dreamwear Gel Pillows,1,1
-CUST00437,Rohan Thacker,Rohan,2020-07-09,2020-07-09,2,84274591,,,"21 MCCALLUM STREET,4005","125 BEDOK RESERVOIR ROAD,09-1069",,,Lazada,Jo,,,,,,,Dreamwear Gel Pillows,1,1
-CUST00438,Anthony Chua / Anthony Khong,Anthony,2020-07-14,2024-10-07,7,97242015,,,"483 SEGAR ROAD,#04-344","Singapore,1 JELEBU ROAD,",,,Lazada,Jo,,,,,,GB-2B581752,Disposable Filters x12; Dreamwear Gel Pillows; Dreamwear Silicone Pillows; Resvent iBreeze Auto Bipap; Reusable Filters x2,4,3
-CUST00439,Fong En Qi / Quah Gek Har,En Qi,2020-07-14,2021-06-08,4,97907217,,,Block 395 Yishun Ring Rd #11-1693 Singapore 760395,,,,Shopee,Jo,,,,,,,Disposable Filters x12; Reusable Filters x2,2,2
-CUST00440,Harn Tan,Harn,2020-07-14,2020-07-14,2,98437030,,,"70 PUNGGOL WALK,#06-44",,,,Lazada,Jo,,,,,,,Dreamwear Gel Pillows,1,1
-CUST00441,Kelvin Wong,Kelvin,2020-07-14,2025-04-03,4,92388291,,,"Dynamite Productions Pte Ltd, 45 JALAN PEMIMPIN,#07-02","Kelvin Wong, 25 BALMORAL PARK,#06-01",,,Lazada,Jo,,,,,,,Disposable Filters x12; Resmed p30i mask,2,2
-CUST01294,The day that HSA visited me,,2020-07-15,2020-07-15,1,,,,,,,,,,,,,,,,,0,1
-CUST00442,Ivy Cheng,Ivy,2020-07-16,2020-07-16,2,97460551,,,16 Sunrise Terrace,,,,Lazada,Jo,"Director of LeoHarper, a recruitment company servicing the Public Relations, Marketing, Sales, Experiential, Communications & Advertising industries.",,,,,,Disposable Filters,1,1
-CUST00443,Daniel Sim - for his wife Yvonne,Daniel,2020-07-17,2020-07-17,1,97508594,,,Toa Payoh,,,,Meetup,Jo,,,,,,J281708234170,DS (free / unlimited loan); DWFF (free); DWGP (free); F30 (free),1,0
-CUST00444,Hafiz (Ummi's Husband) @ 600 + 150 (instalments),Hafiz,2020-07-17,2023-03-11,3,81814222,,,Ubi,,,,Whatsapp and Yes CPAP UEN,Jo,Foamless kit was free for Hafiz,,,,,J281708172D3C,Dreamstation; Dreamwear Gel Pillows; Dreamwear Silicone Pillows; Foamless kit,2,1
-CUST00445,Goh Chew Teng,Chew Teng,2020-07-22,2020-07-22,2,97598117,,,,"BLOCK 116C, RIVERVALE DRIVE, #12-44 , SG, 543116",,,Shopee,Jo,,,,,,,Disposable Filters x12,1,1
-CUST00446,Sean Ng,Sean,2020-07-27,2020-07-27,2,93398099,,,,"62 CHESTNUT AVENUE,02-08",,,Lazada,Jo,,,,,,,Disposable Filters x12,1,1
-CUST00447,Carole Bless,Carole,2020-08-06,2020-08-06,2,93894222,,,,"508 ANG MO KIO AVENUE 8,03-2594",,,Lazada,Jo,,,,,,,Disposable Filters x12,1,1
-CUST00448,"KR Ng ""krngkat""",KR,2020-08-06,2020-08-06,2,83387519,,,,7 Eastwood Drive,,,Shopee,Jo,,,,,,,Disposable Filters x12,1,1
-CUST00449,Lim Ee Wey,Ee Wey,2020-08-06,2020-08-06,2,96289798,,,,7 Tanjong Rhu Rd 12-03,,,Lazada,Jo,,,,,,,Disposable Filters x12,1,1
-CUST00450,Moonnisa,Moonnisa,2020-08-06,2020-08-06,5,90467759,,,"BLOCK 296C, BUKIT BATOK STREET 22, #23-96 , SG, 653296","BLOCK 296C, BUKIT BATOK STREET 22, #23-96 , SG, 653296",,,Shopee,Jo,Actually employee of competitor CPAP company,,,Competitor employee,,,Disposable Filters x12,2,3
-CUST00451,Richard Teng,Richard,2020-08-06,2020-08-06,2,92226000,,,,28 Mimosa Place,,,Lazada,Jo,,,,,,,Disposable Filters x12,1,1
-CUST00452,Doris Chia,Doris,2020-08-12,2022-03-17,4,87146886,,,"11 JALAN MUTIARA,Mutiara View #11-03",,,,Lazada,Jo,Lawyer with own firm,,,,,,Disposable Filters x12,2,2
-CUST00453,Karen Wong,Karen,2020-08-12,2020-08-12,2,97875977,,,"110 MCNAIR ROAD,05-269",,,,Lazada,Jo,,,,,,,Disposable Filters x12,1,1
-CUST00454,Marilyn Tai,Marilyn,2020-08-12,2020-08-12,2,97212640,,,"6 ANG MO KIO CENTRAL 3,6, Ang Mo Kio Central 3 #16-05 Grandeur8",,,,Lazada,Jo,,,,,,,Disposable Filters x12; Reusable Filters x2,1,1
-CUST00455,Minh Dang,Minh,2020-08-12,2020-08-12,2,97351987,,,"15 ARDMORE PARK,#05-03","Singapore,25 Ardmore Bukit Timah Holland Road Tanglin,30 STEVENS ROAD,R536780",,,Lazada,Jo,,,,,,,Disposable Filters x12,1,1
-CUST00456,Mok Ku Kay,Ku Kay,2020-08-12,2020-08-12,4,92223986,,,"30 DOVER RISE,06-12",,,,Lazada,Jo,,,,,,,Disposable Filters x12; Resmed f30,2,2
-CUST00457,Sim Yee Kian,Yee Kian,2020-08-12,2020-08-12,2,96164850,,,57 SURIN AVENUE,,,,Lazada,Jo,,,,,,,Disposable Filters x12,1,1
-CUST00458,Susie,Susie,2020-08-12,2020-08-12,2,90417798,,,"7 SIGLAP ROAD,12-58","Singapore,45 Katong Joo Chiat Amber Road,705 EAST COAST ROAD,705 East Coast Road",,,Lazada,Jo,,,,,,,Reusable Filters x2,1,1
-CUST00459,Victor,Victor,2020-08-12,2020-08-12,2,81774621,,,"7 SIGLAP ROAD,12-58","Singapore,45 Katong Joo Chiat Amber Road,705 EAST COAST ROAD,705 East Coast Road",,,Lazada,Jo,,,,,,,Disposable Filters x12,1,1
-CUST00460,Jessie Lee,Jessie,2020-08-14,2020-08-14,2,96336822,,,"WATERVIEW, 95 TAMPINES AVENUE 1, #14-47 , SG, 528692",,,,Shopee,Jo,,,,,,,Disposable Filters x12; Reusable Filters x2,1,1
-CUST00461,Thomas Tan,Thomas,2020-08-14,2020-08-14,2,,,,"BLOCK 172A, LORONG 1 TOA PAYOH, #05-1164 , SG, 311172",,,,Shopee,Jo,Older number 87178933,,,,,,Disposable Filters x12,1,1
-CUST00462,Venson Lim,Venson,2020-08-14,2020-08-14,2,97999084,,,"408 CHOA CHU KANG AVENUE 3,Blk 408 Choa Chu Kang Ave 3 #06-313 S680408",,,,Lazada,Jo,,,,,,,Disposable Filters x12,1,1
-CUST00463,Chong Phow Loong,Phow Loong,2020-08-26,2023-07-04,4,96441417,,,"52 CHOA CHU KANG NORTH 7,10-23","Singapore,68 Hillview Dairy Farm Bukit Panjang Choa Chu Kang,623 CHOA CHU KANG STREET 62,R536780",,,Lazada,Jo,,,,,,,Disposable Filters x12,2,2
-CUST00464,Philip Steggman,Philip,2020-08-26,2020-08-26,2,81396570,,,"20 PASIR PANJANG ROAD,#03-22 (Level3)","19 KEPPEL BAY VIEW,Reflections at Keppel Bay #06-59",,,Lazada,Jo,,,,,,,Disposable Filters x12,1,1
-CUST00465,Rachel Chan,Rachel,2020-08-28,2020-08-28,2,98298732,,,"3 RIVER VALLEY CLOSE Euro Asia Court 3, ##06-02 , SG, 238429",,,,Shopee,Jo,,,,,,,Reusable Filters x2,1,1
-CUST00466,Jan Verdaasdonk,Jan,2020-09-03,2020-09-03,2,92985949,,,39 ORIOLE CRESCENT,,,,Lazada,Jo,,,,,,,Disposable Filters x12; Reusable Filters x2,1,1
-CUST00467,Lynette Leow (cousin of Chris Yuen),Lynette,2020-09-09,2020-09-09,1,96861046,,,295A #15-217 Compassvale Crescent Singapore 541295,,,,Lazada,Jo,,,,,,J28171006FF14,Dreamstation; Resmed p30i mask,1,0
-CUST00468,Eyin Tan,Eyin,2020-09-21,2020-09-21,2,88554308,,,"BLOCK 643, JURONG WEST STREET 61, ##08-98 , SG, 640643",,,,Shopee,Jo,,,,,,,Disposable Filters x12,1,1
-CUST00469,Jeffrey Tang Li Loon sliderx69,Jeffrey,2020-09-25,2020-09-25,2,91266743,,,"36 Casuarina Rd, Singapore 579424",,,,Shopee,Jo,"White collar corporate investigation lawyer
-https://www.linkedin.com/in/tang-jeffrey-494546166/?originalSubdomain=hk",,,,,,Reusable Filters x2,1,1
-CUST00470,Sabrina,Sabrina,2020-09-25,2021-08-16,4,97330688,,,"3 SIMEI STREET 4, #06-08 , SG, 529862",,,,Shopee,Jo,,,,,,,Disposable Filters x12,2,2
-CUST00471,KOH BOON YONG,Boon Yong,2020-10-06,2021-01-03,4,97970504,,,"121 BEDOK RESERVOIR ROAD,01/196","Singapore,47 Bedok Upper East Coast Eastwood Kew Drive,121 BEDOK RESERVOIR ROAD,121 Bedok Reservoir Road #01-194",,,Lazada,Jo,,,,,,,Disposable Filters x12,2,2
-CUST00472,Wong Seow Ping,Seow Ping,2020-10-14,2020-10-14,2,97704048,,,"292B BUKIT BATOK EAST AVENUE 6,#31-220",,,,Lazada,Jo,,,,,,,Disposable Filters x12; Reusable Filters x2,1,1
-CUST00473,Jason Ong Rong Hua,Jason,2020-10-20,2020-10-20,2,98320005,,,"16 SHAN ROAD,#20-01",,,,Lazada,Jo,Possibly a medical doctor. Possibly sunbeam318b@gmail.com,,,,,,Disposable Filters x12,1,1
-CUST00474,Lim Chee Kiang,Chee Kiang,2020-10-20,2020-10-20,2,91183074,,,"57 LORONG 40 GEYLANG,#03-18",,,,Lazada,Jo,Possibly a commercial lawyer,,,,,,Disposable Filters x12; Reusable Filters x2,1,1
-CUST00475,Masuda Hiroyuki H,Masuda,2020-10-20,2020-10-20,2,82631578,,,"5 CUSCADEN WALK,#10-02","5 CUSCADEN WALK,#10-02",,,Lazada,Jo,Possible commercial lawyer,,,,,,Disposable Filters x12,1,1
-CUST00476,Rhys Goh,Rhys,2020-10-20,2020-10-20,2,98296976,,,"143 JALAN BUKIT MERAH,25-1140","Singapore,16 Queenstown Tiong Bahru,140 JALAN BUKIT MERAH,BLOCK 140 JALAN BUKIT MERAH #01-1156",,,Lazada,Jo,IPO and fundraising lawyer for Allen and Gledhill in Oct 2020,,,,,,Disposable Filters x12,1,1
-CUST00477,Debbie,Debbie,2020-10-28,2020-10-28,2,91255537,,,"248 KIM KEAT LINK,06-69",,,,Lazada,Jo,Bio teacher in rjc. Likely orange and very well spoken. Had two teenagers and two elderly ,,,,,,Reusable Filters x2,1,1
-CUST00478,Selvi Nair,Selvi,2020-11-11,2020-11-11,2,98363354,,,6 Jalan Sindor,,,,Meetup,Jo,,,,,,,Dreamstation; Dreamwear Gel Pillows,1,1
-CUST00479,Alan Lau Hui Huat,Alan,2020-11-17,2020-11-17,2,90675956,,,"662 HOUGANG AVENUE 4,03-411",,,,Lazada,Jo,,,,,,,Disposable Filters x12,1,1
-CUST00480,Samuel Lee Kim Choong,Samuel,2020-11-17,2025-03-22,11,90014006,,,"28B Dover Crescent 08-33, Singapore 13228",,,,Whatsapp,Jo,Last Dreamwear Gel Pillow,,,,,,Disposable Filters x12; Dreamwear Gel Pillows; Dreamwear Silicone Pillows; Foamless Kit; Heated Tubing for Dreamstation,5,6
-CUST00481,"Sean chew
-",Sean,2020-11-17,2020-11-17,2,******72,,,"BLOCK 546, ANG MO KIO AVENUE 10, #12-2248 , SG, 560546",,,,Shopee,Jo,,,,,,,Disposable Filters x12; Reusable Filters x2,1,1
-CUST00482,Zheng Zhibin,Zhibin,2020-11-17,2025-05-18,6,94896582,,,"748B BEDOK RESERVOIR CRESCENT,08-57",,,,Lazada,Jo,Likely an architect,,,,,,Disposable Filters x12; Dreamwear Silicone Pillows; Reusable Filters x2,3,3
-CUST00483,Charmaine Ong,Charmaine,2020-11-26,2020-11-26,2,81114023,,,"156 NANYANG CRESCENT,B6-191","807A CHOA CHU KANG AVENUE 1,09-502",,,Lazada,Jo,,,,,,,Disposable Filters x12,1,1
-CUST00484,Yasmin Khan,Yasmin,2020-12-01,2020-12-01,2,******58,,,"BLOCK 226, SIMEI STREET 4, #06-80 , SG, 520226",,,,Lazada,Jo,,,,,,,Disposable Filters x12,1,1
-CUST00485,Jack Yang ,Jack,2020-12-14,2020-12-14,1,91284488,,,"5 Jurong East St. 32 #12-04, Sgp609479",,,,,Jo,Neighbour of Sam Yeo,,,,,J281708733FC8,Dreamstation; Dreamwisp Mask,1,0
-CUST00486,Nazri Aris - bought for his friend,Nazri,2020-12-27,2020-12-27,1,,,,,,,,Meetup,Jo,Total sold for 1100 instead of 1200,,,Unreasonable customer,,J2817084136B2,Dreamstation; Dreamwisp Mask,1,0
-CUST00487,Mary Tan,Mary,2021-01-03,2023-04-11,4,******53,,,"62 Bayshore Road, #10-01, SG, 469983
-",,,,Shopee,Jo,Possible Jetstar staff.  Possibly bought for husband Jason Koh - https://www.facebook.com/ChristieHe87,,,,,,Disposable Filters x12; Reusable Filters x2,2,2
-CUST00488,"Valerine Koh ""dylis85""",Valerine,2021-01-03,2021-07-07,6,97519659,,,"#06-250, 290 CHOA CHU KANG AVENUE 3, 680290, Singapore
-",,,,Lazada,Jo,,,,,,,Disposable Filters x12; Reusable Filters x2,3,3
-CUST00489,Jonathan Ras,Jonathan,2021-01-03,2021-01-03,2,94462907,,,"146 LORONG 2 TOA PAYOH,#05-314","Singapore,31 Balestier Toa Payoh Serangoon,530 LORONG 6 TOA PAYOH,BLOCK 530 LORONG 6 TOA PAYOH HDB HUB",,,Lazada,Jo,,,,,,,Disposable Filters x12; Reusable Filters x2,1,1
-CUST00490,Mario Arias,Mario,2021-01-06,2021-01-06,2,87687324,,,"356 ALEXANDRA ROAD,03-04",,,,Lazada,Jo,,,,,,,Disposable Filters x12; Reusable Filters x2,1,1
-CUST00491,Sim Aishah Mohammed / Mohd Jufri Salieh,Aishah,2021-01-12,2021-01-12,2,92332085,,,"478 PASIR RIS DRIVE 4,09-429","760 PASIR RIS STREET 71,02-200",,,Lazada,Jo,,,,,,,Disposable Filters x12,1,1
-CUST00492,Junhao,Junhao,2021-01-20,2021-01-20,2,86921234,,,"110D PUNGGOL FIELD,17-598",,,,Lazada,Jo,,,,,,,Reusable Filters x2,1,1
-CUST00493,Kee Yet Tang,Yet Tang,2021-01-20,2021-08-08,4,97766826,,,"120 MARSILING RISE,08-64",,,,Lazada,Jo,"Sales rep mouser electronics, possibly could be useful for electronic components of CPAP machine",,,,,,Disposable Filters x12; Reusable Filters x2,2,2
-CUST00494,Ramanan Kumarasamy,Ramanan,2021-01-20,2021-01-20,2,92330524,,,"11 PINE CLOSE,04-11",,,,Lazada,Jo,,,,,,,Reusable Filters x2,1,1
-CUST00495,Andrew Paton,Andrew,2021-02-09,2021-02-09,2,96507573,,,"63-03, 8 ENGGOR STREET, 079718, Singapore",,,,Lazada,Jo,,,,,,,Disposable Filters x12; Reusable Filters x2,1,1
-CUST00496,Eugene Tham,Eugene,2021-02-17,2021-02-17,2,98384015,,,"03-834, 274C PUNGGOL PLACE, 823274, Singapore",,,,Lazada,Jo,,,,,,,Disposable Filters x12,1,1
-CUST00497,David Seow,David,2021-02-21,2021-02-21,2,97254560,,,"#10-03, 21 BEDOK RESERVOIR VIEW, 478936, Singapore",,,,Lazada,Jo,,,,,,,Disposable Filters x12,1,1
-CUST00498,Yohan Yap / Yap Yong Han,Yohan,2021-02-21,2021-02-21,2,94764374,,,"BLOCK 104, JURONG EAST STREET 13, SG, 600104 #01-110, 104 JURONG EAST STREET 13, 600104, Singapore",,,,Lazada,Jo,,,,,,,Disposable Filters x12,1,1
-CUST00499,Eugene Seah (Cousin),Eugene,2021-02-24,2021-02-24,2,88747358‬,,,,,,,Meetup,,I gave him a 200SGD discount,,,,,,Disposable Filters x12; Dreamstation; Resmed p30i mask,1,1
-CUST00500,Aloysius Tan (Elsie Tay) / Tan Choon Yong / Chen Junrong,Aloysius,2021-02-26,2023-06-12,12,85229769,,,"71 ANCHORVALE CRESCENT,02-02",,,,Whatsapp,Jo,Sold at 220SGD,,,Unfriendly customer,,,Heated Tubing for Dreamstation; Resmed p30i mask; Reusable Filters x2,6,6
-CUST00501,"Sharon Thng ""jackson306""",Sharon,2021-02-26,2021-11-02,4,98961982‬,,jackson306@gmail.com,"312A Clementi Ave 4, #26-171, SG, 121312",,,,Shopee,Jo,,,,,,,Disposable Filters x12,2,2
-CUST00502,Louis Tan,Louis,2021-03-06,2021-03-08,4,91188261,,,"244H Upper Thomson Road , 244 UPPER THOMSON ROAD, 574369, Singapore",,,,Lazada,,"Has tried BMC CPAP in the past and it had plastic smell. Has a replaced Dreamstation from Junimed around post covid, guessing 2022",,,,,,Disposable Filters x12; Resmed p30i mask,2,2
-CUST00503,Umar Bin Tahir (Ermac Ramzie),Umar,2021-03-07,2024-03-27,7,‭94504130‬,,,Tampines,,,,Whatsapp,,,,,,,GB-H2005399,Dreamwear Silicone Pillows; Foamless Kit; Resmed p30i mask; Resvent iBreeze Plus; Reusable Filters x2,4,3
-CUST00504,Aaron Gomez,Aaron,2021-03-28,2021-03-28,2,92382404,,,"#01-02, 966 DUNEARN ROAD, 589488, Singapore",,,,Lazada,,,,,,,,Disposable Filters x12,1,1
-CUST00505,David Ciam,David,2021-03-28,2021-03-28,2,93390992,,,"17-15, 7 PUNGGOL FIELD WALK, 828742, Singapore",,,,Lazada,,,,,,,,Disposable Filters x12,1,1
-CUST00506,Ricky Tan EK,Ricky,2021-03-28,2021-03-28,2,91888211,,,"Blk 548 Woodlands Drive 44 #01-09, Vista Point, 548 WOODLANDS DRIVE 44, 730548, Singapore",,,,Lazada,,,,,,,,Disposable Filters x12; Reusable Filters x2,1,1
-CUST00507,Rex Xu,Rex,2021-04-09,2022-12-26,5,90618029,,,"476A Upper Serangoon View, #14-514, Singapore 531476",,,,Whatsapp,,1600 for BiPAP Auto; Gel Pillows stock clearance at 150SGD,,,,,J28184791D41D,Disposable Filters x12; Dreamstation Auto Bipap; Dreamwear Gel Pillows; Heated Tubing for Dreamstation; Reusable Filters x2,3,2
-CUST00508,Ivan Tan,Ivan,2021-04-24,2021-04-24,2,90075553‬,,,Punggol,,,,,,"AHI 70.80. Did surgery in 2019 (Right side nasal obstruction). Post surgery, both sides of nose could breathe properly. But recently the left side seemed to collapse. Diagnosed in late 20s with bronchitis. During flu and cough, felt difficult breathing. Used puff and felt better. But 10 mins later still felt bad. Felt as if his lungs were collapsing. Short chin structure. Also put on a lot of weight over the years. Still following up with ENT doctor and other specialists, including hormone specialist, taking blood sample and asking why it's hard to lose weight. Lose weight specialist also involved, asked him to take appetite reducing medication. He already takes very little food to begin with. ",,,,,,Dreamstation; Dreamwear Gel Pillows,1,1
-CUST00509,Vinod,Vinod,2021-04-29,2021-04-29,2,Nil,,,,,,,,,,,,,,,Dreamwear Under the Nose,1,1
-CUST00510,"M Goh ""Joesand97""",M Goh,2021-05-04,2023-01-12,4,******80,,,"Blk 808C Chai Chee road, #15-74, SG, 463808",,,,Shopee,,,,,,,,Disposable Filters x12,2,2
-CUST00511,M Fazmie aziz,Fazmie,2021-05-08,2024-10-07,6,90622940,,fazmie99@gmail.com,"7-11 at Blk 844 Tampines Street 82 #01-137-Blk 8
-44 Tampines Street 82, #01-137,520844",,,,Shopee,,,,,,,,Disposable Filters x12; Heated Tubing for Dreamstation,3,3
-CUST00512,Samuel Tay Kai Yen,Samuel,2021-05-08,2021-05-08,2,98728981,,grentone@gmail.com,"15-389, 36 BEDOK SOUTH AVENUE 2, 460036, Singapore",,,,Lazada,,,,,,,,Reusable Filters x2,1,1
-CUST00513,Matthew Low (friend of Rex Xu),Matthew,2021-05-11,2025-09-30,15,90615530,,,"
-461c bukit batok west ave 8 #03-742",92 Hillview Avenue #04-05,,,Whatsapp,,Correct unit number is yea mine is 04-3; Did blower replacement in Aug 2025; charged cost price 156 SGD; absorbed the labour; Runs an AI screen company; friends with an NUH cardiologist in cell group. Knows natasha Zhao from CNM nus days. Came in for ibreeze travel cpap repair but 10 out of 10 tries it worked fine. Suspected patient's own travel power distributor issue. ,Rex xu,,,,"GB-H2005114; J281708026349
-",Blower for iBreeze Travel CPAP; Disposable Filters x12; Dreamstation; Dreamwear Gel Pillows; Dreamwear Silicone Pillows; Nose piece for Dreamwear Silicone Pillows (M); Resmed p30i; Resvent iBreeze Plus; Reusable Filters x2,8,7
-CUST00514,Chong Hoi Ping,Hoi Ping,2021-05-28,2021-05-28,2,94881119,,hpchong2@gmail.com,"20-623, 220 JURONG EAST STREET 21, 600220, Singapore",,,,Lazada,,,,,,,,Disposable Filters x12,1,1
-CUST00515,Jessie Boo Hwee Peng,Jessie,2021-05-28,2021-05-28,2,84240866,,bhp_jessie@hotmail.com,"#07-493, 119 PASIR RIS STREET 11, 510119, Singapore",,,,Lazada,,,,,,,,Disposable Filters x12,1,1
-CUST00516,Yeoh Pit Wee,Pit Wee,2021-05-28,2024-03-12,6,90037168,,pwy27821@yahoo.com,"14-27, Singapore, Singapore, 10 BOON LAY DRIVE, 649929, Singapore",,,,Lazada,,Was keen on travel HME for airmini; transaction didn't proceed; Was keen on travel HME for airmini; transaction didn't proceed;  currently on Airsense 10 and Airmini + Resmed travel masks,,,,,,Disposable Filters x12; Dreamwisp Mask,3,3
-CUST00517,Jason Thong,Jason,2021-06-10,2021-06-10,2,NA,,,"#11-152, 322C ANCHORVALE DRIVE, 543322, Singapore",,,,Lazada,,,,,,,,Disposable Filters x12,1,1
-CUST00518,Ezekiel Tan ,Ezekiel,2021-06-14,2023-01-05,4,93387812‬,,,992A Buangkok Link #14-159 Singapore 531992,,,,Whatsapp and Yes CPAP UEN,,"Mass order sale - Eg 1 set 200sgd
-=======
-CUST00070,Khai Hwa Toh,Khai Hwa,2019-09-21,2023-07-21,4,96892000,,,"27 Serangoon Terrace, Singapore 535772","27 SERANGOON TERRACE,",,Lazada. Disposable filters,Shopee,,,,,,,,Disposable Filters x12,2,2
-CUST00071,Clair Khoo,Clair,2019-09-22,2019-09-22,2,97887756,,,,"757 YISHUN STREET 72,#12-476",,Lazada. DW Gel Pillow Mask,,,,,,,,,,1,1
-CUST00072,Rizwan Anwer,Rizwan,2019-09-22,2019-09-22,2,93889295,,,,"200 DEPOT ROAD,Unit 12-39, The Interlace Condominium",,Lazada. Disposable filters,,,,,,,,,,1,1
-CUST00073,Zhenhao Liang / Leong chen hao,Zhenhao,2019-09-22,2019-09-22,1,98750849,,,,"356 YISHUN RING ROAD,09-1816",,Lazada. Dreamstation. He was referred by. Shaun Ho. He's likely to buy a mask soon.,,,,,,,,J252119736005,Dreamstation,1,0
-CUST00074,William Ang Wee Sen,William,2019-09-26,2025-02-17,10,98287926,,,"60 BELIMBING AVENUE,",60 BELIMBING AVENUE,,Lazada. Reusable filter and disposable filter,Lazada,Ben,"Black screen issue; even after re-seating cables. Came and troubleshooted; ended up buying Dreamwisp mask; wife is Helen; former preschoool teacher and connected well with Shalene. Was actually fitting p30i well; but airflow was too high with p30i and iBreeze Auto Pro; I proposed to him next time try bipap; Retired banker, landed property",,,,,GB-2B540165; J24002857F647,Disposable Filters x12; Dreamstation; Dreamwear Full Face Mask; Dreamwear Gel Pillows; Dreamwisp Mask; Replaced Power Cable FOC; Resmed F20 Mask; Resvent iBreeze Auto Pro; Reusable Filters x2; iBreeze Reusable Filters,6,4
-CUST00075,Vincent and Kimmie,Vincent,2019-09-27,2019-09-27,1,81833161,,,,244 Yishun Ring Road #04-1135 760244,,Found on Lazada but prefer face to face dealing. Dreamstation. HK Couple,,,,,,,,J240028295231,Dreamstation,1,0
-CUST00076,Jasmine Wong,Jasmine,2019-09-28,2019-09-28,2,97724240,,,"604B TAMPINES AVENUE 9,#12-864","JANICE CHIA 642 BEDOK RESERVOIR ROAD,#04-73",,"Lazada. Disposable filters. Diff Shipment location. JANICE CHIA 642 BEDOK RESERVOIR ROAD,#04-73",Lazada,Ben,,,,,,,Disposable Filters x12,1,1
-CUST00077,Patricia Loh,Patricia,2019-09-28,2019-09-28,2,90078138,,,,"242 SERANGOON AVENUE 3,02-184",,Lazada. Disp and Reusable filters,Lazada,Ben,,,,,,,Disposable Filters x12; Reusable Filters x2,1,1
-CUST00078,sean chan,Sean,2019-09-28,2019-11-11,3,87780328,,,"1 RAFFLES QUAY,46","76 GREENWOOD AVENUE,",,Lazada. Dreamstation,Lazada,Ben,,,,,,J24002845CC8D,Disposable Filters x12; Dreamstation,2,1
-CUST00079,Vincent Toh,Vincent,2019-09-28,2019-09-28,2,91019772,,,,"50 RAFFLES PLACE,36-01",,Lazada. DW Gel Pillow Mask,Lazada,Ben,,,,,,,Dreamwear Gel Pillows,1,1
-CUST00080,Adam Teow,Adam,2019-09-30,2019-10-01,3,97962167,,,"81 UBI AVENUE 4,#05-27","182 CANBERRA DRIVE,#09-28",,Lazada. Dreamstation,Lazada,Ben,,,,,,J2517648408C9,Dreamstation; Dreamwisp Mask,2,1
-CUST00081,Josh added 25SGD referral fee to Telegram Group,Josh,2019-09-30,2019-09-30,1,,,,,,,,,,,,,,,,,0,1
-CUST00082,Mark Graham,Mark,2019-09-30,2021-03-06,5,98263235,,,149 SUNRISE TERRACE,"149 SUNRISE TERRACE,",,Lazada. Dreamstation,Lazada,Jo,"Possibly head of marketing, hospital segment, for Drager",,,,,J25212006C373,Disposable Filters x12; Dreamstation; Reusable Filters x2,3,2
-CUST00083,Mohammed Aminshah Noordin,Aminshah,2019-09-30,2019-11-02,3,91849195,,,"197A BOON LAY DRIVE,02-91","197A BOON LAY DRIVE,02-91",,Lazada. Dreamstation. (IPP),Lazada,Ben,,,,,,J2521190459B2,Disposable Filters x12; Dreamstation,2,1
-CUST00084,Terence Ng,Terence,2019-09-30,2019-09-30,2,92299959,,,"104A DEPOT ROAD,03-553","104A DEPOT ROAD,03-553",,Lazada. Disposable Filters (3 sets),Lazada,Ben,,,,,,,Disposable Filters x12,1,1
-CUST00085,Neo Piak Keow,Piak Keow,2019-10-01,2019-10-01,1,96986165,,,"818B CHOA CHU KANG AVENUE 1,17-114","608 HOUGANG AVENUE 4,Hougang Ave 4 #03-155",,Lazada. Dreamstation,Lazada,Ben,,,,,,J24002855D555,Dreamstation,1,0
-CUST00086,Alex Wong,Alex,2019-10-03,2019-10-03,1,93698338,,,,Punggol,,Dreamstation. Initially Lazada. Self Collect Serangoon. Stays at Punggol.,Meetup,Ben,Dreamstation. Initially Lazada. Self Collect Serangoon. Stays at Punggol.,,,,,J240028693551,Dreamstation,1,0
-CUST00087,Bevin Desker,Bevin,2019-10-04,2019-10-04,1,96531458,,,,"35 HINDHEDE WALK,06-01",,Lazada. Dreamstation,Lazada,Ben,,,,,,J24002865FF3D,Dreamstation,1,0
-CUST00088,Stanley Foo,Stanley,2019-10-04,2020-02-13,3,97669461,,,"208 PASIR RIS STREET 21,#08-350","208 PASIR RIS STREET 21,#08-350",,Lazada. Dreamstation and disposable filter.,Lazada,Ben,Sold @ mass order price 35SGD,,,,,J252118766D74,Disposable Filters x12; Dreamstation; M-size nose piece for DWGP,2,1
-CUST00089,Gilbert Gabriel Chan,Gilbert,2019-10-05,2023-12-18,5,97770483,,,"354 ANG MO KIO STREET 32,05-149","354 ANG MO KIO STREET 32,05-149",,"Lazada. Dreamstation, DW Gel Pillows, Disp Filter, Reusable Filter",Lazada,Jo,,,,,,J240028628B82,Disposable Filters x12; Dreamstation; Dreamwear Gel Pillows; Dreamwisp Mask; Reusable Filters x2,3,2
-CUST00090,Joel Fun,Joel,2019-10-05,2019-10-05,1,91253172,,,,"27 HILLVIEW AVENUE,03-06",,"Lazada. Dreamstation, DW Gel Pillows, Disp Filter",Lazada,Ben,,,,,,J252118700842,Disposable Filters x12; Dreamstation; Dreamwear Gel Pillows,1,0
-CUST00091,Ong Meng Koon,Meng Koon,2019-10-05,2019-10-05,1,97670914,,,,"787 CHOA CHU KANG NORTH 6,06/200",,Lazada. Dreamstation,Lazada,Ben,,,,,,J24002875E6E5,Dreamstation,1,0
-CUST00092,KATHERINE MARTIN,Katherine,2019-10-07,2019-10-07,2,96535689,,,,"96 NANYANG CRESCENT, 01-14, 96",,Lazada. DW under the nose,Lazada,Ben,,,,,,,Dreamwear Under the Nose,1,1
-CUST00093,Sam Goh,Sam,2019-10-07,2019-10-07,1,92980258,,,,"53 TELOK BLANGAH DRIVE,19-74",,"Lazada. Dreamstation , DW under the nose",Lazada,Ben,,,,,,J24002853B063,Dreamstation; Dreamwear Under the Nose,1,0
-CUST00094,Koo kin wee,Kin Wee,2019-10-09,2020-03-27,4,98572568,,,"25 LORONG 3 TOA PAYOH,#18-15","25 LORONG 3 TOA PAYOH,#18-15",,Lazada. Disposable filters.,Lazada,Jo,,,,,,,Disposable Filters x12; Reusable Filters x2,2,2
-CUST00095,Qiyu Zhang,Qiyu,2019-10-09,2020-03-27,3,84311536,,,"91 TAMPINES AVENUE 1,03-38","91 TAMPINES AVENUE 1,03-38",,Carousell then Lazada. Dreamstation.,Lazada,Jo,,,,,,J25211986B460,Disposable Filters x12; Dreamstation,2,1
-CUST00096,Eva Chiu / Eric Siu,Eva,2019-10-10,2019-10-10,2,94356749,,,,"Singapore,21 Woodlands Close #03-22, Primz Bizhub",,Reusable filters,Lazada,Jo,,,,,,,Reusable Filters x2,1,1
-CUST00097,Kenneth Chris Low,Kenneth,2019-10-10,2019-11-20,3,96901610,,,,"684B EDGEDALE PLAINS,10-637",,"Carousell then Lazada. DS, DWGP and Reusable filters",Lazada,Jo,T,,,,,J252121591FE0,Disposable Filters x12; Dreamstation; Dreamwear Gel Pillows; Reusable Filters x2,2,1
-CUST00098,Adrian Tay,Adrian,2019-10-11,2023-09-10,4,96367369,,,"16 BALMORAL PARK,#01-09","16 BALMORAL PARK,#01-09",,Lazada. Reusable filter and disposable filter,Lazada,Jo,,,,,,,Disposable Filters x12; Reusable Filters x2,2,2
-CUST00099,Elizabeth Chua,Elizabeth,2019-10-11,2019-10-11,2,81128435,,,,"29 HOLLAND GROVE VIEW,",,Lazada. DW Under the nose,Lazada,Jo,,,,,,,Dreamwear Under the Nose,1,1
-CUST00100,Arthit Thongcharoen,Arthit,2019-10-12,2019-10-27,3,90085589,,,"1 ZION CLOSE,19-02 (If not wrong)","1 ZION CLOSE,19-02",,Lazada. DS + Nuance Pro. Friends with Thongchai Watanasoponwong. Possibly friends with Kitti Rodjanapiches.,Lazada,Jo,"Lazada > Direct sale via WA. Dreamstation, DWGP, Reusable filter and Disposable filter.; Lazada. DS + Nuance Pro. Friends with Thongchai Watanasoponwong. Possibly friends with Kitti Rodjanapiches.",,,,,J252119356253; J252119615ACF; J25212037F892,Disposable Filters x12; Dreamstation; Dreamwear Gel Pillows; Nuance Pro Mask,3,0
-CUST00101,Michael Chan,Michael,2019-10-12,2019-10-12,1,94893093,,,,"760 YISHUN STREET 72,#09-316",,Lazada. DS.,Lazada,Jo,,,,,,J240028197859,Dreamstation,1,0
-CUST00102,Freddy Yeo Poon Sheng,Freddy,2019-10-14,2020-02-13,3,96575120,,,"7 UPPER ALJUNIED LANE, 16-71","7 UPPER ALJUNIED LANE, 16-71",,Lazada. DS.,Lazada,Jo,Sold @ mass order price 35SGD,,,,,J25211897E6ED,Dreamstation; M-size nose piece for DWGP,2,1
-CUST00103,Ray Tay,Ray,2019-10-14,2019-10-14,2,93882480,,,,36F KOVAN ROAD,,Lazada. Reusable filter and disposable filter,Lazada,Jo,,,,,,,Disposable Filters x12; Reusable Filters x2,1,1
-CUST00104,Mohammad zahrin bin abdullah,Zahrin,2019-10-15,2019-10-15,1,90293023,,,,"505D YISHUN STREET 51,12-62",,Lazada. DS + DWGP.,Lazada,Jo,,,,,,J24002528BCC7,Dreamstation; Dreamwear Gel Pillows,1,0
-CUST00105,Siew Yee Cheong,Yee Cheong,2019-10-15,2019-10-30,4,97510751,,,,"261 WATERLOO STREET,#04-09",,Lazada. DWGP,Lazada,Jo,,,,,,,Disposable Filters x12; Dreamwear Gel Pillows,2,2
-CUST00106,David Seow,David,2019-10-16,2019-10-16,1,97345269,,,"21 BEDOK RESERVOIR VIEW, #10-03",,,"Lazada. DS, Reusable and Disposable filters.",Lazada,Jo,,,,,,J24002837A297,Disposable Filters x12; Dreamstation; Reusable Filters x2,1,0
-CUST00107,Quek Yu-Jin,Yu-Jin,2019-10-17,2019-10-17,2,92364936,,,,"779 PASIR RIS STREET 71,#06-572",,Lazada. Resmed P30i,Lazada,Jo,,,,,,,Resmed p30i mask,1,1
-CUST00108,Isa bin Abdul Rahman,Isa,2019-10-19,2022-07-08,3,81803302,,,,"696 JURONG WEST CENTRAL 1,#05-47",,Carousell > Lazada. DS.,Lazada,Jo,,,,,,J2521191551E3,Dreamstation; Foamless Kit,2,1
-CUST00109,Siragul Islam / Musarrat Ara Nur,Siragul,2019-10-21,2019-10-21,1,98529070,,,,37 DESKER ROAD,,Lazada. Instalment plan. DS,Lazada,Jo,,,,,,J252122714F7C,Dreamstation,1,0
-CUST00110,Kitti Rodjanapiches,Kitti,2019-10-22,2019-10-22,1,66813027172,,,,"Unknown, likely Bangkok",,"Lazada > WA. DS, Dreamwisp, Disposable filters. Thai businessman. He treated his staff to a convention in sgp. He offered if I come Bangkok he would bring me out.",Meetup,Jo,"Lazada > WA. DS, Dreamwisp, Disposable filters. Thai businessman. He treated his staff to a convention in sgp. He offered if I come Bangkok he would bring me out.",,,,,J251196379DD,Disposable Filters x12; Dreamstation; Dreamwisp Mask,1,0
-CUST00111,Zin Maung Oo,Zin Maung Oo,2019-10-22,2019-10-22,2,97739803,,,,"7 CANBERRA DRIVE,10/15",,Lazada. Reusable Filter,Lazada,Jo,,,,,,,Reusable Filters x2,1,1
-CUST00112,Lim En Yu,En Yu,2019-10-24,2019-10-24,2,97451174,,,,"9 NEWTON ROAD,13-08",,Lazada. Disposable filter,Lazada,Jo,,,,,,,Disposable Filters x12,1,1
-CUST00113,Choong Wen Yao,Wen Yao,2019-10-26,2020-06-20,4,98480809,,,"42 SOUTH BUONA VISTA ROAD,03-09","42 SOUTH BUONA VISTA ROAD, 03-09",,Lazada. Disposable filter. He bought wrongly. He returned the filters but accidentally had opened them. He bought dwgp in the end.,Lazada,Jo,Lazada. Disposable filter. He bought wrongly. He has Dreamstation Go. He returned the filters but accidentally had opened them. He bought dwgp in the end. June 2023: Junimed swapped his DS Go for him.,,,,,,Dreamwear Gel Pillows,2,2
-CUST00114,Ivan kwlee123,Ivan,2019-10-26,2019-10-26,1,90224668,,,,4 clover Ave S579293. ,,Carousell > WA. DS. He's an accountant with a marine engineering company. He suggested get consultant to help with setting up hsa certification. He and wife are sleep apnea moderate suferrers. Wife was former regional HM of Daimler. They have an e class merc at home. Daughter is medical student in aus. He's very knowledgeable about cpap esp masks and tongue exercise the Japanese type plastic device. He was learning pressure settings. He is extremely knowledgeable about cpap in general. Possibly the most knowledgeable so far.,Meetup,Jo,Carousell > WA. DS. He's an accountant with a marine engineering company. He suggested get consultant to help with setting up hsa certification. He and wife are sleep apnea moderate suferrers. Wife was former regional HM of Daimler. They have an e class merc at home. Daughter is medical student in aus. He's very knowledgeable about cpap esp masks and tongue exercise the Japanese type plastic device. He was learning pressure settings. He is extremely knowledgeable about cpap in general. Possibly the most knowledgeable so far.,,,,,J252118698C5B,Dreamstation,1,0
-CUST00115,Arthit Thongcharoen,Arthit,2019-10-27,2019-10-27,1,98166511,,,"8 WHAMPOA EAST,12/24","138 MARKET STREET,Schroder Investment Management (Singapore) 23fl",,Return customer. Likely Thongchai's colleague / friend. DS and Resmed p10.,Lazada,Jo,Return customer. Likely Thongchai's colleague / friend. DS and Resmed p10.,,,,,J24002861B919,Dreamstation; Resmed p10 mask,1,0
-CUST00116,Bestian Yeo,Bestian,2019-10-28,2019-10-28,1,90490485,,,,"420 CLEMENTI AVENUE 1,13-211",,Lazada. DS.,Lazada,Jo,,,,,,J2400247237F9,Dreamstation,1,0
-CUST00117,Lim Chin Hu,Chin Hu,2019-10-28,2020-05-21,6,96362301,,,98 DUNBAR WALK,"98 DUNBAR WALK,",,Lazada. Disposable filter,Lazada,Jo,,,,,,,Disposable Filters x12; Dreamwear Under the Nose,3,3
-CUST00118,Low Min liang,Min Liang,2019-10-28,2019-10-28,2,96386545,,,,"348D YISHUN AVENUE 11,05-597",,Lazada. DW Under the Nose.,Lazada,Jo,,,,,,,Dreamwear Under the Nose,1,1
-CUST00119,Stephen Yew,Stephen,2019-10-29,2020-02-13,5,91802760,,,"Stephen Yew Fuji Machine Asia Pte Ltd, 51 UBI AVENUE 1,01-24","Fuji Machine Asia Pte Ltd, 51 UBI AVENUE 1,01-24",,"Lazada. DS, DWGP, Disp filters.",Lazada,Jo,Sold @ mass order price 35SGD,,,,,J2521209526F0,Disposable Filters x12; Dreamstation; Dreamwear Gel Pillows; M-size nose piece for DWGP; Reusable Filters x2,3,2
-CUST00120,Teoh Jin Kok,Teoh,2019-11-01,2019-11-01,2,96641696,,,,"95 GRANGE ROAD,#05-09",,Lazada. Resmed N30i,Lazada,Jo,,,,,,,Resmed n30i mask,1,1
-CUST00121,Gyl,Gyl,2019-11-02,2019-11-02,2,81005411,,,,"5 THOMSON LANE,36-01",,Lazada. DW Under the nose.,Lazada,Jo,,,,,,,Dreamwear Under the Nose,1,1
-CUST00122,Jack Kua,Jack,2019-11-04,2019-11-04,1,97728986,,,,"62 PUNGGOL WALK,07-28",,Lazada. DS.,Lazada,Jo,,,,,,J257361815333,Dreamstation,1,0
-CUST00123,Samsidah Ibrahim and husband,Samsidah,2019-11-04,2023-08-22,3,92705717,,,"BLOCK 625B, WOODLANDS DRIVE 52, #02-41 SG732625",Sembawang,,Lazada > WA direct deal. Under the nose mask. She accidentally broke husband's mask. Lives in sembawang. Drove a Lexus is250 with her daughter to chai chee.,Meetup,Jo,Lazada > WA direct deal. Under the nose mask. She accidentally broke husband's mask. Lives in sembawang. Drove a Lexus is250 with her daughter to chai chee.,,,,,GB-2B550694,Dreamwear Silicone Pillows?; Dreamwear Under the Nose; Resvent iBreeze Auto,2,1
-CUST00124,Thomas Tng Weilong,Thomas,2019-11-06,2019-11-06,2,91914258,,,"289D PUNGGOL PLACE,14-855","Singapore,Ninja Point @ 83 Punggol Central #01-K18, Waterway Point",,Lazada. DW Under the Nose.,Lazada,Jo,,,,,,,Dreamwear Under the Nose,1,1
-CUST00125,Charles Koh-Keasberry,Charles,2019-11-07,2019-11-07,2,97848440,,,,"248 KIM KEAT LINK,06-69",,Lazada. Disp filters.,Lazada,Jo,,,,,,,Disposable Filters x12,1,1
-CUST00126,Grace Chong Chui Peng,Grace,2019-11-07,2019-11-07,1,94233113,,,,104 FARRER ROAD,,Lazada. DS and DWGP. She bought for her 24 y/o son.,Lazada,Jo,7 Sep 2022: I have sent Grace a foamless kit. C6990742SGSG. ,,,,,J2573721531D0,Dreamstation; Dreamwear Gel Pillows,1,0
-CUST00127,maylingchia1968,May Ling,2019-11-07,2019-11-07,1,93623390,,,,"BLOCK 273B, BISHAN STREET 24, #37-112 , SG, 572273",,Shopee. DS and DW Gel Pillow (fulfilled by ben),Shopee,Ben,,,,,,J257377172B7F,Dreamstation; Dreamwear Gel Pillows,1,0
-CUST00128,woo wing yew,Wing Yew,2019-11-07,2019-11-07,1,90050006,,,"441B CLEMENTI AVENUE 3,#27-09","Singapore,Ninja Point @ 3155 Commonwealth Avenue West #01-03, Clementi Mall",,Lazada. DS,Lazada,Jo,,,,,,J2573593731A2,Dreamstation,1,0
-CUST00129,Esther Goh,Esther,2019-11-08,2019-11-08,2,98353413,,,"50 NANYANG CRESCENT,08-20","535 PASIR RIS DRIVE 1,04-282",,Lazada. Disp filters.,Lazada,Jo,,,,,,,Disposable Filters x12,1,1
-CUST00130,Mark Teng,Mark,2019-11-08,2019-11-08,1,96318291,,,"62 TOH TUCK ROAD,08-04","144 ROBINSON ROAD,18-01",,Lazada. DS and DWGP.,Lazada,Jo,,,,,,TBC,Dreamstation; Dreamwear Gel Pillows,1,0
-CUST00131,Adven Kam,Adven,2019-11-11,2024-05-01,2,91184617,,advenkam@gmail.com ,"856 JURONG WEST STREET 81,12-544","856 JURONG WEST STREET 81,12-544",,Lazada. DS and DWGP. He works in ST Engineering in Jurong. Chatted with me on WA.,Whatsapp,Jo,,,,,,GB-2B574228; J257372142059,Dreamstation; Dreamwear Gel Pillows; Dreamwear Silicone Pillows; Resvent iBreeze Auto Bipap,2,0
-CUST00132,"Albert Zhen Pei Hong ""alauz""",Albert,2019-11-11,2022-02-01,12,98779669,,alauz.albert@gmail.com,"BLOCK 811A, CHOA CHU KANG AVENUE 7, #09-653 , SG, 681811","BLOCK 811A, CHOA CHU KANG AVENUE 7, #09-653 , SG, 681811",,Shopee. Nasal Mask,Shopee,Jo,,,,,,,Disposable Filters x12; Dreamwear Under the Nose; Reusable Filters x2,6,6
-CUST00133,"Andy Chia ""innolifestyle""",Andy,2019-11-11,2020-05-04,5,93655355,,,"Blk 228B Compassvale Walk, #03-312, SingaPore,542228","Blk 228B Compassvale Walk, #03-312, S(542228)",,Shopee. Full Face Mask and Disp Filter,Shopee,Ben,T,,,,,J25736162FBB8,Disposable Filters x12; Dreamstation; Dreamwear Full Face Mask; Reusable Filters x2,3,2
-CUST00134,Gabriel Patrick Gabzacpat,Gabriel,2019-11-11,2022-08-02,10,98808694,,,"365A Upper Serangoon Rd,  #17-1040","365A UPPER SERANGOON ROAD,#17-1040",,Lazada. Disp filters.,Lazada,Jo,Actually Dreamwear Silicone pillows,,,,,,Disposable Filters x12; Dreamwear Gel Pillows; Foamless Kit; Reusable Filters x2,5,5
-CUST00135,"Isaac Lau ""isaaclau1986""",Isaac,2019-11-11,2023-05-17,6,81986178,,,"66 Anchorvale Crescent, Treasure Crest #03-34, Singapore 544617","TREASURE CREST, 66 ANCHORVALE CRESCENT, #03-34 , SG, 544617",,Lazada. DS.,Whatsapp,Jo,,,,,,GB-2B540148; J257393851256,Disposable Filters x12; Dreamstation; Dreamwear Silicone Pillows; Dreamwisp; Resvent iBreeze Auto,4,2
-CUST00136,Jeff Toh Jyh Yenn,Jeff,2019-11-11,2019-12-12,3,92216816,,,"596A ANG MO KIO STREET 52,#24-317","596A ANG MO KIO STREET 52,#24-317",,"Lazada. DS. He asked for pressure 11. I suggested Auto Min 8, Auto Max 12.",Lazada,Jo,,,,,,J25737859EFA6,Dreamstation; Reusable Filters x2,2,1
-CUST00137,Mok Chor Keat,Chor Keat,2019-11-11,2019-11-11,2,97685768,,,,"642B PUNGGOL DRIVE,#08-355",,Lazada. Disp filters.,Lazada,Jo,,,,,,,Disposable Filters x12,1,1
-CUST00138,Ng Li-Ling,Li Ling,2019-11-11,2019-11-11,1,81211573,,,,101A CORONATION ROAD WEST,,Lazada. DS.,Lazada,Jo,,,,,,J257361950CCF,Dreamstation,1,0
-CUST00139,Oei Su Min for Vincent Pang,Su Min,2019-11-11,2020-02-13,4,96308806,,,"60 ST. PATRICK'S ROAD,04-20","60 ST. PATRICK'S ROAD,04-20",,Lazada. DWGP.,Lazada,Jo,Sold @ mass order price 35SGD,,,,,,Dreamwear Gel Pillows; M-size nose piece for DWGP,2,2
-CUST00140,Raymond Beh,Raymond,2019-11-11,2019-11-11,2,96674279,,,"119A CANBERRA CRESCENT,09-303","316 SEMBAWANG VISTA,#09-195",,Lazada. Disp + Reusable filters,Lazada,Jo,,,,,,,Disposable Filters x12,1,1
-CUST00141,Chong Chee Sen,Chee Sen,2019-11-13,2019-11-13,1,98427085,,,,"186 PASIR RIS STREET 11,07-82",,Lazada. DS and Dreamwisp.,Lazada,Jo,,,,,,J257377402178,Dreamstation; Dreamwisp Mask,1,0
-CUST00142,"Winnie ""ysilveer""",Winnie,2019-11-13,2019-11-13,2,81252889,,,,"COMPASS HEIGHTS, 11 SENGKANG SQUARE, #12-33 , SG, 545076",,Shopee. DWGP.,Shopee,Jo,,,,,,,Dreamwear Gel Pillows,1,1
-CUST00143,Leong Yim Sing,Yim Sing,2019-11-16,2020-02-17,3,96638043,,,9 Nim Road,"9 Nim Road, Singapore 807543",,Lazada. DS and DW Full Face Mask.,Lazada,Jo,,,,,,J2573784248AD,Disposable Filters x12; Dreamstation; Dreamwear Full Face Mask,2,1
-CUST00144,Marcus Poon,Marcus,2019-11-17,2019-11-19,3,81619902,,,,"346 YISHUN AVENUE 11,#07-109",,Lazada. DS.,Lazada,Jo,,,,,,J25736171D0FB,Dreamstation; Dreamwear Gel Pillows,2,1
-CUST00145,Lee Sok Yeen,Sok Yeen,2019-11-18,2019-11-18,1,94590368,,,,"611 CLEMENTI WEST STREET 1,8-258",,Lazada. DS.,Lazada,Jo,,,,,,J257376220C66,Dreamstation,1,0
-CUST00146,Mas Mohd Jan,Mas,2019-11-18,2019-11-18,2,87544351,,,,"491B TAMPINES AVENUE 9,#02-406",,Lazada. Nuance Pro Mask,Lazada,Ben,T,,,,,,Nuance Pro Mask,1,1
-CUST00147,Stanley Yeo,Stanley,2019-11-18,2019-11-18,3,82220112,,,,"37A GOODMAN ROAD, S(439004)",,Lazada. Nuance Pro Mask,Lazada,Ben,T,,,,,J2573911570F6,Dreamstation; Nuance Pro Mask,2,1
-CUST00148,Andrew Goh,Andrew,2019-11-19,2019-11-19,1,87777766,,,,"127C KIM TIAN ROAD,24-549",,,Lazada,Jo,,,,,,J25736047C579,Dreamstation,1,0
-CUST00149,Frances Hwang Yoong Wen,Frances,2019-11-22,2020-01-03,3,98895859,,,,"7 FLORA DRIVE,#01-33",,,Lazada,Jo,,,,,,J257358997F70,Disposable Filters x12; Dreamstation; Dreamwear Gel Pillows,2,1
-CUST00150,Chong Kam Tuck (S005),Kam Tuck,2019-11-23,2020-05-26,6,96945999,,kamtuck.chong@gmail.com,"206 LOYANG AVENUE,#03-02","206 LOYANG AVENUE, #03-02, S(509061)",,,Lazada,Jo,T,,,,,,Disposable Filters x12; Dreamwisp Mask,3,3
-CUST00151,Allen Lee,Allen,2019-11-25,2019-11-25,2,97510376,,,,"BLOCK 29, GHIM MOH LINK, #17-314 , SG, 270029",,,Shopee,Ben,T,,,,,,Dreamwisp Mask,1,1
-CUST00152,Iftekhar Haider (L0139),Iftekhar,2019-11-25,2019-11-25,2,97510235,,,,"157 BEDOK SOUTH AVENUE 3,10-563",,,Lazada,Jo,,,,,,,Dreamwisp Mask,1,1
-CUST00153,Grace / Yucong (S008),Grace,2019-11-26,2019-11-26,2,82225990,,,,"10 SUMMER PLACE, #10, S(555710)",,,Shopee,Ben,T,,,,,,Dreamwear Full Face Mask,1,1
-CUST00154,Guy Tan (L0141),Guy,2019-11-26,2019-11-29,3,97827982,,,,"361 HOLLAND ROAD,#01-07",,,Lazada,Jo,Buyer self collected. His wife was concerned about his therapy cos he had trouble adopting Amara Mask and also his auto Max was too high. Josh to send dummy package via ninjavan.,,,,,J2573617596DF,Dreamstation; Dreamwear Full Face Mask; Dreamwear Gel Pillows,2,1
-CUST00155,muhammad hatta yunus (L0140),Hatta,2019-11-26,2019-11-26,1,87848392,,,"296B BUKIT BATOK STREET 22,19-84",,,,Shopee,Ben,,,,,,J2573619369F9,Dreamstation; Dreamwisp Mask,1,0
-CUST00156,Tang Wee Loke,Wee Loke,2019-11-26,2022-08-02,7,96238558,,,,20C Nassim Rd,,,Meetup,Jo,72 year old stock broker. Super wealthy. 3 kids. Stays nassim road. House has Maclaren and old ferrari. Has c180.; Dreamwisp mask and iBreeze CPAP didn't do well for him; mask suction going up and down,,returned,,,GB-2B415755; J257378406BBF; J2817086671BD,Dreamstation; Dreamwear Gel Pillows; Dreamwisp Mask; Repair job - foamless kit; Resvent iBreeze Auto; Reusable Filters x2,5,2
-CUST00157,Chee Gee,Chee Gee,2019-11-29,2025-07-28,6,81818412,,,"BLOCK 878B, TAMPINES AVENUE 8, #12-23 ,Sin
-gaPore,522878","BLOCK 878B, TAMPINES AVENUE 8, #12-23 ,S(522878)",,,Shopee,Ben,T,,,,,,Dreamwear Silicone Pillows; Dreamwisp Mask; Reusable Filters x2,3,3
-CUST00158,"Dedy Setiawan ""nesshiee""",Dedy,2019-11-29,2019-12-12,5,86309309,,,"GUOCO TOWER, 1 WALLICH STREE T, #10-01 ,S(078881)","GUOCO TOWER, 1 WALLICH STREE T, #10-01 ,S(078881)",,,Shopee,Jo,T,,,,,J257391200D33,Disposable Filters x12; Dreamstation; Dreamwear Full Face Mask; Reusable Filters x2,3,2
-CUST00159,Geeta Joshi (L0144),Geeta,2019-11-29,2019-11-29,2,97264474,,,,"26 BUKIT BATOK EAST AVENUE 2,14-10",,,Lazada,Jo,,,,,,,Dreamwisp Mask,1,1
-CUST00160,Jonathan Chionh husband of Ng Yan King,Jonathan,2019-11-29,2019-11-29,1,9.7558945E7,,,"6001 BEACH ROAD,Golden Mile Tower, #14-01",,,,,,Dreamstation,,,,,J25736173F3E9,,1,0
-CUST00161,Ng Yan King (L0141) - bought for husband Jonathan Chionh (hp: 97558945),Yan King,2019-11-29,2019-11-29,1,93368919,,,"6001 BEACH ROAD,Golden Mile Tower, #14-01",,,,Lazada,Jo,,,,,,J25736173F3E9,Dreamstation,1,0
-CUST00162,Ong Gim Shin,Gim Shin,2019-11-29,2023-12-18,4,91799527,,,"#04-01, 70 ST. PATRICK'S ROAD, 424175, Singapore","6 TAI THONG CRESCENT,#14-04",,,Lazada,Jo,,,,,,,Dreamwisp Mask; Resmed p30i mask,2,2
-CUST00163,"PY Sim ""aaa_sg_trader""",PY,2019-11-29,2019-11-29,2,92956156,,,,"1 Lewis road, #02-03 ,S(250617)",,,Shopee,Ben,T,,,,,,Reusable Filters x2,1,1
-CUST00164,Seah Waih Khuen,Waih Khuen,2019-11-29,2021-11-12,6,97977913,,bluesun_swk@yahoo.com,"44 CHOA CHU KANG STREET 64, #10-19 , SG, 689105","44 CHOA CHU KANG STREET 64, #10
--19 ,SingaPore,689105",,,Shopee,Jo,T,,,,,J255829476431; J257361927870,Disposable Filters x12; Dreamstation,4,2
-CUST00165,Sean Chew,Sean,2019-11-29,2022-12-08,5,92977472,,,"546 ANG MO KIO AVENUE 10,#12-2248","546 ANG MO KIO AVENUE 10,#12-2248",,,Telegram,Jo,Free trial for iBreeze auto ,,,,,J257376220C66,Disposable Filters x12; Dreamstation; Dreamwear Silicone Pillows; Reusable Filters x2,3,2
-CUST00166,"Zheng QingFeng ""rattyray"" (S008)",Qing Feng,2019-11-29,2023-05-28,4,96543127,,,"BLOCK 104, JALAN RAJAH, #25-59 ,S(321104)","BLOCK 104, JALAN RAJAH, #25-59 ,S(321104)",,,Whatsapp,Jo,5SGD discount each set of filters in exchange for nice review; T,,,,,J2573618261A8; J27338900C3ED,Disposable Filters x12; Dreamstation; Dreamwear Full Face Mask; Dreamwear Gel Pillows,3,1
-CUST00167,Susanne Nam,Susanne,2019-11-30,2025-02-28,24,98199243,,,"1 RIVERVALE LINK,#10-07","76 PUNGGOL WALK,05-56  (Susanne has moved house I shifted house already. Can you update my address - 1 Rivervale Link, # 10-07, The Rivervale, S545118.) ",,,Lazada,Ben,David Hilos repaired -- simply kept turning the dial and it was fixed; iBreeze Bipap - swap for Dreamstation; sold at 600 SGD and gave 33 SGD discount,,,,,GB-28581749; GB-2B415756; J257376231DEF; J26187245B810,Dreamstation; Dreamwear Full Face Mask; Heated Tubing for Dreamstation; Professional service - iBreeze troubleshooting; Repair - iBreeze Auto CPAP Pro; Resmed p30i mask; Resvent iBreeze Auto Pro; Reusable Filters x2; iBreeze humidifier,14,10
-CUST00168,Billy Png Chian Aun,Billy,2019-12-01,2023-03-09,2,91881116,,,"NA, somewhere on St Michael's Rd","8 MAR THOMA ROAD,8, mar thoma rd #01-05, beacon heights",,,Lazada,P,T,,,,,GB-2B540152; J257361873605,Dreamstation; Dreamwear Gel Pillows; Resvent iBreeze Auto,2,0
-CUST00169,Jayden Chew (S014),Jayden,2019-12-01,2019-12-01,2,93691200,,,,"83 JALAN BUMBONG,S(739898)",,,Shopee,P,T Local mando popstar and singer. Very friendly on WA.,,,,,,Heated Tubing for Dreamstation,1,1
-CUST00170,Jeffrey Chng,Jeffrey,2019-12-01,2023-04-04,6,96640254,,,"143 LORONG 2 TOA PAYOH,13-192","143 LORONG 2 TOA PAYOH, #13-192, S (310143)",,,Lazada,Jo,T,,,,,,Disposable Filters x12; Reusable Filters x2,3,3
-CUST00171,Tan Hua Tong,Hua Tong,2019-12-01,2019-12-01,2,98731113,,,,"230C TAMPINES STREET 24,#10-15, S(526230)",,,Lazada,P,T,,,,,,Dreamwear Gel Pillows,1,1
-CUST00172,Nasrudin Salim (L0151),Nasrudin,2019-12-03,2019-12-03,1,82018224,,,,"345 KANG CHING ROAD, #01-101, S(610345)",,,Lazada,P,T Reusable Filters x2 ,Reusable Filters x2 ,Disposable Filters x12,Disposable Filters x12,,J25736161C923,Dreamstation; Dreamwear Full Face Mask; Dreamwear Gel Pillows; Resmed p10 mask,1,0
-CUST00173,Beng Soon Wong (L0152),Soon Wong,2019-12-06,2019-12-06,1,97988914,,,,"16 KEPPEL BAY DRIVE,03-21",,,Lazada,Ben,T,,,,,J2573912990F2,Dreamstation; Dreamwear Gel Pillows,1,0
-CUST00174,Wendy Ang,Wendy,2019-12-06,2019-12-06,1,97825620,,,,26C POH HUAT ROAD,,,Lazada,Ben,T ERA Property agent,,,,,J2573774130F1,Dreamstation,1,0
-CUST00175,Adriel Leo,Adriel,2019-12-11,2019-12-11,1,81189294,,,,71 ELIAS TERRACE,,,Lazada,Jo,,,,,,J255829657493,Dreamstation,1,0
-CUST00176,Tan Hun Boon,Hun Boon,2019-12-11,2020-03-09,3,91763176,,,"134A, LORONG KISMIS,SingaPore,598062",134A Lorong Kismis,,,Shopee,Jo,"Aug 2025 - I gave him a spare Dreamstation power adapter; Met him and wife Sabrina (Great Eastern Insurance Agent). He shared with me some of the career guidance stuff he learned - Life line life mapping
-M strengths
-3 circles
-Money. Passion. Ability.",,,,,J255811749FCD,Disposable Filters x12; Dreamstation; Dreamwear Gel Pillows,2,1
-CUST00177,"Ebury Ng ""Yuanely""",Ebury,2019-12-12,2019-12-12,3,91266124,,,,"244, COMPASSVALE ROAD, #04-674 , SG, 540244",,,Shopee,Jo,,,,,,J25583678E0D2,Disposable Filters x12; Dreamstation; Dreamwear Gel Pillows; Reusable Filters x2,2,1
-CUST00178,Nandhakumar Nagarajan (L0158),Nandhakumar,2019-12-12,2020-02-15,3,83220906,,,"JEWEL @ BUANGKOK, 81 COMPASS VALE BOW, #13-02 ,SingaPore,544823","81 COMPASSVALE BOW,13-02",,,Lazada,Jo,,,,,,J255836165D7C,Disposable Filters x12; Dreamstation,2,1
-CUST00179,Nikolas Wanahita,Nikolas,2019-12-12,2019-12-12,2,97127429,,,,"10 CUSCADEN WALK,15-03",,,Lazada,Jo,Cardiologist in private practice,,,,,,Disposable Filters x12; Dreamwear Gel Pillows; Reusable Filters x2,1,1
-CUST00180,Owen Marnabas,Owen,2019-12-12,2019-12-12,1,96519490,,,,"10 SUMMER PLACE, #10 , SG, 555710",,,Shopee,Jo,"Sold both together for 900SGD. Dreamstation was a ""like new"" product"". Owen is Indonesian and Jessie Ang is singaporean who plays piano. Together they run infocus group which is a training events provider. No kids but married 12 years. Company has 10 employees and they spent the first few years working super hard. ",,,,,J25583713500D,Dreamstation,1,0
-CUST00181,Shirley Goh,Shirley,2019-12-12,2023-12-04,4,97347966,,,"#07-486, 312 SEMBAWANG DRIVE, 750312, Singapore, SG #01-18, SUN PLAZA, Singapore, 757713","312 SEMBAWANG DRIVE,#07-486",,,Lazada,Jo,Address corresponds to Pet's Street in Sun Plaza - possible business owner - WA profile suggests she's a Christian,,,,,,Disposable Filters x12; Reusable Filters x2,2,2
-CUST00182,Thomas Puang,Thomas,2019-12-12,2019-12-12,1,92271860,,,"842 WOODLANDS STREET 82,04-57","Singapore,Ninja Point @ 676 Woodlands Drive 71 #01-10, Kampung Admiralty",,,Lazada,Jo,Notable serial number. This dreamstation was a replacement set. Also the screen has a tiny noticeable flicker. Thomas puang is in Healthcare manufacturing industry working as a production supervisor and might be valuable for future projects eg mouth tape for sleep apnea.,,,,,J23736853084A,Dreamstation,1,0
-CUST00183,Jacky Tan BP (L0163),Jacky,2019-12-13,2019-12-13,1,96696188,,,,"10 PASIR PANJANG ROAD,03-01",,,Lazada,Jo,,,,,,J255825094F8C,Dreamstation,1,0
-CUST00184,Josephine Lee (L0164),Josephine,2019-12-13,2019-12-13,2,97971078,,,,"294 TAMPINES STREET 22,04-596",,,Lazada,Ben,,,,,,,Disposable Filters x12; Reusable Filters x2,1,1
-CUST00185,Leslie Ang,Leslie,2019-12-13,2019-12-13,2,90020728,,,,"231 JURONG EAST STREET 21,#05-663 Singapore 600231",,,Lazada,Ben,,,,,,,Disposable Filters x12; Reusable Filters x2,1,1
-CUST00186,Marcus Liew Chee and wife Yoke Shim,Marcus,2019-12-13,2019-12-13,1,91992266,,,,Bedok Court on Bedok South Ave 3,,,Meetup,Jo,Yoke Shim works for SIA. Marcus got retrenched from cement recycling field.,,,,,J255837043D6A,Dreamstation,1,0
-CUST00187,Matthew Ong,Matthew,2019-12-13,2020-11-17,8,93865188,,,"10 ANG MO KIO AVENUE 2,#10-09","10 ANG MO KIO AVENUE 2,#10-09",,,Lazada,Jo,,,,,,,Disposable Filters x12; Reusable Filters x2,4,4
-CUST00188,NG PO HUA,Po Hua,2019-12-13,2019-12-13,2,97889814,,,,"405A FERNVALE LANE,#16-123",,,Lazada,Ben,,,,,,,Reusable Filters x2,1,1
-CUST00189,Oi Keng Hunt,Keng Hunt,2019-12-15,2019-12-15,1,96313549,,,,"816 WOODLANDS STREET 82,09-445",,,Lazada,Jo,,,,,,J255836661074,Dreamstation,1,0
-CUST00190,Magdalene Lee (L0169),Magdalene,2019-12-16,2019-12-16,1,96737403,,,"78 BEDOK NORTH ROAD,13-234","97 BEDOK NORTH AVENUE 4,#07-1515",,,Lazada,Jo,,,,,,J255825999894,Dreamstation,1,0
-CUST00191,"Raymond Loh ""raymondloh08""",Raymond,2019-12-16,2019-12-16,2,94388005,,,,"BLOCK 334D, YISHUN STREET 31 #1 1-127, S(764334)",,,Shopee,Ben,,,,,,,Disposable Filters x12,1,1
-CUST00192,Wai Kit Cheang (L0170),Kit Cheang,2019-12-16,2019-12-16,2,81013837,,,,"85 JURONG WEST CENTRAL 3,#10-46",,,Lazada,Ben,,,,,,,Disposable Filters x12,1,1
-CUST00193,"Anne witjas ""tomnico"" (S021)",Anne,2019-12-19,2019-12-19,2,96122191,,,,"Cabana #287 sunrise terrace,SingaPore,805310",,,Shopee,Ben,,,,,,,Disposable Filters x12; Reusable Filters x2,1,1
-CUST00194,Leslie Ho,Leslie,2019-12-19,2019-12-19,2,97325081,,,,"97 LORONG 3 TOA PAYOH, 10-56",,,Lazada,Jo,,,,,,,Dreamwear Gel Pillows,1,1
-CUST00195,Chuah Chong Kien (L0175),Chong Kien,2019-12-20,2021-11-02,3,91068875,,chongkien@gmail.com,"53 EDGEDALE PLAINS, #13-03 , SG, 828692","53 EDGEDALE PLAINS,#13-03",,,Shopee,Jo,,,,,,J25582781B8BC,Disposable Filters x12; Dreamstation; Reusable Filters x2,2,1
-CUST00196,Daniel Soh,Daniel,2019-12-20,2019-12-20,2,82984096,,,,"125 KIM TIAN ROAD,11-90",,,Lazada,Jo,,,,,,,Disposable Filters x12,1,1
-CUST00197,Roy Han,Roy,2019-12-20,2023-09-29,4,98388985,,,22 Choa Chu Kang Grove #17-54 Singapore sg 688213,"22 CHOA CHU KANG GROVE,#17-54",,,Hitpay,Jo,,,,,,,Dreamwear Under the Nose; Resmed n30i mask,2,2
-CUST00198,Kyan Yang Kuangji,Kyan,2019-12-21,2022-11-29,5,92975236,,,"Blk 109 Bukit Purmei Rd
-#11-147 Singapore 090109","109 BUKIT PURMEI ROAD,#11-147",,,Lazada,Jo,,,,,,J26187244A999,Dreamstation; Dreamwear Gel Pillows; Dreamwear Silicone Pillows,3,2
-CUST00199,Bala subramaniam,Bala,2019-12-22,2023-06-18,6,92977407,,,"#02-12, Block20, lobby 3, Simei Street 1, Melville Park Condo,SG:529944","Melville Park, Simei",,,Whatsapp,Jo,"Fella is highly concerned about his health (nice way to say hypochondriac). Works for JP Morgan. He attributes pain in his fingertips to sleep apnea. He waited till last minute to see me before flying home to Tamil Nadu. He bought Dreamstation and Under the Nose from a shop in Mumbai at around 940SGD. But they didn't seem to serve him well in terms of warranty. He's possibly gonna need to replace his humidifier. The 350SGD I quoted for him was too high for him. The Dreamwear gel pillows I quoted for him he said he can get at 100SGD in India. He's likely to be a scrooge cos he was talking about how he m,anaged to save a lot of money in Singapore compared to in India.; Fella is highly concerned about his health (nice way to say hypochondriac). Works for JP Morgan. He attributes pain in his fingertips to sleep apnea. He waited till last minute to see me before flying home to Tamil Nadu. He bought Dreamstation and Under the Nose from a shop in Mumbai at around 940SGD. But they didn't seem to serve him well in terms of warranty. He's possibly gonna need to replace his humidifier. The 350SGD I quoted for him was too high for him. The Dreamwear gel pillows I quoted for him he said he can get at 100SGD in India. He's likely to be a scrooge cos he was talking about how he m,anaged to save a lot of money in Singapore compared to in India. Friend of Avi.",,,,,,Disposable Filters x12; Dreamwear Gel Pillows; Heated Tubing for Dreamstation; Reusable Filters x2,3,3
-CUST00200,Julian Low,Julian,2019-12-22,2025-07-18,16,93843919,,,"51 STRATHMORE AVENUE,30-189",Queenstown,,,Meetup,Jo,Actually a meetup but used Lazada platform. Julian returned the trial set.; He's a banker in Mizuho. Wife is hui Yim a young doctor currently working for SGH. She could be a hand surgeon in future. Both are believers.; Saw p30i when MIL tried it out; keen to try,,,,,J257377172B7F; J261872479B02,Disposable Filters x12; Dreamstation; Dreamwear Gel Pillows; Dreamwear Silicone Pillows; Rental Dreamstation; Resmed p30i mask; Reusable Filters x2,9,7
-CUST00201,Phil Ngo (Bought by his son Kevin Ngo),Phil,2019-12-23,2019-12-23,1,94566027,,,,"24 UPPER SERANGOON VIEW,17-27",,,Lazada,Jo,,,,,,J25582544F309,Disposable Filters x12; Dreamstation; Dreamwear Gel Pillows,1,0
-CUST00202,Mindy Ang bought for Ho,Mindy,2019-12-24,2019-12-25,3,98478582,,,"106 SPOTTISWOODE PARK ROAD,106 Spottiswoode Park, #14-140","Singapore,Ninja Point @ Blk 1 Tanjong Pagar Plaza #01-32",,,Lazada,Jo,,,,,,J255824298D3C1,Dreamstation; Dreamwear Gel Pillows,2,1
-CUST00203,Mitch Ong,Mitch,2019-12-24,2022-12-26,3,94562578,,,"783 Yishun Ring Rd, #09 3522, Singapore 760783","783 YISHUN RING ROAD,09-3522",,,Whatsapp,Jo,Brother of Justin Ong,Justin Ong,,,,J255836366ECC,Dreamstation; Dreamwear Gel Pillows; Dreamwisp Mask,2,1
-CUST00204,Ye Min Htun,Min Htun,2019-12-26,2019-12-26,2,91018593,,,,"588D ANG MO KIO STREET 52,#11-235",,,Lazada,Jo,,,,,,,Disposable Filters x12; Reusable Filters x2,1,1
-CUST00205,Cheo Ming Xiang,Ming Xiang,2019-12-27,2023-03-20,10,98890502,,,"9 ARDMORE PARK,03-02",39 KING ALBERT PARK,,,Lazada,Jo,"Dreamstation BiPAP. Selling price 2000. After 500SGD return of Dreamstation Auto, I sold this item at 1500SGD.; Likely 2nd generation super wealthy. Name appears in a company report. Likely associated with Mewah group, edible oils refiner. Drink driving incident 2017 with Koh Yong Chiah (himself known to have lied and been in MOE scandal as principal of River Valley High)",,,,,J255822224EEa; J262403168283,Dreamstation; Dreamwear Silicone Pillows; Dreamwear Under the Nose; Heated Tubing for Dreamstation,6,4
-CUST00206,Chris Yuen Tchern Shuin,Chris,2019-12-27,2020-06-01,3,91285391,,,"95A HENDERSON ROAD,19-06","95A HENDERSON ROAD,19-06",,,Meetup,Jo,Not a meetup but I likely send using Qxpress.  A gently used DWGP mask for 100SGD.,,,,,J255825823F9F,Dreamstation,2,1
-CUST00207,Stephanie Chia for Donald Chia,Stephanie,2019-12-27,2019-12-27,1,98428428,,,,"324 JURONG EAST STREET 31, 11-136",,,Lazada,Jo,,,,,,J2558373140AF,Dreamstation,1,0
-CUST00208,Matthew Lou,Matthew,2019-12-29,2024-04-10,7,97374632,,,"403 SERANGOON AVENUE 1,06-25","403 SERANGOON AVENUE 1,06-25",,,Lazada,Jo,Former manhunt contestant and massive weight loss guru. Likely 38 years old in 2020.,,,,,J25583608ADDA,Disposable Filters x12; Dreamstation; Dreamstation micro tubing; Dreamwear Gel Pillows; Dreamwisp Mask,4,3
-CUST00209,Tan Jia Kin,Jia Kin,2019-12-29,2019-12-29,2,96403938,,,,"109B DEPOT ROAD,08-97",,,Lazada,Jo,,,,,,,Disposable Filters x12,1,1
-CUST00210,Lionel Lew,Lionel,2019-12-30,2020-01-06,3,94792729,,,"299C COMPASSVALE STREET,07-126","1 MARINE TERRACE,12-298",,,Lazada,Jo,Our first Dreamstation Go,,,,,J26307233C258,Dreamstation Go; Dreamwear Gel Pillows,2,1
-CUST00211,Chong Chan Sin,Chan Sin,2020-01-01,2020-01-01,2,81983513,,,,"313D ANCHORVALE ROAD,#13-128",,,Lazada,Jo,,,,,,,Dreamwear Gel Pillows,1,1
-CUST00212,Lam Chuan Leong,Chuan Leong,2020-01-01,2020-01-01,2,96229868,,,,60 CORONATION DRIVE,,,Lazada,Jo,,,,,,,Resmed n30i mask,1,1
-CUST00213,Tang Mun Leong,Mun Leong,2020-01-01,2020-01-01,4,96910067,,,"315A ANG MO KIO STREET 31,14-329",Ninja Point @ Blk 339 Ang Mo Kio Avenue 1 #01-1579,,,Lazada,Jo,,,,,,,Disposable Filters x12; Reusable Filters x2,2,2
-CUST00214,Wong Hai Soon,Hai Soon,2020-01-01,2020-01-01,1,96173136,,,,Sengkang,,,Meetup,Jo,Oil and gas engineer. Has a 4 year old kid in 2020. Likely green. Lots of qns. Quite friendly. Ex msian,,,,,J2558370349D5,Dreamstation; Dreamwear Gel Pillows,1,0
-CUST00215,Felix Kucing for Albert Kosasih,Felix,2020-01-02,2020-01-05,4,90767016,,,,"13 TOH TUCK ROAD,#04-10 The Creek@Bukit",,,Lazada,Jo,"I'm guessing he's a medical doctor working in Singapore but has roots in Kuching, Sarawak, Msia. @felixkst ~FB
-Assessment: Possibly useful for expansion to Sarawak",,,,,J255828174055; J2558373363BD,Disposable Filters x12; Dreamstation; Dreamwear Gel Pillows; Dreamwisp Mask,3,1
-CUST00216,Han Yew Wai,Yew Wai,2020-01-02,2020-03-28,5,94353068,,,"319 CHOA CHU KANG AVENUE 3,11-18","319 CHOA CHU KANG AVENUE 3,11-18",,,Lazada,Jo,,,,,,J255838146E75,Disposable Filters x12; Dreamstation; Reusable Filters x2,3,2
-CUST00217,Isaiah Peh,Isaiah,2020-01-02,2022-10-27,3,92225596,,,"13 TOH YI DRIVE,#06-05",Ninja Point @ 19 Toh Yi Drive #01-117,,,Lazada,Jo,"Former ACS Boy, currently a banker, with AML and anti financing of terrorism role. Has 2 kids, 1 boy and 1 girl. Thinking of sending boy to Pei Hwa Primary.; He may have gotten a free non heated tubing",,,,,J2558251847DD,Disposable Filters x12; Dreamstation; Dreamwear Silicone Pillows; Foamless Kit; Reusable Filters x2,2,1
-CUST00218,Katherine Koh,Katherine,2020-01-02,2020-01-02,1,97669088,,,,"93 GEYLANG BAHRU,03-3090",,,Lazada,Jo,,,,,,J25583680EF52,Dreamstation,1,0
-CUST00219,Merry Ramlie,Merry,2020-01-02,2020-01-02,1,92234978,,,"11 HOLLAND DRIVE, 22-10","32 HOLLAND CLOSE,07-106",,,Lazada,Jo,,,,,,J255825369D13,Dreamstation,1,0
-CUST00220,Will Ku Wai Lum,Will,2020-01-03,2020-01-03,1,85182844,,,,"333 ANG MO KIO AVENUE 1, #09-1941",,,Lazada,Jo,,,,,,J25582797C452,Dreamstation; Dreamwear Gel Pillows,1,0
-CUST00221,Zen Tan,Zen,2020-01-03,2020-02-09,3,96354564,,,"18 JALAN WAKAFF,05-02","Singapore,Ninja Point @ 340 Balestier Road (Beside Loy Kee Chicken Rice)",,,Lazada,Jo,,,,,,J255836897293,Dreamstation; Dreamwear Gel Pillows,2,1
-CUST00222,Htunn Ye Lin for his father,Ye Lin,2020-01-04,2020-01-04,1,91779911,,,,,,,Meetup,Jo,,,,,,J255836514EA3,Dreamstation; Dreamwear Gel Pillows,1,0
-CUST00223,Kevin Harsono,Kevin,2020-01-05,2020-01-05,1,84339027,,,"20 HAVELOCK ROAD,05-24",,,,Lazada,Jo,WA number +62 81908871820. Likely an Indon architect. Fact they're putting him up in a serviced apartment is a good sign.,,,,,J2618722389F6,Dreamstation,1,0
-CUST00224,Magnus Mah Chang Wei,Magnus,2020-01-05,2020-01-05,1,91529938,,,"319 SEMBAWANG CLOSE,05-14",,,,Lazada,Jo,,,,,,J2558277209EF,Dreamstation,1,0
-CUST00225,May Thanda for Stevin,May,2020-01-05,2020-01-05,1,90606694,,,"88 DAWSON ROAD,#11-39",,,,Lazada,Jo,Unsealed but new Dreamwear Full Face @ 235SGD,,,,,TBA,Dreamstation; Dreamwear Full Face Mask,1,0
-CUST00226,Muhamad Faris,Faris,2020-01-05,2020-01-05,1,98227584,,,"243 SERANGOON AVENUE 2,#02-83",,,,Lazada,Jo,,,,,,J2558364265E0,Dreamstation; Dreamwear Gel Pillows,1,0
-CUST00227,Sam Yeo Buck Leng,Sam,2020-01-06,2020-01-06,1,90270274,,,"1 JURONG EAST STREET 32,05-06",,,,Lazada,Jo,,,,,,J261872181D4D,Dreamstation,1,0
-CUST00228,Dylan Hou,Dylan,2020-01-08,2025-10-02,3,86869168,,,"456 JURONG WEST STREET 41,09-726",TBC,,,Lazada,Jo,Legacy customer from 2020; Prev on Dreamstation; possibly keen on travel CPAP in future; joined BNI Origins in Jan 2025; sells Microsoft subscriptions; target market is companies 10 pax or more; co referrability with Chelsy Liu; Prev auto Bipap,Lazada,Bni,,,GB-2B617872; GB-H2015347; J2618519089D7,Dreamstation; Dreamwear Silicone Pillows; Resvent iBreeze Auto Bipap; Resvent iBreeze Plus,2,1
-CUST00229,Lau Boon Cheng,Boon Cheng,2020-01-08,2020-01-08,3,94755991,,,"122 BEDOK NORTH STREET 2,#11-130",,,,Lazada,Jo,"7 Sep 2022, Foamless Kit sent to Boon Cheng, C6991153SGSG",,,,,J26187222987F,Disposable Filters x12; Dreamstation; Dreamwear Gel Pillows,2,1
-CUST00230,Roy Loo Yong Keng,Roy,2020-01-08,2020-01-08,1,97810574,,,"8 TEMASEK BOULEVARD, #25-01 Suntec Tower 3","767 PASIR RIS STREET 71,#07-314",,,Lazada,Jo,,,,,,J26187242CCAF,Dreamstation; Dreamwear Gel Pillows,1,0
-CUST00231,Sai Mageswaran,Sai,2020-01-08,2024-07-24,7,92990200,,,19E NIM ROAD,Works at Viva Business Park,,,Lazada,Jo,Given him 100 SGD credit for referral fee for Komathi Chandran. Fella is relocating to Bangkok. Meta laid him off. He's a content moderator.; Selected Dreamwear Gel Pillows on Lazada. Ended up wanting to buy p30i; Works for bpo in viva business park ,,,,,J26187241FE34,Disposable Filters x12; Dreamstation; Dreamwear silicone pillows ; Heated Tubing for Dreamstation; Resmed p30i mask; Reusable Filters x2,4,3
-CUST00232,Shane Ng,Shane,2020-01-08,2020-01-08,1,98259987,,,Bukit Batok,"Works at Ubi, able to travel",,,Meetup,Jo,,,,,,J261851776778,Disposable Filters x12; Dreamstation; Dreamwear Gel Pillows,1,0
-CUST00233,Hutomo Setiawan,Hutomo,2020-01-09,2020-01-09,3,97717857,,,"9 CAIRNHILL ROAD,21-05",,,,Lazada,Jo,,,,,,J26185185C7A2,Dreamstation; Dreamwear Full Face Mask,2,1
-CUST00234,Kenneth Quek Poh Beng,Kenneth,2020-01-09,2020-02-24,3,90406364,,,"773 BEDOK RESERVOIR VIEW,#08-125",,,,Lazada,Jo,,,,,,J26185021262A,Dreamstation; Dreamwear Gel Pillows,2,1
-CUST00235,Lee Kheng Hua,Kheng Hua,2020-01-09,2020-01-09,1,91680374,,,"223 TAMPINES STREET 24,02-82",,,,Lazada,Jo,,,,,,J26185194CFF3,Dreamstation,1,0
-CUST00236,Lim Renwei hapshopper86,Renwei,2020-01-09,2022-02-20,8,98178361,,,"17 MARSILING LANE,03-249",,,,Lazada,Jo,,,,,,,Dreamwisp Mask; Reusable Filters x2,4,4
-CUST00237,Martin Alintuck,Martin,2020-01-09,2020-01-09,2,85228387,,,"2A LINCOLN ROAD,10-04",,,,Lazada,Jo,A cancelled order of DWGP.,,,,,,Other Item (add remarks),1,1
-CUST00238,Sam Soh,Sam,2020-01-09,2024-11-30,12,90087726,,,"299 YISHUN STREET 20,#07-35",,,,Lazada,Jo,"He later on questioned me if the filters were original. Also, when he was prospecting a new mask he asked if p30i and dreamwear gel pillows would be sealed. He could be a picky individual.",,,,,,Disposable Filters x12; Resmed p30i mask; Reusable Filters x2,6,6
-CUST00239,Sophie Yeoh for Dennis Liu,Sophie,2020-01-09,2020-01-09,2,97583829,,,"85 YISHUN STREET 81, #06-07",,,,Lazada,Jo,,,,,,,Resmed p30i mask,1,1
-CUST00240,Koon Yew,Koon Yew,2020-01-10,2023-09-20,4,87228448,,,"block 377, bukit batok street 31, 650377",,,,Meetup,Ben,"Urgent Courier, returning customer given 5 SGD discount",,,,,GB-2B415754; J26184256B69E,Disposable Filters x12; Dreamstation; Dreamwear Gel Pillows; Resmed p30i mask; Resvent iBreeze Auto; Reusable Filters x2,3,1
-CUST00241,Thiha,Thiha,2020-01-11,2020-03-16,3,90063530,,,"189 BOON LAY DRIVE,07-260","Singapore,64 Jurong,221 BOON LAY PLACE,Ninja Point @ 221 Boon Lay Place #01-128, Boon Lay Shopping Centre",,,Lazada,Jo,,,,,,J26184264BFE4,Disposable Filters x12; Dreamstation; Dreamwear Gel Pillows,2,1
-CUST00242,Daniel Yeow,Daniel,2020-01-12,2021-06-10,4,96574045,,,"241 BISHAN STREET 22,#07-240",,,,Lazada,Ben,,,,,,,Disposable Filters x12; Dreamwear Under the Nose,2,2
-CUST00243,Scott Lim WX,Scott,2020-01-12,2020-01-12,1,96113322,,,"PARKSHORE, 201 TANJONG RHU ROAD Lift Lobby 5, #07-15 ,SingaPore,436917",,,,Shopee,Ben,,,,,,J26184237F3C7,Dreamstation; Dreamwear Gel Pillows; Reusable Filters x2,1,0
-CUST00244,"Evelyn Lim (likely related to Joel Fun), patient is Joel's dad",Evelyn,2020-01-13,2020-01-13,1,91190048,,,"HILLVIEW HEIGHTS, 27 HILLVIEW AV ENUE, ##03-06 ,SingaPore,669559",,,,Shopee,Ben,,,,,,J26187252D577,Dreamstation; Dreamwear Full Face Mask,1,0
-CUST00245,Shane Ng Sheng Long,Shane,2020-01-13,2024-04-22,3,90402489,,,"53 KAKI BUKIT ROAD 2,",,,,Lazada,Ben,,,,,,GB-2B574215,Dreamwear Full Face Mask; Resvent iBreeze Auto Bipap,2,1
-CUST00246,Soh Chee Onn John Jr,John,2020-01-13,2020-01-13,2,90301836,,,"532 HOUGANG AVENUE 6,09-309",,,,Lazada,Ben,,,,,,,Disposable Filters x12,1,1
-CUST00247,Muhammad Ridhaus Sholihin,Ridhaus,2020-01-14,2020-01-14,1,90683794,,,"846 JURONG WEST STREET 81,07-235",,,,Lazada,Ben,,,,,,J26187254B041,Disposable Filters x12; Dreamstation; Dreamwear Gel Pillows,1,0
-CUST00248,Samuel Lee Kim Choong,Samuel,2020-01-14,2020-01-14,1,9.0014006E7,90014006,,"686D CHOA CHU KANG CRESCENT,13/270",,,,Lazada,Ben,,,,,,J26187214D721,Dreamstation,1,0
-CUST00249,Alan Chen,Alan,2020-01-15,2020-01-15,1,97113088,,,"526C PASIR RIS STREET 51,12-529",,,,Lazada,Ben,,,,,,J26187251E7EC,Dreamstation,1,0
-CUST00250,June Supapannachart for Brice Cu,June,2020-01-15,2020-01-15,1,92335737,,,"11 RIVER VALLEY CLOSE,22-03",,,,Lazada,Ben,,,,,,J26185193BB4C,Dreamstation,1,0
-CUST00251,Moshik Seetloo,Moshik,2020-01-15,2020-01-15,1,87484220,,,"653A JURONG WEST STREET 61,03/436",,,,Lazada,Ben,,,,,,J26185059E76A,Disposable Filters x12; Dreamstation; Dreamwear Gel Pillows,1,0
-CUST00252,Chew Tze Kiong,Tze Kiong,2020-01-16,2020-02-24,6,94751733,,,"230 BISHAN STREET 23,11-35",,,,Lazada,Ben,,Needs cold WA,,,,,Disposable Filters x12; Resmed p30i mask; Reusable Filters x2,3,3
-CUST00253,NG HONG UNG,Hong Un,2020-01-16,2020-01-16,2,93579719,,,"18D HOLLAND DRIVE,#19-429",,,,Lazada,Ben,,,,,,,Dreamwisp Mask,1,1
-CUST00254,Kenny Te Kian Soon,Kenny,2020-01-19,2020-01-19,1,96941666,,,"312 YISHUN RING ROAD,Blk 312 Yishun Ring Road
- #12-1196","31 YISHUN CENTRAL 1,#04-66",,,Lazada,Jo,Defective blower. I replaced this with J257377172B7F,,,,,J26187236C783,Disposable Filters x12; Dreamstation,1,0
-CUST00255,"Choy ""2e log"" - Shawn Goh (Friend of Simon Pang)",Shawn,2020-01-20,2020-01-20,1,97658352,,,"531 CHOA CHU KANG STREET 51,#07-321",,,,Lazada,Jo,,,,,,J26185195DE7A,Dreamstation,1,0
-CUST00256,Eileen Tan for Simon Pang (Friend of Shawn Goh),Eileen,2020-01-20,2020-01-20,1,98752666,,,"2 KITCHENER ROAD,#12-81",,,,Lazada,Jo,,,,,,J2618520292B9,Dreamstation,1,0
-CUST00257,"Jackson Ho ""Arai8811""",Jackson,2020-01-20,2020-01-20,2,91113915,,,"180 CANBERRA DRIVE,#07-21",,,,Lazada,Jo,,,,,,,Dreamwear Gel Pillows,1,1
-CUST00258,"Muhammad Mursyidi Bin Mohamed Raimi ""Mus""",Mursyidi,2020-01-20,2021-04-26,3,93696512,,,Yishun,,,,Meetup,Jo,Very nice husband and wife. Mus does recycling of Islamic books. He collects them and exports to other countries. He also pulps the ones in poor condition. Wife is a primary school teacher of Malay language.,,,,,J2618506050C3,Disposable Filters x12; Dreamstation; Dreamwear Gel Pillows; Resmed p30i mask; Reusable Filters x2,2,1
-CUST00259,Tan Chew Kwang,Chew Kwang,2020-01-20,2020-01-20,1,96709171,,,"416 CHOA CHU KANG AVENUE 4,#05-364",,,,Lazada,Jo,,,,,,J26185200B1AB,Dreamstation,1,0
-CUST00260,Elsie Tay,Elsie,2020-01-21,2020-06-03,3,81280238,,,"71 ANCHORVALE CRESCENT,02-02",,,,Lazada,Ben,,,,,,J26187217E5BA,Disposable Filters x12; Dreamstation; Resmed p30i mask,2,1
-CUST00261,Gerald Ng,Gerald,2020-01-21,2020-01-21,2,90678533,,,"9 MARINE VISTA,04-05",,,,Lazada,Ben,,,,,,,Dreamwear Gel Pillows,1,1
-CUST00262,Christine Owyong,Christine,2020-01-22,2024-10-07,7,91819868,,,"24 FLORA DRIVE,01-44",,,,Lazada,Jo,,,,,,GB-2B595793,Disposable Filters x12; Resmed p30i mask; Resvent iBreeze Auto Bipap; Reusable Filters x2,4,3
-CUST00263,Tam Siew Kee / Tam SK,Siew Kee,2020-01-22,2020-05-26,4,94770090,,,"537 BUKIT BATOK STREET 52,07-603","Singapore,Ninja Point @ Blk 528 Bukit Batok Street 51 #01-62",,,Lazada,Jo,,,,,,,Disposable Filters x12; Reusable Filters x2,2,2
-CUST00264,Victor Tan,Victor,2020-01-23,2024-07-31,3,‭83388850‬,,,,,,,Meetup,Jo,Bipap has been returned to YES CPAP; I sold to him at 170SGD cos Victor's my friend ,Pat yuan Teng,,,, GB-2B581752,Bought on credit (Resvent iBreeze Auto Bipap); Dreamwear silicone pillows (credit); Resmed p30i mask,2,1
-CUST00265,Lee Yucong,Yucong,2020-01-24,2020-03-01,6,98172710,,,"24 JALAN MATA AYER,SingaPore,7591 06",,,,Shopee,Ben,,,,,,,Disposable Filters x12; Dreamwear Gel Pillows; Reusable Filters x2,3,3
-CUST00266,Boo Jing You,Jing You,2020-01-28,2023-05-09,3,90099068,,,Bukit Timah,,,,Meetup,Jo,"Claimed to be tight on budget but yet drives a car and lives in Bukit Timah, hasn't changed mask for 3 years since previous. Likely to be smart and clever with money.; Dreamstation Go (1400) + Dreamstation Go Humidifier (300) + DWGP (100). Silkair Pilot. Flies 777 on routes to China, Hiroshima, Busan",,,,,J2631729006F7,Dreamstation Go; Dreamwear Gel Pillows; Resmed p30i mask,2,1
-CUST00267,"Melvin Tan ""Nivlem Nat""",Melvin,2020-01-28,2023-04-24,5,96602996,,,"3-08, 157E TAMARIND ROAD, 806109, Singapore","401 SERANGOON AVENUE 1,#04-01",,,Lazada,Jo,,,,,,J26187394433D,Dreamstation; Dreamwear Gel Pillows; Dreamwisp Mask,3,2
-CUST00268,Cindee Tan,Cindee,2020-01-29,2020-01-29,2,81380094,,,"2 JURONG EAST STREET 21,#04-15A",,,,Lazada,Jo,Runs a small business in IMM - Focus print. Includes name cards and calendars. She said she started this business when she was young and ambitious.,,,,,,Dreamwear Gel Pillows,1,1
-CUST00269,Kevin Lau,Kevin,2020-01-29,2020-03-13,3,92209165,,,"10B BENDEMEER ROAD,37-121",,,,Lazada,Jo,,,,,,J261873900519,Disposable Filters x12; Dreamstation,2,1
-CUST00270,Pamela Tan,Pamela,2020-01-29,2021-08-10,6,96887837,,,"512 THOMSON ROAD,512 Thomson Road, Msf Building #06-00",,,,Lazada,Jo,,,,,,,Disposable Filters x12; Reusable Filters x2,3,3
-CUST00271,Alex Tok,Alex,2020-01-31,2020-01-31,1,93229600,,,100 JALAN MASHHOR,"139A LORONG 1A TOA PAYOH,#27-46",,,Lazada,Jo,"Works for Equal.org, an animal therapy charity that uses horses for therapy at Mount Pleasant",,,,,J26187396602F,Dreamstation; Dreamwear Gel Pillows,1,0
-CUST00272,Dinusha Koggalahewa,Dinusha,2020-01-31,2020-01-31,2,97849481,,,"48 CARPMAEL ROAD,#03-03 The Carpmaelina","60 ANSON ROAD,#14-01 Mapletree Anson",,,Lazada,Jo,,,,,,,Disposable Filters x12; Reusable Filters x2,1,1
-CUST00273,Jin Ling Tan,Jin Ling,2020-01-31,2020-01-31,2,97902359,,,"23 ETTRICK TERRACE,",,,,Lazada,Jo,,,,,,,Disposable Filters x12,1,1
-CUST00274,Lau Chee Kin (CK Lau) - brother of ENT Dr Lau and brother in law of WL Tang,Chee Kin,2020-01-31,2020-01-31,1,96315238,,,"2 BALESTIER ROAD,03-655",,,,Lazada,Jo,Brother of ENT Dr Lau and brother in law of WL Tang,,,,,J262873832E5A,Dreamstation; Dreamwear Gel Pillows,1,0
-CUST00275,Michael Caluag,Michael,2020-01-31,2020-06-24,5,97769729,,,"69 COMPASSVALE BOW,12/36",,,,Lazada,Jo,,,,,,J26287476763A,Disposable Filters x12; Dreamstation; Dreamwisp Mask,3,2
-CUST00276,NoorAzizah Aziz,Azizah,2020-01-31,2020-01-31,2,90015225,,,"41 EAST COAST AVENUE,02-04",,,,Lazada,Jo,"Possibly General Manager S.E.Asia & Australia & Regional Manager Heavy & Outsized Cargo, Asia Pacific - Airbridge Cargo",,,,,,Disposable Filters x12,1,1
-CUST00277,Raymond Chew,Raymond,2020-01-31,2020-01-31,2,91834594,,,"808 FRENCH ROAD,#06-155",,,,Lazada,Jo,Virtual address. One of the hits is Hew Transportation.,,,,,,Disposable Filters x12,1,1
-CUST00278,"June Lim ""june06gal""",June,2020-02-03,2020-07-22,4,98441230,,,"BLOCK 209, BOON LAY PLACE, #07-259 , SG, 640209","BLOCK 209, BOON LAY PLACE, #07-259 , SG, 640209",,,Shopee,Jo,,,,,,,Disposable Filters x12; Reusable Filters x2,2,2
-CUST00279,"Leonard Leow ""ed0812"" ""bluecondor""",Leonard,2020-02-03,2022-11-22,3,97506483,,,"BLOCK 698C, HOUGANG STREET 52, #08-33 , SG, 533698",,,,Whatsapp,Jo,,,,,,J261874036C9F,Dreamstation; Foamless kit,2,1
-CUST00280,Vincent Ng haapy2901,Vincent,2020-02-03,2020-02-03,1,96576077,,,"280 TAMPINES STREET 22,07-256",,,,Lazada,Jo,,,,,,J2618739771A6,Dreamstation,1,0
-CUST00281,Wong Wai Kar,Wai Kar,2020-02-03,2020-02-03,1,96352169,,,"25 BALMORAL PARK,#06-01",,,,Lazada,Jo,,,,,,J261873854B6C,Dreamstation; Dreamwisp Mask,1,0
-CUST00282,Corinna Lim Wei Khun / Vera Yeo,Corinna,2020-02-04,2023-04-26,2,94561131,,,"508 WEST COAST DRIVE,09-251, Singapore 120508",32 CORNWALL GARDENS (Vera Yeo),,,Whatsapp and Yes CPAP UEN,Jo,https://www.facebook.com/corinna.lim.1 uses a 5 min ramp and has slightly optimized her pressure.,,,,,GB-2B540145; J261874063B32,Dreamstation; Resvent iBreeze Auto Pro,2,0
-CUST00283,Lee Kian Tat Ken,Ken,2020-02-04,2020-05-06,5,97964740,,,"54 HAVELOCK ROAD,#35-128",,,,Lazada,Jo,,,,,,J261874403964,Disposable Filters x12; Dreamstation; Reusable Filters x2,3,2
-CUST00284,Ben Chia,Ben,2020-02-06,2020-02-06,1,96619242,,,"416 HOUGANG AVENUE 10,06-1302",,,,Lazada,Jo,,,,,,J261874041820,Dreamstation; Dreamwear Gel Pillows,1,0
-CUST00285,Sheilah Manalo,Sheilah,2020-02-06,2020-09-09,7,92274411,,,"1E CANTONMENT ROAD,07-53","160 ROBINSON ROAD,23-08",,,Lazada,Jo,Notable addresses,,,,,TBA,Disposable Filters x12; Dreamstation; Dreamwear Gel Pillows; Reusable Filters x2,4,3
-CUST00286,Chua Song Heng,Song Heng,2020-02-09,2024-12-30,5,98485857,,,"72 LORONG M TELOK KURAU,05-06",,,,Whatsapp and Yes CPAP UEN,Jo, (colleague of Vincent Pang); Likely a Deputy Director in HTX - https://www.linkedin.com/in/song-heng-chua-2350035/?originalSubdomain=sg; Wanted Dreamwear Silicone Pillows Retail version; wife asked him to buy straight from Philips; I explained Philips doesn't sell direct in Singapore,,,,,GB-2B548632,Dreamwear Gel Pillows; Dreamwear Silicone Pillows; Resvent iBreeze Auto,3,2
-CUST00287,Chua Soo Yong,Soo Yong,2020-02-09,2025-07-29,16,96843650,,,"57 COVE WAY,#08-02",,,,Lazada,Jo,"2nd visit fee 200 SGD; F20 Large 280 SGD; Auto Bipap trial; Christians; 3 kids; daughter in US; Soo Yong looks like his mum Mdm Chia; they can go to church once a month; dad has polio as a child in one leg; either needs mouth tape and p30i or ffm; INV 0103; Sending him p30i, Dreamwear silicone pillows masks to see if quieter with iBreeze Plus",,,,,GB-2B581746; GB-2B601648; J2618734928A0,2nd visit fee; Disposable Filters x12; Dreamstation; Dreamwisp Mask; F20 Large; Foamless Kit; Heated Tubing for Dreamstation; Resvent iBreeze Auto Bipap; Resvent iBreeze Plus; Reusable Filters x2,9,7
-CUST00288,Dave Lee,Dave,2020-02-09,2020-02-09,2,97588166,,,"BLOCK 114, SERANGOON NORTH AVENUE 1, #10-543 , SG, 550114",,,,Shopee,Jo,Unresponsive buyer who left 4 stars,,,,,,Disposable Filters x12,1,1
-CUST00289,Lim Yuan Sing / YS Lim,Yuan Sing,2020-02-09,2023-05-21,3,96879142,,,"Blk 12 Marine Terrace #12-166
-Singapore 440012",,,,Shopify and Shopback Pay Later,Jo,Customer is coming from a Yuwell CPAP machine; Works as an accountant. Uses Yuwell CPAP Machine. Very resourceful - used JD.com to buy Yuwell CPAP. Also used cigarette filters to reduce noise in Dreamwear Gel PIllows.,,,,,GB-2B548616,Dreamwear Gel Pillows; Resvent iBreeze Auto,2,1
-CUST00290,Yeo Hai Soon,Hai Soon,2020-02-09,2020-02-09,1,97129083,,,"603 JURONG WEST STREET 62,05 193",,,,Lazada,Jo,,,,,,J261874217C3D,Dreamstation,1,0
-CUST00291,Jason Wong,Jason,2020-02-10,2020-02-10,2,85224877,,,"671 WOODLANDS DRIVE 71,05-53",,,,Lazada,Jo,,,,,,,Resmed p30i mask,1,1
-CUST00292,Ahmad Bin Ibrahim,Ahmad,2020-02-12,2020-05-06,4,91865491,,,"57 PASIR RIS DRIVE 1,#01-11","717 PASIR RIS STREET 72,#09-05",,,Lazada,Jo,,,,,,,Disposable Filters x12; M-size nose piece for DWGP,2,2
-CUST00293,Benson Low,Benson,2020-02-12,2020-02-12,1,90721211,,,"312B CLEMENTI AVENUE 4,Clementi Avenue 4,#18-183",,,,Lazada,Jo,,,,,,J261874611B5D,Dreamstation; Resmed n30i mask,1,0
-CUST00294,Anant Sharma,Anant,2020-02-13,2020-02-13,2,87996473,,,"24 BUKIT BATOK STREET 52,13-06",,,,Lazada,Jo,,,,,,,Dreamwear Under the Nose,1,1
-CUST00295,Bob Goh,Bob,2020-02-13,2025-04-10,7,98412968,,,"91A TELOK BLANGAH STREET 31,25-213","93B TELOK BLANGAH STREET 31,30-173",,,Lazada,Jo,50 sgd price as have sold to buyer at this price before; Sold at 200SGD ea,,,,,J261874430BFF,Disposable Filters x12; Dreamstation; Dreamwear Gel Pillows; Heated Tubing for Dreamstation; Resmed p30i mask,4,3
-CUST00296,Kevin Ngo Wei Hock for Phil Ngo,Kevin,2020-02-13,2020-02-13,4,88914699,,,"24 UPPER SERANGOON VIEW,17-27",,,,Lazada,Jo,Sold @ mass order price 35SGD,,,,,,M-size nose piece for DWGP,2,2
-CUST00297,Moses Lai Shi Kun,Moses,2020-02-13,2020-02-13,2,81182976,,,2 HONG SAN WALK,,,,Lazada,Jo,Sold @ mass order price 35SGD,,,,,,Dreamwisp Mask,1,1
-CUST00298,Alvin Chia Chuin Jin,Alvin,2020-02-15,2020-02-15,1,91214296,,,"672A EDGEFIELD PLAINS,#06-539",,,,Lazada,Jo,,,,,,J26187428E1FC,Dreamstation,1,0
-CUST00299,Johnny Tan,Johnny,2020-02-15,2020-02-15,2,91916385,,,"7 PASIR RIS RISE,01-14 (Sea Horizon Condo)",,,,Lazada,Jo,Linux server expert. Works for HDB. Had some depression linked to sleep apnea. Uses a devilbliss legacy model from when he bought it in 2012. https://www.linkedin.com/in/johnny-tan-98029020/,,,,,,Resmed p30i mask,1,1
-CUST00300,Roy Ho,Roy,2020-02-15,2020-02-15,2,98445871,,,"BLOCK 310A, ANCHORVALE ROAD, #12-23 ,Singapore,541310",,,,Shopee,Jo,,,,,,,Disposable Filters x12,1,1
-CUST00301,"Craig Ng ""Craig84sg""",Craig,2020-02-17,2020-02-17,2,96628483,,,"RIVERTREES RESIDENCES, 25 FERNVALE CLOSE, #20-11 ,SingaPore,797462",,,,Shopee,Jo,,,,,,,Reusable Filters x2,1,1
-CUST00302,Desmond Tan / Etan,Desmond,2020-02-17,2020-02-17,1,93361143,,,"11B CRANE ROAD,unit 11b",,,,Lazada,Jo,,,,,,J261873933782,Dreamstation,1,0
-CUST00303,"Wong Chu Wee ""chuweewong""",Chu Wee,2020-02-17,2020-02-17,2,91120455,,,"23 ROSEWOOD DRIVE, #10-08,SingaPore,737918",,,,Shopee,Jo,,,,,,,Dreamwear Gel Pillows,1,1
-CUST00304,Adrian Khoo,Adrian,2020-02-18,2024-02-28,4,96697077,,,"11 MOUNT FABER ROAD,#07-18","212 OCEAN DRIVE,05-15",,,Lazada,Jo,Possibly super wealthy. Manages an investment fund.,,,,,,Disposable Filters x12; Reusable Filters x2,2,2
-CUST00305,Jamie Neo,Jamie,2020-02-18,2024-09-10,4,98268080,,,"Blk 643 Bedok Reservoir Road, #13-83, Singapore 410643",,,,Shopee,Jo,,,,,,,Disposable Filters x12,2,2
-CUST00306,Rachel Chia,Rachel,2020-02-18,2020-02-18,2,90172629,,,"420 CLEMENTI AVENUE 1,33-211",,,,Lazada,Jo,,,,,,,Heated Tubing for Dreamstation,1,1
-CUST00307,Alvin Ong,Alvin,2020-02-21,2024-10-07,11,90292937,,,"20 CECIL STREET,09-09","18 EWE BOON ROAD,07-02",,,Lazada,Jo,,,,,,,Disposable Filters x12; Dreamwear Gel Pillows; Dreamwisp Mask; Heated Tubing for Dreamstation; Reusable Filters x2,5,6
-CUST00308,Kevin Su,Kevin,2020-02-21,2020-02-21,1,97288861,,,"662A EDGEDALE PLAINS,16-654",,,,Lazada,Jo,9 May 2024: checked in. has changed foam for Dreamstation ,,,,,J26187427190B,Disposable Filters x12; Dreamstation; Resmed p30i mask; Reusable Filters x2,1,0
-CUST00309,Surin Chan,Surin,2020-02-22,2020-02-22,1,96300770‬,,,28 Duchess Road #03-12,,,,Meetup,Jo,Mechanical engineer trained but ran his own business in the end. Retired. Kids in 20s and working. Originally Thai. Came to sgp to study in university of singapore.,,,,,J261874546698,Dreamstation,1,0
-CUST00310,Cmin Goh (Koh Chee Ming),Chee Ming,2020-02-24,2020-02-24,1,96300393,,,"641 Bedok Reservoir Rd, #12-67, S(410641)",,,,Meetup,Jo,Possibly DWGP nose piece M + filters,,,,,J26187377EBB6,Dreamstation,1,0
-CUST00311,Toh Bee Kien,Bee Kien,2020-02-24,2020-02-24,2,96312150,,,"21 TELOK BLANGAH DRIVE,#10-01",,,,Lazada,Jo,,,,,,,Disposable Filters x12,1,1
-CUST00312,Vanessa Wee Yu Piao,Vanessa,2020-02-24,2024-12-21,6,81984809,,,"329 SERANGOON AVENUE 3,#12-354",,,,Lazada,Jo," - hubby is the patient; Previous Dreamstation from Feb 2020 has failed with ""service required 022920-09231""; google search does not surface what the error means; patient bought CPAP machine at 1AM in the morning and I arranged urgent delivery for 15 SGD. Upon request, I waived the fee and asked for Google review and referral instead. ",,,,, GB-2B601636; J26187468869C,Disposable Filters x12; Dreamstation; Resmed p30i mask; Resvent iBreeze Auto Bipap; Reusable Filters x2,4,2
-CUST00313,Esther Lim,Esther,2020-02-26,2020-02-26,2,97475058,,,"695 JURONG WEST CENTRAL 1,#02-43","Singapore,Ninja Point @ Blk 668A Jurong West Street 64 #01-120",,,Lazada,Jo,,,,,,,Disposable Filters x12; Reusable Filters x2,1,1
-CUST00314,Nyan Win Myint,Nyan Win Myint,2020-02-26,2020-02-26,1,91706365,,,"81 REDHILL LANE,11-51","6 TEMASEK BOULEVARD,#06-01",,,Lazada,Jo,,,,,,J26187362A5C3,Disposable Filters x12; Dreamstation; Reusable Filters x2,1,0
-CUST00315,Pei Song,Pei Song,2020-02-26,2020-02-26,1,81187900,,,59 PASIR RIS AVENUE,,,,Lazada,Jo,,,,,,J26187418CB94,Dreamstation; Dreamwisp Mask,1,0
-CUST00316,Sui Goh,Sui,2020-02-26,2020-02-26,2,93295777,,,"810 YISHUN RING ROAD,KHATIB GARDENS #11-4191",,,,Lazada,Jo,,,,,,,Dreamwear Gel Pillows,1,1
-CUST00317,Timothy Tan Ping Sin,Timothy,2020-02-26,2024-03-20,6,96178675,,timothytan@me.com,"388 BUKIT BATOK WEST AVENUE 5,04-370",,,,Lazada,Jo,,,,,Jo: Updated 5 Apr 2024,GB-2B572569; J26187438F824,DIY Foamless Kit; Disposable Filters x12; Dreamstation; Dreamwisp Mask; Resmed p30i mask; Resvent iBreeze Auto Bipap; Reusable Filters x2,4,2
-CUST00318,Colleen Tan / Leong Chen Howe (returning customer),Colleen,2020-02-27,2020-02-27,1,91256378,,,"71 YISHUN AVENUE 11,10-04","356 YISHUN RING ROAD,09-1816",,,Lazada,Jo,,,,,,J2618738679F7,Dreamstation,1,0
-CUST00319,ANG BENG HONG,Beng Hong,2020-03-01,2020-03-01,1,98151036,,,22 DAFNE STREET,,,,Lazada,Jo,,,,,,J26180736A91F,Dreamstation,1,0
-CUST00320,"Clement ""clinyh"" lin",Clement,2020-03-01,2020-03-01,1,94375283,,,Block 650 Yishun Ave 4 Unit 03-477 Singapore 760650,,,,Meetup,Jo,,,,,,J261874137547,Dreamstation; Dreamwear Gel Pillows; Reusable Filters x2,1,0
-CUST00321,Crystal Tan,Crystal,2020-03-01,2020-06-15,3,96405051,,,"141 LORONG AH SOO,04-277","Singapore,Ninja Point @ Blk 210 Hougang Street 21 #01-275",,,Lazada,Jo,,,,,,J2618737902C8,Dreamstation; Reusable Filters x2,2,1
-CUST00322,Hiroo Kaneda,Hiroo,2020-03-01,2020-03-01,1,91761888,,,49B COTSWOLD CLOSE,128 PIONEER ROAD,,,Lazada,Jo,"Based on address, part of family owned business Dakai Engineering, involved in ship engines (Daihatsu authorized dealer). Head office in Singapore. Branches in Osaka, Tokyo, Shanghai (Pudong South Rd), Taguig City (Philippines), Haiphong (Vietnam), Amplur Bangplee (Thailand), KL.",,,,,J261874151071,Dreamstation,1,0
-CUST00323,Huang Jiehao,Jiehao,2020-03-01,2025-07-22,11,91552715,,jiehaoh1988@gmail.com,"249 TAMPINES STREET 21,249 Tampines Street 21, #10-548",,,,Lazada,Jo,,,,,,J273389059440,Dreamstation; Dreamwear Gel Pillows; Dreamwear Silicone Pillows,6,5
-CUST00324,Muhammad Ariff,Ariff,2020-03-01,2020-04-06,5,86880141,,,"BLOCK 314, JURONG EAST STREET 32, #05-233 ,SingaPore,600314",,,,Shopee,Jo,,,,,,J2618073951E8,Disposable Filters x12; Dreamstation; Dreamwear Gel Pillows; Reusable Filters x2,3,2
-CUST00325,Tay Yong En,Yong En,2020-03-01,2020-03-01,1,‭92220684‬,,,,,,,,,Gave her a free DWGP,,failed trial,,,J261872569353,,1,0
-CUST00326,Jessie Lq1900 for husband Owen Marnabas,Jessie,2020-03-02,2020-03-02,1,82289600,,,"Blk 8, kim tian place, 02-53, S163008",,,,Meetup,Jo,Owen is Indonesian and Jessie is singaporean who plays piano. Together they run infocus group which is a training events provider. No kids but married 12 years. Company has 10 employees and they spent the first few years working super hard. ,,,,,J255822224EEa,Dreamstation; Dreamwisp Mask,1,0
-CUST00327,Ho Chun Wee,Chun Wee,2020-03-03,2020-03-09,5,‭97268304‬,,,"BLOCK 138, SERANGOON NORTH AVENUE 2, #03-82 , SG, 550138","138 SERANGOON NORTH AVENUE 2,#03-82",,,Shopee,Jo,,,,,,J26180721C478,Disposable Filters x12; Dreamstation; Dreamwear Gel Pillows; Reusable Filters x2,3,2
-CUST00328,Haw Peng Chai,Peng Chai,2020-03-04,2022-01-06,5,96663113,,,"1 ANG MO KIO INDUSTRIAL PARK 2A,#01-01",,,,Lazada,Jo,Alex bought Dreamstation and Dreamwear Full Face mask from me in March 2020. Dreamstation humidifier experienced problems reported in Jan 2022. He also bought Airsense 10 upon recommendation by Ng Teng Fong hospital but the pressure was too high for him. He's a fellow business owner and runs a construction company.,,,,,J26180744C705,Disposable Filters x12; Dreamstation; Dreamwear Full Face Mask; Resmed p30i mask,3,2
-CUST00329,Sam Chin,Sam,2020-03-04,2020-03-04,1,96941109,,,332A Anchorvale #13-354 Singapore 541332,,,,Meetup,Jo,Sam is a photographer. Started sole proprietorship 8 years ago. Now became a vendor to help Bloomberg do their annual reports. http://www.onthestreets.org/ He recommended ASME as a support for startups in Singapore.,,,,,J2618075814B1,Dreamstation,1,0
-CUST00330,Suwendi Hirawan,Suwendi,2020-03-04,2020-03-04,2,83078441,,,"93 KELLOCK ROAD,17-03",,,,Lazada,Jo,Dreamstation Go Filters,,,,,,Disposable Filters x12; Reusable Filters x2,1,1
-CUST00331,Raymond Mark Tham,Raymond,2020-03-06,2020-03-06,2,97479272,,,"16 CLEMENTI AVENUE 1,24/06","Singapore,12 Pasir Panjang Hong Leong Garden Clementi New Town,154 WEST COAST ROAD,Ninja Point @ 154 West Coast Road #01-50, West Coast Plaza",,,Lazada,Jo,,,,,,,Dreamwisp Mask,1,1
-CUST00332,Tay Khoon Ying,Khoon Ying,2020-03-06,2020-03-06,2,97277745,,,"1 ORCHARD SPRING LANE,#04-01","Singapore,Ninja Point @ 163 Tanglin Road #02-07, Tanglin Mall",,,Lazada,Jo,"Likely director of Interior Design, 4 seasons hotel",,,,,,Dreamwear Gel Pillows,1,1
-CUST00333,Gilbert Pak,Gilbert,2020-03-09,2020-03-09,2,81380048,,,"36 SHELFORD ROAD,#05-03 watten estate condo",,,,Lazada,Jo,,,,,,,Reusable Filters x2,1,1
-CUST00334,Jason Teo,Jason,2020-03-09,2020-03-09,1,63000313,,,"8 BHAMO ROAD,02-02",,,,Lazada,Jo,,,,,,J26180730CC29,Disposable Filters x12; Dreamstation; Resmed p30i mask; Reusable Filters x2,1,0
-CUST00335,Maggie Pek,Maggie,2020-03-09,2020-05-04,4,81882478,,,"BLOCK 270, BISHAN STREET 24, #14-202 ,SingaPore,570270","270 BISHAN STREET 24,Blk 270 Bishan Street 24 #14-202",,,Shopee,Jo,,,,,,,Reusable Filters x2,2,2
-CUST00336,SEOW MING XIAN,Ming Xian,2020-03-09,2020-03-09,1,91135434,,,"BLOCK 751, WOODLANDS CIRCLE, #03-594 ,SingaPore,730751",,,,Shopee,Jo,,,,,,J26180737B896,Dreamstation; Dreamwear Full Face Mask,1,0
-CUST00337,Stephen Windsor,Stephen,2020-03-09,2020-03-09,1,98633272,,,"30 TANGLIN HALT ROAD,#09-148",,,,Lazada,Jo,,,,,,J26180538F5D9,Dreamstation; Dreamwear Full Face Mask,1,0
-CUST00338,Syed Faizal Bin S Alwi,Faizal,2020-03-09,2020-03-09,2,97423047,,,"BLOCK 548, BEDOK NORTH AVENUE 1, #02-424 ,SingaPore,460548",,,,Shopee,Jo,,,,,,,Dreamwear Gel Pillows,1,1
-CUST00339,"Joy ""joykoh33""",Joy,2020-03-11,2020-03-11,1,96657002,,,"SPLENDOUR, THE, 31 BUKIT BATOK CRESCENT, #01-18, SingaPore,65807
-0",,,,Shopee,Jo,,,,,,J26180715A834,Dreamstation,1,0
-CUST00340,Catherine Sanger,Catherine,2020-03-16,2020-03-16,2,87261690,,,"28 COLLEGE AVENUE WEST,01-501","103 CLEMENTI ROAD,11-03",,,Lazada,Jo,,,,,,,Disposable Filters x12,1,1
-CUST00341,Joanne Lam Poh Khim,Joanne,2020-03-17,2024-12-10,10,96365139,,,"80B TELOK BLANGAH STREET 31,15-121",,,,Lazada,Jo,,,,,,,Disposable Filters x12; Dreamwear Gel Pillows; Dreamwear Silicone Pillows; Non heated tubing; Reusable Filters x2,5,5
-CUST00342,Matthew Lou,Matthew,2020-03-18,2020-03-18,3,97734647,,,Blk 403 Serangoon Avenue 1 #06-25,,,,Meetup,Jo,"(for his friend Frederick Ee); Matthew is a former STB and CAG guy. He is co author of a fitness and weight loss book and aspires to be a public speaker on fitness. He's a believer and attends Kampong Kapor Methodist Church. Based on the address, he lives with his ""best friend"" Dr Frederick Ee.;  (replacement set for his non detected humidifier)",,,,,J261807875C3E,Dreamstation,2,1
-CUST00343,Yong Siang Teo,Yong Siang,2020-03-20,2020-03-20,2,93659428,,,"422 CHOA CHU KANG AVE 4, #08-242,Singapore,680422",,,,Shopee,Ben,,,,,,,Dreamwisp Mask,1,1
-CUST00344,Adrin Teo,Adrin,2020-03-23,2020-03-23,2,91007262,,,"10A BOON TIONG ROAD,35-523",,,,Lazada,Jo,,,,,,,Dreamwear Gel Pillows,1,1
-CUST00345,Andy Chua Yong Chye,Andy,2020-03-25,2020-03-25,1,96533533,,,"274C PUNGGOL PLACE,#07-826","Singapore,83 PUNGGOL CENTRAL,Ninja Point @ 83 Punggol Central #01-K18, Waterway Point",,,Lazada,Jo,,,,,,J26180542178B,Dreamstation,1,0
-CUST00346,"Benjamin Goh ""wrighty_08""",Benjamin,2020-03-25,2020-03-25,1,97636066,,,"BLK 469C Sengkang West Way, #04-626,SingaPore,793469",,,,Shopee,Jo,,,,,,J26180763800S,Dreamstation,1,0
-CUST00347,Jon Wee Jian Le,Jon,2020-03-25,2024-07-26,5,91778437,,,"187A RIVERVALE DRIVE,15-852
-541187","Singapore,11 RIVERVALE CRESCENT,Ninja Point @ 11 Rivervale Crescent #01-07, Rivervale Mall",,,Lazada,Jo,,,,,,GB-H2005402,Disposable Filters x12; Dreamwear Silicone Pillows; Non Heated Tubing; Resvent iBreeze Plus; Reusable Filters x2,3,2
-CUST00348,Lau Peet Meng,Peet Meng,2020-03-25,2020-03-25,1,97308177,,,52 Toh Yi Drive,,,,Meetup,Jo,,,,,,J26180776CE7F,Dreamstation,1,0
-CUST00349,Alexandre Gravier,Alexandre,2020-03-27,2025-09-04,2,90035906,,,28 JALAN PUTEH JERNEH,Tba,,,Lazada,Jo,Ended work at 8pm,Nil,,,,J2618072493D5,Dreamstation; Dreamwisp mask; Resmed Airfit F20,1,1
-CUST00350,Ang Boon Leong,Boon Leong,2020-03-27,2020-03-27,2,90477512,,,"238 HOUGANG AVENUE 1,10-314",,,,Lazada,Jo,,,,,,,Reusable Filters x2,1,1
-CUST00351,Chan Lai Ching,Lai Ching,2020-03-27,2020-07-22,4,97335492,,,31 CHESTNUT CRESCENT,31 CHESTNUT CRESCENT,,,Lazada,Jo,,,,,,,Disposable Filters x12; Dreamwear Gel Pillows,2,2
-CUST00352,"Jessica Chee ""jessijessi88""",Jessica,2020-03-27,2020-03-27,2,97333893,,,"SIMSVILLE, 10 GEYLANG EAST AVENUE 2, #09-06 ,SingaPore,389758",,,,Lazada,Jo,,,,,,,Disposable Filters x12,1,1
-CUST00353,Lee Gee Aik,Gee Aik,2020-03-27,2020-03-27,2,96393980,,,78 CASHEW CRESCENT,,,,Lazada,Jo,,,,,,,Dreamwear Gel Pillows,1,1
-CUST00354,Ng Zhong Qin,Zhong Qin,2020-03-27,2020-03-27,1,90497848,,,76 JALAN KASAU,,,,Lazada,Jo,,,,,,J26180755CF54,Dreamstation; Dreamwear Gel Pillows,1,0
-CUST00355,Zener Teo,Zener,2020-03-27,2020-03-27,2,97867864,,,"29 KEONG SAIK ROAD,29 KEONG SAIK ROAD,29A KEONG SAIK ROAD,02-00","2A CORNWALL GARDENS,04-14",,,Lazada,Jo,,,,,,,Disposable Filters x12,1,1
-CUST00356,Koh Swee Guan,Swee Guan,2020-03-28,2020-03-28,2,97539388,,,"110 MCNAIR ROAD,#04-247",,,,Lazada,Jo,,,,,,,Disposable Filters x12,1,1
-CUST00357,Melanie Alshab / Melanie Daly,Melanie,2020-03-28,2020-03-28,1,066888,,,"Melanie DALY - St Regis Hotel GUEST, 29 Tanglin Road",,,,Lazada,Jo,,,,,,J26180774ED6D,Dreamstation,1,0
-CUST00358,Tan Geok Mei,Geok Mei,2020-03-28,2020-04-25,3,90490083,,,"988B BUANGKOK GREEN,03-71",,,,Lazada,Jo,"Dreamstation without Humidifier, without tubing",,,,,J26180794777D,Dreamwear Gel Pillows,2,1
-CUST00359,David Ting,David,2020-03-29,2020-03-29,2,82822945,,,"432D YISHUN AVENUE 1,#10-567",,,,Lazada,Jo,,,,,,,Dreamwear Gel Pillows,1,1
-CUST00360,Ng Yen Pin,Yen Pin,2020-03-29,2020-03-29,2,94750635,,,"21 ANG MO KIO AVENUE 9,#17-04","457B SENGKANG WEST ROAD,#08-362",,,Lazada,Jo,,,,,,,Resmed p30i mask,1,1
-CUST00361,Tan Li Hua,Li Hua,2020-03-29,2020-03-29,4,93274401,,,"5 FERNVALE CLOSE, #21-11 ,SingaPore,797487",,,,Shopee,Jo,,,,,,,Disposable Filters x12; Reusable Filters x2,2,2
-CUST00362,Alvin Heah / Michael Lim,Alvin,2020-03-30,2025-09-28,5,90472077,,,"21 Changi South St 1, Singapore 486777",Punggol,,,Meetup,Jo,Replacement with a new set,,Na,,,J261805430602; J26180686176B; J26180753AA62; J261807692F50; P20252503,Dreamstation; Dreamwear Gel Pillows; Resvent iBreeze Auto Bipap,4,1
-CUST00363,Bevan Chen,Bevan,2020-03-30,2023-07-31,9,83390576,,,"Blk 916 Hougang Avenue 9, #07-02,Sin gaPore,530916","Blk 916 Hougang Avenue 9, #07-02,Sin gaPore,530916",,,Shopee,Jo,,,,,,J2618056335B2,Disposable Filters x12; Dreamstation; Dreamwear Gel Pillows; Dreamwear Silicone Pillows; Dreamwisp Mask; Resmed p30i mask; Reusable Filters x2,5,4
-CUST00364,Norman Leong,Norman,2020-03-30,2020-03-30,1,98580951,,,75 Lorong Gambir Singapore 536623,"Blafink - Furniture Shop on Victory Centre, Geylang",,,Meetup,Jo,"Legacy phone number
-Dreamstation Go Humidifier. Blafink is a bespoke furniture provider.  I met Norman. Very friendly guy who has some advice on SMEs - eg do what you're good at, often when you try to scale you become the very evil that you don't like. ",,,,,J26900516546F,Dreamstation Go; Dreamwear Gel Pillows,1,0
-CUST00365,Yuniza Khoo,Yuniza,2020-03-30,2020-03-30,1,91691219,,,"50 Genting Lane, Cideco Industrial Com plex, #06-05 ,SingaPore,349558",,,,Shopee,Jo,,,,,,J2618056335B2,Dreamstation,1,0
-CUST00366,"Lazada, Shopee and Carousell locked my Dreamstation Listings",Lazada,2020-03-31,2020-03-31,1,,,,,,,,,,,,,,,,,0,1
-CUST00367,Tiew Chew Meng,Chew Meng,2020-03-31,2020-03-31,3,98322911,,,36 MIMOSA PLACE,,,,Lazada,Jo,,,,,,J261807491CE0,Dreamstation; Resmed p30i mask,2,1
-CUST00368,George Sal / Georges Saliba,George,2020-04-03,2020-04-03,2,96444668,,,"5A SHENTON WAY,3012",,,,Lazada,Jo,,,,,,,Disposable Filters x12,1,1
-CUST00369,Gracia Chua,Gracia,2020-04-03,2020-09-21,4,97656474,,,"520 BALESTIER ROAD,08-08",,,,Lazada,Jo,,,,,,,Disposable Filters x12; Reusable Filters x2,2,2
-CUST00370,Michelle Choy Yoke Ling,Michelle,2020-04-03,2025-02-07,11,93667163,,,"BLOCK 709 BEDOK RESERVOIR ROAD, ##10-3
-874,SingaPore,470709","Singapore,744 BEDOK RESERVOIR ROAD,Ninja Point @ Blk 744 Bedok Reservoir Road #01-3061",,,Shopee,Jo,Possible occupational therapist and parenting blogger,,,,,,Disposable Filters x12; Reusable Filters x2,6,5
-CUST00371,Sebastian Phong Siew Koh,Sebastian,2020-04-03,2020-04-03,1,96325842,,,"53 simei rise, savannah condopark, #0145,SingaPore,528790",,,,Shopee,Jo,,,,,,TBA,Dreamstation; Dreamwear Gel Pillows,1,0
-CUST00372,Freddy Lee LW,Freddy,2020-04-04,2020-04-04,2,91863814,,,21 Toh Tuck Walk Singapore 596600,,,,Meetup,Jo,,,,,,J273388962B1F; J27339202D5E2,Dreamstation; Dreamwear Gel Pillows; Resmed p30i mask,2,0
-CUST00373,Lee Hwee Ching,Hwee Ching,2020-04-04,2023-01-16,3,98468450,,,404 Bedok North Ave 3 #11-207,,,,Meetup,Jo,,,,,,J26180711EE10,Dreamstation; Dreamwear Silicone Pillows; Heated Tubing for Dreamstation; Reusable Filters x2,2,1
-CUST00374,Chee Yong,Chee Yong,2020-04-06,2023-11-17,4,97112750,,,"323A SENGKANG EAST WAY,11-547",,,,Lazada,Jo,,,,,,,Dreamwear Under the Nose,2,2
-CUST00375,Maria Sari,Maria,2020-04-06,2020-04-06,2,86666389,,,"33 WEST COAST PARK,#05-38",,,,Lazada,Jo,,,,,,,Disposable Filters x12; Heated Tubing for Dreamstation,1,1
-CUST00376,Emily Kee,Emily,2020-04-08,2020-04-08,2,90023861,,,"120 MARSILING RISE,#08-64",,,,Lazada,Jo,,,,,,,Disposable Filters x12,1,1
-CUST00377,Kenny Lim,Kenny,2020-04-08,2024-10-17,4,81832666,,,"99 ALJUNIED CRESCENT,06-381","99 ALJUNIED CRESCENT,09-375",,,Lazada,Jo,,,,,,,Dreamwisp Mask; Reusable Filters x2,2,2
-CUST00378,"ybernice ""Nouvelle Park""",Bernice,2020-04-08,2020-04-08,2,96556297,,,"NOVELLE PARK, 137 POH HUAT ROAD WEST, #04-08 , SG, 546687",,,,Shopee,Jo,,,,,,,Dreamwear Full Face Mask,1,1
-CUST00379,Shamrie darkside18,Shamrie,2020-04-10,2020-04-10,1,90661178,,,Toa Payoh,,,,Meetup,Jo,,,,,,J26180732EF3B,Dreamstation; Resmed p30i mask,1,0
-CUST00380,Adrian Heng,Adrian,2020-04-14,2020-04-14,2,98417576,,,"14 GHIM MOH ROAD,#15-07","414 COMMONWEALTH AVENUE WEST,143007",,,Lazada,Jo,,,,,,,Dreamwear Under the Nose,1,1
-CUST00381,"Koh Poh Gee ""PG Koh""",PG,2020-04-14,2020-04-14,1,92302512,,,"126 BISHAN STREET 12, #11-145, S570126",,,,Lazada,Jo,"60 years old in 2020. ""I was in small construction,  interior work.  My interest is carpentry.  Recently closed my small outfit. Am 60 already. Now doing what a small bit of design or handyman works. A lot of my peers are using cpap machines."" Wants to help me out in this CPAP business thing.
-I should meet him after circuit breaker period is over.",,,,,J261805701EF1,Dreamstation,1,0
-CUST00382,Lisabelle Tay / Ngiam Xing Yi,Lisabelle,2020-04-14,2020-04-14,2,91392561,,,"202 TOA PAYOH NORTH,08-1085","106 BISHAN STREET 12,04-214",,,Lazada,Jo,,,,,,,Dreamwear Gel Pillows,1,1
-CUST00383,"Tan Tze Han McQueen ""McQueen Tan""",McQueen,2020-04-14,2020-04-16,4,91515741,,,"1 PUNGGOL FIELD WALK,#10-01",,,,Lazada,Jo,,,,,,,Disposable Filters x12; Dreamwear Gel Pillows; Reusable Filters x2,2,2
-CUST00384,"Dr ""Jateendra"" Jack Patel",Jack,2020-04-16,2020-04-16,1,90566531,,,"2 FIRST STREET,#04-13",21 KENT RIDGE CRESCENT,,,Lazada,Jo,Jack Patel and wife Nadya Patel - likely both academics. Nadya an english lecturer in CELC NUS and Jack a lecturer in Aviation university.,,,,,J273389800D2D,Disposable Filters x12; Dreamstation; Dreamwear Gel Pillows,1,0
-CUST00385,Christopher Loh,Christopher,2020-04-21,2020-04-21,2,98294620,,,"8 TELOK BLANGAH CRESCENT,Blk 8 Telok Blangah Crescent #10-159",,,,Lazada,Jo,,,,,,,Disposable Filters x12; Reusable Filters x2,1,1
-CUST00386,Joseph Kan,Joseph,2020-04-21,2020-04-21,1,97485597,,,"152 RIVERVALE CRESCENT,06-108",,,,Lazada,Jo,,,,,,J273392830AAB,Dreamstation,1,0
-CUST00387,Lima de Medeiros Fabricio,Lima,2020-04-21,2020-04-21,2,84525379,,,"200 MOULMEIN ROAD,12-08",,,,Lazada,Jo,,,,,,,Disposable Filters x12; Reusable Filters x2,1,1
-CUST00388,Matthew Lu Kun Ti,Matthew,2020-04-21,2024-03-22,6,96633903,,,"#07-05, 4 TANAH MERAH KECHIL LINK, 465418, Singapore",,,,Lazada,Jo,,,,,,,Disposable Filters x12; Dreamwear Gel Pillows; Dreamwear Silicone Pillows; Reusable Filters x2,3,3
-CUST00389,Nurul Ain,Nurul,2020-04-21,2020-04-21,4,97232779,,,"BLOCK 808, WOODLANDS STREET 81, #02-147 ,SingaPore,730808",,,,Shopee,Jo,,,,,,,Disposable Filters x12; Reusable Filters x2,2,2
-CUST00390,Tan Shao Yen,Shao Yen,2020-04-21,2021-05-04,4,96971945,,tanshaoyen@gmail.com,"6 MEYAPPA CHETTIAR ROAD,#10-08",,,,Lazada,Ben,Possibly a famous architect,,,,,,Disposable Filters x12,2,2
-CUST00391,Wesley Sim,Wesley,2020-04-21,2020-04-21,1,92394300,,,"187A Bedok North Street 4, #03-44,SingaPore,461187",,,,Shopee,Jo,,,,,,J27339182F446,Dreamstation,1,0
-CUST00392,Jeffrey Tin Tun,Jeffrey,2020-04-27,2020-12-14,3,83991845,,,"116 SIMEI STREET 1,#09-582","Singapore,52 Tampines Pasir Ris,248 SIMEI STREET 3,BLOCK 248 SIMEI STREET 3 #01-124",,,Lazada,Jo,,,,,,J27338944B09,Disposable Filters x12; Dreamstation,2,1
-CUST00393,QUEK XIAN XUE / Alex Quek 976,Alex Quek,2020-04-27,2020-04-27,1,88767886,,,"507A YISHUN AVENUE 4,#06-98",,,,Lazada,Jo,Deep thinker and capable. He discovered that the Singapore CPAP industry (the DMEs) and the Doctors have under-table relationships. His Dreamstation and humidifier have vibration issues which need to be replaced.,,,,,J27339246F4A6,Dreamstation,1,0
-CUST00394,Alan Kong zhi'en,Alan,2020-04-29,2020-12-25,6,90912207,,,"20 LINCOLN ROAD,#21-06",Meetup at uob serangoon Gardens ,,,Lazada,Ben,Dreamstation at 900. Dreamwear Gel Pillows at 200 - 25 each.; He sells medical equipment. But doesn't usually stock cpap machines. He worked for a cpap vendor 5 years ago and hospitals still have his number. So they usually call him and ask him to sell to them at 1.1k. Then they sell at 1.3k. His own supplier usually sells to him at 750sgd. That's for dreamstation. He suspects dreamstation is going to be replaced by new cpap machines soon.,,,Unreasonable customer,,J2618739552B4; J273393391B85,Disposable Filters x12; Dreamstation; Dreamwear Gel Pillows,4,2
-CUST00395,Linda / CP,Linda,2020-04-29,2020-04-29,1,97690269,,,"62 ELIAS ROAD,#18-05",,,,Lazada,Jo,,,,,,J273392738963,Dreamstation,1,0
-CUST00396,Bryan Yeo Si Jie,Bryan,2020-05-01,2024-08-06,8,94512817,,,"11 YISHUN CLOSE,05-21",,,,Meetup,Jo,"Chinese speaking, likely around my age or older. Bought for his mother. Sympathetic towards me.",,,,,J273393209F9C; J281707704794,Dreamstation; Dreamwear Gel Pillows; Foamless Kit; Resmed p30i mask,5,3
-CUST00397,Yip Han Feng,Han Feng,2020-05-01,2020-05-01,1,98168723,,,"908 JURONG WEST STREET 91,02-215",,,,Lazada,Jo,,,,,,J27339327EB23,Dreamstation,1,0
-CUST00398,Melvin Wong,Melvin,2020-05-03,2023-05-28,5,97594676,,,"101 CASHEW ROAD,#07-01 Singapore 679672",,,,Lazada,Jo,"He's a believer. Serves in choir of Glory Presbyterian. He's a semi retired officer who was high ranking in MHA (likely HTA). He has an old Devilbliss that he's willing to give away. He knows APS and Art Cafe, and recommends the teo chew muay on Friday afternoons.; I passed Melvin a Dreamstation without humidifier cos his dreamstation pressure couldn't be reduced.",,,,,GB-H2005112; J273390610611; J27339246F4A6,Dreamstation; Resmed p30i mask; Resvent iBreeze Plus,4,1
-CUST00399,"Eo Xiangjing / ""Yang""",Yang,2020-05-06,2020-05-06,1,96159938,,,"45B EDGEFIELD PLAINS,17-09",,,,Lazada,Jo,UOB Banker,,,,,J273392508848,Dreamstation,1,0
-CUST00400,Kelvin Seah,Kelvin,2020-05-06,2020-05-06,2,96877530,,,"87 COMMONWEALTH CLOSE,#10-31",,,,Lazada,Jo,,,,,,,Dreamwisp Mask,1,1
-CUST00401,Peh Shuan Shuan / Shuan Georgeous_peh,Shuan,2020-05-06,2022-01-05,3,91726995,,,"513B YISHUN STREET 51,09-373",,,,Lazada,Jo,,,,,,J273392821B22,Dreamstation,2,1
-CUST00402,Amy Fung,Amy,2020-05-14,2020-05-14,2,90294003,,,"9 JALAN TANI,Singapore,548546",,,,Shopee,Ben,,,,,,,Dreamwear Gel Pillows,1,1
-CUST00403,Jay Sng yuan zhi,Jay,2020-05-14,2024-04-15,7,96689073,,,"108 GERALD DRIVE, #02-34 ,Singapore,799035",,,,Shopee,Ben,PE teacher and CCA (Track and Field) teacher at Ai Tong school. Returning customer who bought Dreamwear Silicone Pillows from me on Lazada or Shopee.,,,,,GB-2B574224,Disposable Filters x12; Dreamwear Gel Pillows; Dreamwear Silicone Pillows; Heated Tubing for Dreamstation; Resvent iBreeze Auto Bipap; Reusable Filters x2,4,3
-CUST00404,Grace,Grace,2020-05-16,2020-05-16,2,,,,"6 meyappa chettiar road #13-08 the poiz residences, #13-08,358454",,,,Shopee,Ben,,,,,,,Dreamwear Under the Nose,1,1
-CUST00405,"Tan Qiuwen, clovermai85",Qiuwen,2020-05-20,2023-03-06,6,97777210,,,"33 GHIM MOH LINK,#13-308",,,,Lazada,Jo,,,,,,,Disposable Filters x12; Reusable Filters x2,3,3
-CUST00406,James Raj,James,2020-05-21,2020-05-21,1,98627220,,,"2 kerong walk, Singapore 757127",,,,Meetup,Jo,"Contactless meetup. Gave him a 20SGD discount. Feels accountable to family cos he has been smoking heavily at home during CB period, and that sleep apnea is contributing to his smoking addiction.",,,,,J27339274FDDC,Dreamstation; Resmed p30i mask,1,0
-CUST00407,Billy Ang,Billy,2020-05-26,2020-05-26,2,96880872,,,"432A YISHUN AVENUE 1,#07-525",,,,Lazada,Jo,,,,,,,Resmed p30i mask,1,1
-CUST00408,Melvin Wong,Melvin,2020-05-26,2020-05-26,2,9.7594676E7,,,"101 CASHEW ROAD,#07-01",,,,Lazada,Jo,,,,,,,Resmed p30i mask,1,1
-CUST00409,Sak Chiah Yoong,Chiah Yoong,2020-05-26,2020-05-26,1,90728145,,,"30 TELOK BLANGAH RISE,07-310",,,,Lazada,Jo,,,,,,J2733890485C9 ,Dreamstation,1,0
-CUST00410,Abdul Rahim,Abdul,2020-05-29,2020-05-29,1,92399542,,,"30 ONAN ROAD,#06-03,Galaxy Towers",,,,Lazada,Jo,,,,,,J27339336E372,Dreamstation,1,0
-CUST00411,Danny Goh Tseng Hwee,Danny,2020-05-29,2020-05-29,2,92966776,,,"402 BUKIT BATOK WEST AVENUE 7,07/28",,,,Lazada,Jo,Based on his email address he likely works for tribal protect ,,,,,,Dreamwisp Mask,1,1
-CUST00412,Myint Saw,Myint Saw,2020-05-29,2020-05-29,1,88693477,,,"278 TOH GUAN ROAD,#14-183",,,,Lazada,Jo,,,,,,J27339342E85E,Dreamstation; Dreamwear Under the Nose,1,0
-CUST00413,Ng Wei Xiang,Wei Xiang,2020-05-29,2020-05-29,1,83225741,,,"13 CANBERRA DRIVE, 10-26","841 YISHUN STREET 81,10-260 ",,,Lazada,Jo,Possibly a TTSH Emergency Medicine Doctor; Dr,,,,,J27339346AE7A,Dreamstation; Dreamwear Under the Nose,1,0
-CUST00414,Jason Tan 2,Jason,2020-06-01,2020-06-01,2,96369839,,,"3D JALAN LOKAM, Singapore 537851",,,,Lazada,Jo,,,,,,,Dreamwear Full Face Mask,1,1
-CUST00415,Walker Stephen,Stephen,2020-06-01,2020-06-01,2,96435621,,,"152 SUNRISE TERRACE, #152 ,Singapore,804553",,,,Shopee,Ben,Possibly DHL Chief Information Officer and Chief Operating Officer APAC (tbc),,,,,,Dreamwear Under the Nose,1,1
-CUST00416,Tristan Quek,Tristan,2020-06-02,2023-10-08,4,91442965,,,"463a bukit batok street 41
-#17-15
-Singapore 651463",,,,Meetup,Jo,,,,,,GB-2B550707; J27339323AD07,Dreamstation; Resmed f20 ; Resmed n30i mask; Resvent iBreeze Auto,3,1
-CUST00417,Replacement Dreamstation & Humidifier for Alex Quek,,2020-06-03,2020-06-03,1,,,,,,,,,,2 June 2020: His brother in law's friend got directed by a carouseller to ERIKG. This friend ended up buying Apex Auto. Another thing he discovered is that sleep.educator is not a licensed guy but offers sleep study at 500SGD a week by renting out CPAP machines. Sleep educator sells Dreamstation at 1.1k and Airsense 10 at 1650SGD.,,,,,J2733927837B0,,1,0
-CUST00418,Suwandi Widjaja,Suwandi,2020-06-03,2020-06-03,2,97553552,,,"23 OXLEY WALK,bellevue residence",,,,Lazada,Jo,DW Full Face Mask (like new),,,,,,,1,1
-CUST00419,"Samaraweera Don Eranga Sanjeewa ""Don Sanjay""",Samaraweera,2020-06-04,2024-12-30,7,92381075,,,"614B Edgefield Plains
-#13-305, Singapore 822614",,,,Shopify,Jo,Contactless using Qxpress,,,,,GB-2B564129; GB-2B601639; J2733930931ED,Disposable Filters x12; Dreamstation; Foamless Kit; Resvent iBreeze Auto; Reusable Filters x2; Upgrade from ibreeze auto cpap to auto Bipap ,5,2
-CUST00420,Morgan Cao,Morgan,2020-06-04,2020-06-04,1,91590997,,,"24 NEW UPPER CHANGI ROAD,#04-606","93 TAMPINES AVENUE 1,09-41",,,Lazada,Jo,,,,,,J2733931296E6,Dreamstation,1,0
-CUST00421,Low Jing Yang,Jing Yang,2020-06-06,2020-06-06,2,97671104,,,"BLOCK 105, TECK WHYE LANE, #12- 492 ,SingaPore,680105",,,,Shopee,Ben,,,,,,,Dreamwear Under the Nose,1,1
-CUST00422,Roy Lam,Roy,2020-06-06,2020-06-06,2,92957999,,,"BLOCK 537, BUKIT PANJANG RING ROAD, #16-833 ,SingaPore,670537",,,,Shopee,Ben,,,,,,,Dreamwear Under the Nose; Reusable Filters x2,1,1
-CUST00423,Terrence Chan for his dad,Terrence,2020-06-06,2020-06-06,1,91006333,,,418c fernvale link 13-164 s793418,,,,Meetup,Jo,,,,,,J2686106066E4,Dreamstation,1,0
-CUST00424,Steven Ng,Steven,2020-06-07,2020-06-07,1,94303349,,,"950 DUNEARN ROAD,#08-03",,,,Lazada,Jo,Met him and found out he's a believer and he prayed for me. See evernote.,,,,,J26863251D1CB,Dreamstation,1,0
-CUST00425,Keegan Tan (bro in law of Gabzacpat Gabe),Keegan,2020-06-09,2020-06-20,3,90287101,,,"57A EDGEDALE PLAINS,#06-23",,,,Lazada,Jo,"7 Sep 2022: Sent him a foamless kit, C6991106SGSG",,,,,J26863256A574,Disposable Filters x12; Dreamstation; Reusable Filters x2,2,1
-CUST00426,Md Fadhil,Fadhil,2020-06-09,2025-01-06,3,91893073,,,"329B ANCHORVALE STREET,06-591",,,,Lazada,Jo,,,,,,J2686316114C7,Disposable Filters x12; Dreamstation; Dreamwisp Mask,2,1
-CUST00427,Herry Limanto,Herry,2020-06-15,2020-06-15,3,90717071,,,"100 KIM SENG ROAD,14-02",,,,Lazada,Jo,I gave him free 2x disposable filters. He bought for his mum. ,,,,,J27792170C88D,Dreamstation; Dreamwear Gel Pillows,2,1
-CUST00428,Oei Pheng Lian (possibly Indra Widjaja),Pheng Lian,2020-06-15,2020-06-15,2,96168666,,,"11 ARDMORE PARK,08-02",,,,Lazada,Jo,,,,,,,Dreamwear Under the Nose,1,1
-CUST00429,Vincent Yeong Kok Leng,Vincent,2020-06-15,2020-06-15,1,,,,72 PORTCHESTER AVENUE,,,,Lazada,Jo,Home phone number 63003031,,,,,J277936122FF1,Dreamstation,1,0
-CUST00430,Hao Yu Choo,Yu Choo,2020-06-16,2020-07-14,4,81890442,,,"105 TAMPINES STREET 11,#10-75",,,,Lazada,Jo,,,,,,,Disposable Filters x12; Reusable Filters x2,2,2
-CUST00431,Cassandra Andrew / Castillo Paul Adolph,Cassandra,2020-06-20,2020-06-20,1,82335501,,,"126 ALJUNIED ROAD,#03-08","365A UPPER SERANGOON ROAD,#17-1042",,,Lazada,Jo,,,,,,J273393082064,Dreamstation,1,0
-CUST00432,Gng Yeo Meng,Yeo Meng,2020-06-20,2020-06-20,2,96506209,,,"850 WOODLANDS STREET 82,08-229",,,,Lazada,Jo,,,,,,,Disposable Filters x12,1,1
-CUST00433,Jerry Tay CHWOON YANG (ZHENG JUNYANG),Jerry,2020-06-20,2024-06-22,4,96891296,,,"55 TEBAN GARDENS ROAD,55 Teban Gardens Road, Teban View #29-457",,,,Lazada,Jo,He bought Apex XT w humidifier from ERIKG but within 2 months it produced hot air. At the 18 mth mark his Apex XT stopped working entirely.,,,,,Courier - Sara John Ji; J268631137ADD,Dreamstation; Dreamwear Silicone Pillows; Heated Tubing for Dreamstation,3,1
-CUST00434,Nor Baizura / RoZee Art,Baizura,2020-06-20,2020-06-20,1,90283263,,,"944 TAMPINES AVENUE 5,#08-281",,,,Lazada,Jo,,,,,,J27793350523E,Dreamstation; Dreamwear Gel Pillows,1,0
-CUST00435,Steven Yik,Steven,2020-06-20,2020-06-20,1,98450946,,,"617D PUNGGOL DRIVE,#09-823",,,,Lazada,Jo,,,,,,J27793536B501,Dreamstation,1,0
-CUST00436,Vincent Yeong Kok Leng,Vincent,2020-06-20,2024-10-01,5,97508608,,,72 Portchester Ave,,,,Whatsapp and Yes CPAP UEN,Jo,,,,,,GB-2B560854,Disposable Filters x12; Dreamwear Silicone Pillows; Dreamwisp Mask; Resmed p30i mask; Resvent iBreeze Auto; Reusable Filters x2,3,2
-CUST00437,Wei Wei,Wei,2020-06-20,2020-06-20,2,97586073,,,"200 MOULMEIN ROAD,200 Moulmein Road, Novena Suites #09-07",,,,Lazada,Jo,,,,,,,Dreamwear Full Face Mask,1,1
-CUST00438,Yuey Tan,Yuey,2020-06-20,2020-06-20,4,98750846,,,"238 ORCHARD BOULEVARD,12-08",,,,Lazada,Jo,Husband of Claire Jedrek. Professional race driver. FIL name is Robert Jedrek,,,,,,Disposable Filters x12; Reusable Filters x2,2,2
-CUST00439,"Alan CK Yeo ""Lun Yang""",Alan,2020-06-24,2020-06-24,1,87522219,,,803 Chai Chee Rd,,,,Meetup,Jo,,,,,,J268629784AA7,Dreamstation,1,0
-CUST00440,Joseph Chua,Joseph,2020-06-24,2020-06-24,1,97512644,,,"443 HOUGANG AVENUE 8,#18-1585",,,,Lazada,Jo,,,,,,J26863234D2B6,Dreamstation,1,0
-CUST00441,Paul Speed,Paul,2020-06-24,2020-06-24,2,96465255,,,57 MING TECK PARK,,,,Lazada,Jo,,,,,,,Disposable Filters x12,1,1
-CUST00442,Eric P. Kurniawan,Eric,2020-07-01,2020-07-01,2,91597957,,,"10 Beatty Rd., Sturdee Residences, #22-02, SG, 209955",,,,Shopee,Jo,Employee of a commodity trading and risk management software company https://www.linkedin.com/in/eric-kurniawan/?originalSubdomain=sg,,,,,,Dreamwear Full Face Mask,1,1
-CUST00443,Irfan Travellin Cogitare,Irfan,2020-07-01,2020-07-01,1,98002765,,,Jurong East,,,,Meetup,Jo,Teaches in a primary school in Jurong West that's near to NTU. He's 40 in 2020. His Bro in Law is 51 and suffered a stroke and needed CPAP therapy. NUH insisted on CPAP therapy he's allowed to go to AH. He has a pre existing dreamstation and wanted to try the airsense. I proposed that BiPAP might be something better to try rather than Airsense.,,,,,J273392481DD8,Dreamstation,1,0
-CUST00444,Jimmy Soh,Jimmy,2020-07-01,2020-07-01,2,90288086,,,"623 SENJA ROAD,#11-106",,,,Lazada,Jo,,,,,,,Reusable Filters x2,1,1
-CUST00445,Tan Hui Min,Hui Min,2020-07-01,2020-07-01,2,91814930,,,"769 BEDOK RESERVOIR VIEW,14-191",,,,Lazada,Jo,,,,,,,Dreamwear Gel Pillows,1,1
-CUST00446,David Chua,David,2020-07-06,2020-07-06,2,96685513,,,14 JALAN KEMBANG MELATI,,,,Lazada,Jo,,,,,,,Dreamwear Gel Pillows,1,1
-CUST00447,Ong Chin Chong / Jocelyn Ong,Chin Chong,2020-07-09,2020-07-09,2,92957020,,,"9 WEST COAST LANE,","329 SEMBAWANG CLOSE,14-403",,,Lazada,Jo,"Possibly as of July 2020, Chief Information Security Officer, Govtech (Ong_Chin_Chong@tech.gov.sg)",,,,,,Dreamwear Gel Pillows,1,1
-CUST00448,Rohan Thacker,Rohan,2020-07-09,2020-07-09,2,84274591,,,"21 MCCALLUM STREET,4005","125 BEDOK RESERVOIR ROAD,09-1069",,,Lazada,Jo,,,,,,,Dreamwear Gel Pillows,1,1
-CUST00449,Anthony Chua / Anthony Khong,Anthony,2020-07-14,2024-10-07,7,97242015,,,"483 SEGAR ROAD,#04-344","Singapore,1 JELEBU ROAD,",,,Lazada,Jo,,,,,,GB-2B581752,Disposable Filters x12; Dreamwear Gel Pillows; Dreamwear Silicone Pillows; Resvent iBreeze Auto Bipap; Reusable Filters x2,4,3
-CUST00450,Fong En Qi / Quah Gek Har,En Qi,2020-07-14,2021-06-08,4,97907217,,,Block 395 Yishun Ring Rd #11-1693 Singapore 760395,,,,Shopee,Jo,,,,,,,Disposable Filters x12; Reusable Filters x2,2,2
-CUST00451,Harn Tan,Harn,2020-07-14,2020-07-14,2,98437030,,,"70 PUNGGOL WALK,#06-44",,,,Lazada,Jo,,,,,,,Dreamwear Gel Pillows,1,1
-CUST00452,Kelvin Wong,Kelvin,2020-07-14,2025-04-03,4,92388291,,,"Dynamite Productions Pte Ltd, 45 JALAN PEMIMPIN,#07-02","Kelvin Wong, 25 BALMORAL PARK,#06-01",,,Lazada,Jo,,,,,,,Disposable Filters x12; Resmed p30i mask,2,2
-CUST00453,The day that HSA visited me,,2020-07-15,2020-07-15,1,,,,,,,,,,,,,,,,,0,1
-CUST00454,Ivy Cheng,Ivy,2020-07-16,2020-07-16,2,97460551,,,16 Sunrise Terrace,,,,Lazada,Jo,"Director of LeoHarper, a recruitment company servicing the Public Relations, Marketing, Sales, Experiential, Communications & Advertising industries.",,,,,,Disposable Filters,1,1
-CUST00455,Daniel Sim - for his wife Yvonne,Daniel,2020-07-17,2020-07-17,1,97508594,,,Toa Payoh,,,,Meetup,Jo,,,,,,J281708234170,DS (free / unlimited loan); DWFF (free); DWGP (free); F30 (free),1,0
-CUST00456,Hafiz (Ummi's Husband) @ 600 + 150 (instalments),Hafiz,2020-07-17,2023-03-11,3,81814222,,,Ubi,,,,Whatsapp and Yes CPAP UEN,Jo,Foamless kit was free for Hafiz,,,,,J281708172D3C,Dreamstation; Dreamwear Gel Pillows; Dreamwear Silicone Pillows; Foamless kit,2,1
-CUST00457,Goh Chew Teng,Chew Teng,2020-07-22,2020-07-22,2,97598117,,,,"BLOCK 116C, RIVERVALE DRIVE, #12-44 , SG, 543116",,,Shopee,Jo,,,,,,,Disposable Filters x12,1,1
-CUST00458,Sean Ng,Sean,2020-07-27,2020-07-27,2,93398099,,,,"62 CHESTNUT AVENUE,02-08",,,Lazada,Jo,,,,,,,Disposable Filters x12,1,1
-CUST00459,Carole Bless,Carole,2020-08-06,2020-08-06,2,93894222,,,,"508 ANG MO KIO AVENUE 8,03-2594",,,Lazada,Jo,,,,,,,Disposable Filters x12,1,1
-CUST00460,"KR Ng ""krngkat""",KR,2020-08-06,2020-08-06,2,83387519,,,,7 Eastwood Drive,,,Shopee,Jo,,,,,,,Disposable Filters x12,1,1
-CUST00461,Lim Ee Wey,Ee Wey,2020-08-06,2020-08-06,2,96289798,,,,7 Tanjong Rhu Rd 12-03,,,Lazada,Jo,,,,,,,Disposable Filters x12,1,1
-CUST00462,Moonnisa,Moonnisa,2020-08-06,2020-08-06,5,90467759,,,"BLOCK 296C, BUKIT BATOK STREET 22, #23-96 , SG, 653296","BLOCK 296C, BUKIT BATOK STREET 22, #23-96 , SG, 653296",,,Shopee,Jo,Actually employee of competitor CPAP company,,,Competitor employee,,,Disposable Filters x12,2,3
-CUST00463,Richard Teng,Richard,2020-08-06,2020-08-06,2,92226000,,,,28 Mimosa Place,,,Lazada,Jo,,,,,,,Disposable Filters x12,1,1
-CUST00464,Doris Chia,Doris,2020-08-12,2022-03-17,4,87146886,,,"11 JALAN MUTIARA,Mutiara View #11-03",,,,Lazada,Jo,Lawyer with own firm,,,,,,Disposable Filters x12,2,2
-CUST00465,Karen Wong,Karen,2020-08-12,2020-08-12,2,97875977,,,"110 MCNAIR ROAD,05-269",,,,Lazada,Jo,,,,,,,Disposable Filters x12,1,1
-CUST00466,Marilyn Tai,Marilyn,2020-08-12,2020-08-12,2,97212640,,,"6 ANG MO KIO CENTRAL 3,6, Ang Mo Kio Central 3 #16-05 Grandeur8",,,,Lazada,Jo,,,,,,,Disposable Filters x12; Reusable Filters x2,1,1
-CUST00467,Minh Dang,Minh,2020-08-12,2020-08-12,2,97351987,,,"15 ARDMORE PARK,#05-03","Singapore,25 Ardmore Bukit Timah Holland Road Tanglin,30 STEVENS ROAD,R536780",,,Lazada,Jo,,,,,,,Disposable Filters x12,1,1
-CUST00468,Mok Ku Kay,Ku Kay,2020-08-12,2020-08-12,4,92223986,,,"30 DOVER RISE,06-12",,,,Lazada,Jo,,,,,,,Disposable Filters x12; Resmed f30,2,2
-CUST00469,Sim Yee Kian,Yee Kian,2020-08-12,2020-08-12,2,96164850,,,57 SURIN AVENUE,,,,Lazada,Jo,,,,,,,Disposable Filters x12,1,1
-CUST00470,Susie,Susie,2020-08-12,2020-08-12,2,90417798,,,"7 SIGLAP ROAD,12-58","Singapore,45 Katong Joo Chiat Amber Road,705 EAST COAST ROAD,705 East Coast Road",,,Lazada,Jo,,,,,,,Reusable Filters x2,1,1
-CUST00471,Victor,Victor,2020-08-12,2020-08-12,2,81774621,,,"7 SIGLAP ROAD,12-58","Singapore,45 Katong Joo Chiat Amber Road,705 EAST COAST ROAD,705 East Coast Road",,,Lazada,Jo,,,,,,,Disposable Filters x12,1,1
-CUST00472,Jessie Lee,Jessie,2020-08-14,2020-08-14,2,96336822,,,"WATERVIEW, 95 TAMPINES AVENUE 1, #14-47 , SG, 528692",,,,Shopee,Jo,,,,,,,Disposable Filters x12; Reusable Filters x2,1,1
-CUST00473,Thomas Tan,Thomas,2020-08-14,2020-08-14,2,,,,"BLOCK 172A, LORONG 1 TOA PAYOH, #05-1164 , SG, 311172",,,,Shopee,Jo,Older number 87178933,,,,,,Disposable Filters x12,1,1
-CUST00474,Venson Lim,Venson,2020-08-14,2020-08-14,2,97999084,,,"408 CHOA CHU KANG AVENUE 3,Blk 408 Choa Chu Kang Ave 3 #06-313 S680408",,,,Lazada,Jo,,,,,,,Disposable Filters x12,1,1
-CUST00475,Chong Phow Loong,Phow Loong,2020-08-26,2023-07-04,4,96441417,,,"52 CHOA CHU KANG NORTH 7,10-23","Singapore,68 Hillview Dairy Farm Bukit Panjang Choa Chu Kang,623 CHOA CHU KANG STREET 62,R536780",,,Lazada,Jo,,,,,,,Disposable Filters x12,2,2
-CUST00476,Philip Steggman,Philip,2020-08-26,2020-08-26,2,81396570,,,"20 PASIR PANJANG ROAD,#03-22 (Level3)","19 KEPPEL BAY VIEW,Reflections at Keppel Bay #06-59",,,Lazada,Jo,,,,,,,Disposable Filters x12,1,1
-CUST00477,Rachel Chan,Rachel,2020-08-28,2020-08-28,2,98298732,,,"3 RIVER VALLEY CLOSE Euro Asia Court 3, ##06-02 , SG, 238429",,,,Shopee,Jo,,,,,,,Reusable Filters x2,1,1
-CUST00478,Jan Verdaasdonk,Jan,2020-09-03,2020-09-03,2,92985949,,,39 ORIOLE CRESCENT,,,,Lazada,Jo,,,,,,,Disposable Filters x12; Reusable Filters x2,1,1
-CUST00479,Lynette Leow (cousin of Chris Yuen),Lynette,2020-09-09,2020-09-09,1,96861046,,,295A #15-217 Compassvale Crescent Singapore 541295,,,,Lazada,Jo,,,,,,J28171006FF14,Dreamstation; Resmed p30i mask,1,0
-CUST00480,Eyin Tan,Eyin,2020-09-21,2020-09-21,2,88554308,,,"BLOCK 643, JURONG WEST STREET 61, ##08-98 , SG, 640643",,,,Shopee,Jo,,,,,,,Disposable Filters x12,1,1
-CUST00481,Jeffrey Tang Li Loon sliderx69,Jeffrey,2020-09-25,2020-09-25,2,91266743,,,"36 Casuarina Rd, Singapore 579424",,,,Shopee,Jo,"White collar corporate investigation lawyer
-https://www.linkedin.com/in/tang-jeffrey-494546166/?originalSubdomain=hk",,,,,,Reusable Filters x2,1,1
-CUST00482,Sabrina,Sabrina,2020-09-25,2021-08-16,4,97330688,,,"3 SIMEI STREET 4, #06-08 , SG, 529862",,,,Shopee,Jo,,,,,,,Disposable Filters x12,2,2
-CUST00483,KOH BOON YONG,Boon Yong,2020-10-06,2021-01-03,4,97970504,,,"121 BEDOK RESERVOIR ROAD,01/196","Singapore,47 Bedok Upper East Coast Eastwood Kew Drive,121 BEDOK RESERVOIR ROAD,121 Bedok Reservoir Road #01-194",,,Lazada,Jo,,,,,,,Disposable Filters x12,2,2
-CUST00484,Wong Seow Ping,Seow Ping,2020-10-14,2020-10-14,2,97704048,,,"292B BUKIT BATOK EAST AVENUE 6,#31-220",,,,Lazada,Jo,,,,,,,Disposable Filters x12; Reusable Filters x2,1,1
-CUST00485,Jason Ong Rong Hua,Jason,2020-10-20,2020-10-20,2,98320005,,,"16 SHAN ROAD,#20-01",,,,Lazada,Jo,Possibly a medical doctor. Possibly sunbeam318b@gmail.com,,,,,,Disposable Filters x12,1,1
-CUST00486,Lim Chee Kiang,Chee Kiang,2020-10-20,2020-10-20,2,91183074,,,"57 LORONG 40 GEYLANG,#03-18",,,,Lazada,Jo,Possibly a commercial lawyer,,,,,,Disposable Filters x12; Reusable Filters x2,1,1
-CUST00487,Masuda Hiroyuki H,Masuda,2020-10-20,2020-10-20,2,82631578,,,"5 CUSCADEN WALK,#10-02","5 CUSCADEN WALK,#10-02",,,Lazada,Jo,Possible commercial lawyer,,,,,,Disposable Filters x12,1,1
-CUST00488,Rhys Goh,Rhys,2020-10-20,2020-10-20,2,98296976,,,"143 JALAN BUKIT MERAH,25-1140","Singapore,16 Queenstown Tiong Bahru,140 JALAN BUKIT MERAH,BLOCK 140 JALAN BUKIT MERAH #01-1156",,,Lazada,Jo,IPO and fundraising lawyer for Allen and Gledhill in Oct 2020,,,,,,Disposable Filters x12,1,1
-CUST00489,Debbie,Debbie,2020-10-28,2020-10-28,2,91255537,,,"248 KIM KEAT LINK,06-69",,,,Lazada,Jo,Bio teacher in rjc. Likely orange and very well spoken. Had two teenagers and two elderly ,,,,,,Reusable Filters x2,1,1
-CUST00490,Selvi Nair,Selvi,2020-11-11,2020-11-11,2,98363354,,,6 Jalan Sindor,,,,Meetup,Jo,,,,,,,Dreamstation; Dreamwear Gel Pillows,1,1
-CUST00491,Alan Lau Hui Huat,Alan,2020-11-17,2020-11-17,2,90675956,,,"662 HOUGANG AVENUE 4,03-411",,,,Lazada,Jo,,,,,,,Disposable Filters x12,1,1
-CUST00492,Samuel Lee Kim Choong,Samuel,2020-11-17,2025-03-22,11,90014006,,,"28B Dover Crescent 08-33, Singapore 13228",,,,Whatsapp,Jo,Last Dreamwear Gel Pillow,,,,,,Disposable Filters x12; Dreamwear Gel Pillows; Dreamwear Silicone Pillows; Foamless Kit; Heated Tubing for Dreamstation,5,6
-CUST00493,Sean chew,Sean,2020-11-17,2020-11-17,2,******72,,,"BLOCK 546, ANG MO KIO AVENUE 10, #12-2248 , SG, 560546",,,,Shopee,Jo,,,,,,,Disposable Filters x12; Reusable Filters x2,1,1
-CUST00494,Zheng Zhibin,Zhibin,2020-11-17,2025-05-18,6,94896582,,,"748B BEDOK RESERVOIR CRESCENT,08-57",,,,Lazada,Jo,Likely an architect,,,,,,Disposable Filters x12; Dreamwear Silicone Pillows; Reusable Filters x2,3,3
-CUST00495,Charmaine Ong,Charmaine,2020-11-26,2020-11-26,2,81114023,,,"156 NANYANG CRESCENT,B6-191","807A CHOA CHU KANG AVENUE 1,09-502",,,Lazada,Jo,,,,,,,Disposable Filters x12,1,1
-CUST00496,Yasmin Khan,Yasmin,2020-12-01,2020-12-01,2,******58,,,"BLOCK 226, SIMEI STREET 4, #06-80 , SG, 520226",,,,Lazada,Jo,,,,,,,Disposable Filters x12,1,1
-CUST00497,Jack Yang,Jack,2020-12-14,2020-12-14,1,91284488,,,"5 Jurong East St. 32 #12-04, Sgp609479",,,,,Jo,Neighbour of Sam Yeo,,,,,J281708733FC8,Dreamstation; Dreamwisp Mask,1,0
-CUST00498,Nazri Aris - bought for his friend,Nazri,2020-12-27,2020-12-27,1,,,,,,,,Meetup,Jo,Total sold for 1100 instead of 1200,,,Unreasonable customer,,J2817084136B2,Dreamstation; Dreamwisp Mask,1,0
-CUST00499,Mary Tan,Mary,2021-01-03,2023-04-11,4,******53,,,"62 Bayshore Road, #10-01, SG, 469983
-",,,,Shopee,Jo,Possible Jetstar staff.  Possibly bought for husband Jason Koh - https://www.facebook.com/ChristieHe87,,,,,,Disposable Filters x12; Reusable Filters x2,2,2
-CUST00500,"Valerine Koh ""dylis85""",Valerine,2021-01-03,2021-07-07,6,97519659,,,"#06-250, 290 CHOA CHU KANG AVENUE 3, 680290, Singapore
-",,,,Lazada,Jo,,,,,,,Disposable Filters x12; Reusable Filters x2,3,3
-CUST00501,Jonathan Ras,Jonathan,2021-01-03,2021-01-03,2,94462907,,,"146 LORONG 2 TOA PAYOH,#05-314","Singapore,31 Balestier Toa Payoh Serangoon,530 LORONG 6 TOA PAYOH,BLOCK 530 LORONG 6 TOA PAYOH HDB HUB",,,Lazada,Jo,,,,,,,Disposable Filters x12; Reusable Filters x2,1,1
-CUST00502,Mario Arias,Mario,2021-01-06,2021-01-06,2,87687324,,,"356 ALEXANDRA ROAD,03-04",,,,Lazada,Jo,,,,,,,Disposable Filters x12; Reusable Filters x2,1,1
-CUST00503,Sim Aishah Mohammed / Mohd Jufri Salieh,Aishah,2021-01-12,2021-01-12,2,92332085,,,"478 PASIR RIS DRIVE 4,09-429","760 PASIR RIS STREET 71,02-200",,,Lazada,Jo,,,,,,,Disposable Filters x12,1,1
-CUST00504,Junhao,Junhao,2021-01-20,2021-01-20,2,86921234,,,"110D PUNGGOL FIELD,17-598",,,,Lazada,Jo,,,,,,,Reusable Filters x2,1,1
-CUST00505,Kee Yet Tang,Yet Tang,2021-01-20,2021-08-08,4,97766826,,,"120 MARSILING RISE,08-64",,,,Lazada,Jo,"Sales rep mouser electronics, possibly could be useful for electronic components of CPAP machine",,,,,,Disposable Filters x12; Reusable Filters x2,2,2
-CUST00506,Ramanan Kumarasamy,Ramanan,2021-01-20,2021-01-20,2,92330524,,,"11 PINE CLOSE,04-11",,,,Lazada,Jo,,,,,,,Reusable Filters x2,1,1
-CUST00507,Andrew Paton,Andrew,2021-02-09,2021-02-09,2,96507573,,,"63-03, 8 ENGGOR STREET, 079718, Singapore",,,,Lazada,Jo,,,,,,,Disposable Filters x12; Reusable Filters x2,1,1
-CUST00508,Eugene Tham,Eugene,2021-02-17,2021-02-17,2,98384015,,,"03-834, 274C PUNGGOL PLACE, 823274, Singapore",,,,Lazada,Jo,,,,,,,Disposable Filters x12,1,1
-CUST00509,David Seow,David,2021-02-21,2021-02-21,2,97254560,,,"#10-03, 21 BEDOK RESERVOIR VIEW, 478936, Singapore",,,,Lazada,Jo,,,,,,,Disposable Filters x12,1,1
-CUST00510,Yohan Yap / Yap Yong Han,Yohan,2021-02-21,2021-02-21,2,94764374,,,"BLOCK 104, JURONG EAST STREET 13, SG, 600104 #01-110, 104 JURONG EAST STREET 13, 600104, Singapore",,,,Lazada,Jo,,,,,,,Disposable Filters x12,1,1
-CUST00511,Eugene Seah (Cousin),Eugene,2021-02-24,2021-02-24,2,88747358‬,,,,,,,Meetup,,I gave him a 200SGD discount,,,,,,Disposable Filters x12; Dreamstation; Resmed p30i mask,1,1
-CUST00512,Aloysius Tan (Elsie Tay) / Tan Choon Yong / Chen Junrong,Aloysius,2021-02-26,2023-06-12,12,85229769,,,"71 ANCHORVALE CRESCENT,02-02",,,,Whatsapp,Jo,Sold at 220SGD,,,Unfriendly customer,,,Heated Tubing for Dreamstation; Resmed p30i mask; Reusable Filters x2,6,6
-CUST00513,"Sharon Thng ""jackson306""",Sharon,2021-02-26,2021-11-02,4,98961982‬,,jackson306@gmail.com,"312A Clementi Ave 4, #26-171, SG, 121312",,,,Shopee,Jo,,,,,,,Disposable Filters x12,2,2
-CUST00514,Louis Tan,Louis,2021-03-06,2021-03-08,4,91188261,,,"244H Upper Thomson Road , 244 UPPER THOMSON ROAD, 574369, Singapore",,,,Lazada,,"Has tried BMC CPAP in the past and it had plastic smell. Has a replaced Dreamstation from Junimed around post covid, guessing 2022",,,,,,Disposable Filters x12; Resmed p30i mask,2,2
-CUST00515,Umar Bin Tahir (Ermac Ramzie),Umar,2021-03-07,2024-03-27,7,‭94504130‬,,,Tampines,,,,Whatsapp,,,,,,,GB-H2005399,Dreamwear Silicone Pillows; Foamless Kit; Resmed p30i mask; Resvent iBreeze Plus; Reusable Filters x2,4,3
-CUST00516,Aaron Gomez,Aaron,2021-03-28,2021-03-28,2,92382404,,,"#01-02, 966 DUNEARN ROAD, 589488, Singapore",,,,Lazada,,,,,,,,Disposable Filters x12,1,1
-CUST00517,David Ciam,David,2021-03-28,2021-03-28,2,93390992,,,"17-15, 7 PUNGGOL FIELD WALK, 828742, Singapore",,,,Lazada,,,,,,,,Disposable Filters x12,1,1
-CUST00518,Ricky Tan EK,Ricky,2021-03-28,2021-03-28,2,91888211,,,"Blk 548 Woodlands Drive 44 #01-09, Vista Point, 548 WOODLANDS DRIVE 44, 730548, Singapore",,,,Lazada,,,,,,,,Disposable Filters x12; Reusable Filters x2,1,1
-CUST00519,Rex Xu,Rex,2021-04-09,2022-12-26,5,90618029,,,"476A Upper Serangoon View, #14-514, Singapore 531476",,,,Whatsapp,,1600 for BiPAP Auto; Gel Pillows stock clearance at 150SGD,,,,,J28184791D41D,Disposable Filters x12; Dreamstation Auto Bipap; Dreamwear Gel Pillows; Heated Tubing for Dreamstation; Reusable Filters x2,3,2
-CUST00520,Ivan Tan,Ivan,2021-04-24,2021-04-24,2,90075553‬,,,Punggol,,,,,,"AHI 70.80. Did surgery in 2019 (Right side nasal obstruction). Post surgery, both sides of nose could breathe properly. But recently the left side seemed to collapse. Diagnosed in late 20s with bronchitis. During flu and cough, felt difficult breathing. Used puff and felt better. But 10 mins later still felt bad. Felt as if his lungs were collapsing. Short chin structure. Also put on a lot of weight over the years. Still following up with ENT doctor and other specialists, including hormone specialist, taking blood sample and asking why it's hard to lose weight. Lose weight specialist also involved, asked him to take appetite reducing medication. He already takes very little food to begin with. ",,,,,,Dreamstation; Dreamwear Gel Pillows,1,1
-CUST00521,Vinod,Vinod,2021-04-29,2021-04-29,2,Nil,,,,,,,,,,,,,,,Dreamwear Under the Nose,1,1
-CUST00522,"M Goh ""Joesand97""",M Goh,2021-05-04,2023-01-12,4,******80,,,"Blk 808C Chai Chee road, #15-74, SG, 463808",,,,Shopee,,,,,,,,Disposable Filters x12,2,2
-CUST00523,M Fazmie aziz,Fazmie,2021-05-08,2024-10-07,6,90622940,,fazmie99@gmail.com,"7-11 at Blk 844 Tampines Street 82 #01-137-Blk 8
-44 Tampines Street 82, #01-137,520844",,,,Shopee,,,,,,,,Disposable Filters x12; Heated Tubing for Dreamstation,3,3
-CUST00524,Samuel Tay Kai Yen,Samuel,2021-05-08,2021-05-08,2,98728981,,grentone@gmail.com,"15-389, 36 BEDOK SOUTH AVENUE 2, 460036, Singapore",,,,Lazada,,,,,,,,Reusable Filters x2,1,1
-CUST00525,Matthew Low (friend of Rex Xu),Matthew,2021-05-11,2025-09-30,15,90615530,,,"
-461c bukit batok west ave 8 #03-742",92 Hillview Avenue #04-05,,,Whatsapp,,Correct unit number is yea mine is 04-3; Did blower replacement in Aug 2025; charged cost price 156 SGD; absorbed the labour; Runs an AI screen company; friends with an NUH cardiologist in cell group. Knows natasha Zhao from CNM nus days. Came in for ibreeze travel cpap repair but 10 out of 10 tries it worked fine. Suspected patient's own travel power distributor issue. ,Rex xu,,,,"GB-H2005114; J281708026349
-",Blower for iBreeze Travel CPAP; Disposable Filters x12; Dreamstation; Dreamwear Gel Pillows; Dreamwear Silicone Pillows; Nose piece for Dreamwear Silicone Pillows (M); Resmed p30i; Resvent iBreeze Plus; Reusable Filters x2,8,7
-CUST00526,Chong Hoi Ping,Hoi Ping,2021-05-28,2021-05-28,2,94881119,,hpchong2@gmail.com,"20-623, 220 JURONG EAST STREET 21, 600220, Singapore",,,,Lazada,,,,,,,,Disposable Filters x12,1,1
-CUST00527,Jessie Boo Hwee Peng,Jessie,2021-05-28,2021-05-28,2,84240866,,bhp_jessie@hotmail.com,"#07-493, 119 PASIR RIS STREET 11, 510119, Singapore",,,,Lazada,,,,,,,,Disposable Filters x12,1,1
-CUST00528,Yeoh Pit Wee,Pit Wee,2021-05-28,2024-03-12,6,90037168,,pwy27821@yahoo.com,"14-27, Singapore, Singapore, 10 BOON LAY DRIVE, 649929, Singapore",,,,Lazada,,Was keen on travel HME for airmini; transaction didn't proceed; Was keen on travel HME for airmini; transaction didn't proceed;  currently on Airsense 10 and Airmini + Resmed travel masks,,,,,,Disposable Filters x12; Dreamwisp Mask,3,3
-CUST00529,Jason Thong,Jason,2021-06-10,2021-06-10,2,NA,,,"#11-152, 322C ANCHORVALE DRIVE, 543322, Singapore",,,,Lazada,,,,,,,,Disposable Filters x12,1,1
-CUST00530,Ezekiel Tan,Ezekiel,2021-06-14,2023-01-05,4,93387812‬,,,992A Buangkok Link #14-159 Singapore 531992,,,,Whatsapp and Yes CPAP UEN,,"Mass order sale - Eg 1 set 200sgd
->>>>>>> 566f680a
-2 sets 190sgd ea
-3 sets 180sgd ea
-4 sets 170sgd ea
-5 sets and above; 160sgd ea",,,,,,Dreamwear Silicone Pillows; Dreamwisp Mask; Heated Tubing for Dreamstation,2,2
-<<<<<<< HEAD
-CUST00519,Pastor Low Kok Guan,Ps Kok Guan,2021-06-21,2022-12-12,3,90258842‬,,,51 Chai Chee St 03-310,,,,Whatsapp,,,,,,,J28170749F03D,Dreamstation; Dreamwear Gel Pillows; Dreamwisp Mask,2,1
-CUST00520,Samuel Lee Kim Choong,Samuel,2021-06-23,2021-06-23,1,9.2209445E7,92209445,,686D choa chu kang crescent #13-270 S684686,,,,,,,,,,,,Dreamwear Gel Pillows,1,0
-CUST00521,"Elena omaoengl ""omaoengelenamatbagan""",Elena,2021-07-07,2021-07-07,2,96426773,,,"BLOCK 151, SERANGOON NORTH AVENUE 2, SG, 550151",,,,,,,,,,,,Disposable Filters x12,1,1
-CUST00522,Lam Keng Fei (Ninjavan likely lost this order),Keng Fei,2021-07-07,2021-09-10,4,82823390,,,"11-64, 508B YISHUN AVENUE 4, 762508, Singapore",,,,Lazada,,,,,,,,Disposable Filters x12,2,2
-CUST00523,Melissa / Valerine,Melissa,2021-07-07,2021-07-07,2,96644994,,,"#06-250, 290 CHOA CHU KANG AVENUE 3, 680290, Singapore",,,,Lazada,,,,,,,,Reusable Filters x2,1,1
-CUST00524,Amy (Dunearn Rd),Amy,2021-07-20,2021-07-20,2,96483008,,,"950 DUNEARN ROAD, Gardenvista,, #08-03 , SG, 589474",,,,,,,,,,,,Disposable Filters x12; Reusable Filters x2,1,1
-CUST00525,Jen / jenzoli,Jen,2021-08-19,2024-12-27,4,97836127,,,"11 WOODLANDS DRIVE 72 (Woodsvale Condominium), #08-34 (Lift lobby 11 B) , SG, 738094",,,,Shopee,,,,,,,,Disposable Filters x12; Reusable Filters x2,1,3
-CUST00526,Justin Foo Shixiang,Justin,2021-08-24,2021-08-24,2,96553127,,,"06-25, 404 PANDAN GARDENS, 600404, Singapore",,,,Lazada,,,,,,,,Reusable Filters x2,1,1
-CUST00527,Andrew Tang Khai Wah,Andrew,2021-08-30,2023-10-08,4,96355855‬,,,"11-29, 301C ANCHORVALE DRIVE, 543301, Singapore",,,,Lazada,,,,,,,,Disposable Filters x12; Dreamwisp Mask,2,2
-CUST00528,Chew Lee Huang,Lee Huang,2021-08-31,2021-08-31,2,97868487,,,"628 UPPER THOMSON ROAD, ##03-62, SG, 787131",,,,Shopee,,,,,,,,Disposable Filters x12,1,1
-CUST00529,Janice Tay and Bernard Yeo,Janice and Bernard,2021-09-02,2021-09-02,2,90228133,,,"04-184, 520 SERANGOON NORTH AVENUE 4, 550520, Singapore",,,,Lazada,,,,,,,,Disposable Filters x12,1,1
-CUST00530,Thomas Tan,Thomas,2021-09-07,2023-07-02,4,88780322,,,"BLOCK 172A, LORONG 1 TOA PAYOH, #05-1164 , SG, 311172",,,,Shopee,,,,,,,,Disposable Filters x12,2,2
-CUST00531,Goh Kim Chuan,Kim Chuan,2021-09-10,2021-09-10,2,81574112,,,"#28-28, 14 KITCHENER LINK, 207223, Singapore",,,,Lazada,,,,,,,,Disposable Filters x12,1,1
-CUST00532,Joseph Tan dreamer021102,Joseph,2021-09-10,2021-09-10,2,81571542,,,"Blk 129 Lor Ah Soo, #09-352, SG, 530129",,,,Shopee,,,,,,,,Disposable Filters x12,1,1
-CUST00533,Teo Beng Hock,Beng Hock,2021-09-10,2024-06-29,8,90180505,,,"8 LENTOR GROVE, SG, 789182",,,,Shopee,,,,,,,,Disposable Filters x12,4,4
-CUST00534,Christopher Hoe,Christopher,2021-09-13,2021-09-13,2,96257778,,,"BLOCK 448, PASIR RIS DRIVE 6, #04-140 , SG, 510448",,,,Shopee,,,,,,,,Disposable Filters x12,1,1
-CUST00535,Faisal Arshad,Faisal,2021-09-13,2021-09-13,2,91193580,,,"Blk 164, Bishan St 13, #03-262, SG, 570164",,,,Shopee,,,,,,,,Disposable Filters x12,1,1
-CUST00536,Chua Chiew Ling,Chiew Ling,2021-09-23,2022-11-29,4,96877061,,,75 Anchorvale Crescent 04-11 The Vales Singapore 544662.,,,,Whatsapp,,Defoamed Dreamstation,,,,,J278164925D77; J28170739BD35,Dreamstation; Dreamstation Go; Dreamwisp Mask,3,1
-CUST00537,Jeremy Wee Hong Boon,Jeremy,2021-09-25,2021-09-25,2,91148727,,Email addresses above this box not available,"11-24, 32 SEGAR ROAD, 677722, Singapore",,,,Lazada,Jo,,,,,,,Disposable Filters x12,1,1
-CUST00538,Shivananth Durai,Shivananth,2021-10-07,2023-01-24,4,97363388,,shivananthdurai@gmail.com,"16D FORT ROAD, 439080, Singapore",,,,Lazada,Jo,,,,,,,Disposable Filters x12; Reusable Filters x2,2,2
-CUST00539,Allan Allanross123,Allan,2021-10-11,2023-06-08,4,97513313,,,"BLOCK 138C, LORONG 1A TOA PAYOH, #14-36,
-SingaPore,313138",,,,Shopee,,,,,,,,Disposable Filters x12,2,2
-CUST00540,Amy Lim amylim66,Amy,2021-10-11,2024-11-04,4,98774259,,,"#10-12, 6 TAO CHING ROAD - LAKE LIFE, 618723, Singapore",,,,Lazada,,,,,,,,Disposable Filters x12,2,2
-CUST00541,SC Sng ,SC,2021-10-12,2023-10-09,4,90624646,,,Blk 334 Serangoon Ave #04-301 SG550334,,,,Whatsapp,,,,,,,,Reusable Filters x2,2,2
-CUST00542,Nazar,Nazar,2021-10-13,2021-10-13,1,‭96648156‬,,,,,,,,,bought over dreamstation from Stephen Yan,,,,,J24539691E394,,1,0
-CUST00543,Choo Tze Wei,Tze Wei,2021-10-18,2021-10-18,1,90032350,,,,,,,,,Tze Wei came to me on Lazada in Apr 2020. He is an industrial product designer by training but went into PMD import and manufacture just before the legislations kicked in and the business failed.  He spent some years in the US and along the way was diagnosed with sleep apnea. He used devilbliss intellipap for 10 years until Oct 2021.,,,,,J2818487542EE,Dreamstation Bipap Auto,1,0
-CUST00544,Benjamin Wong,Benjamin,2021-10-28,2021-10-28,2,91811621,,"benwongwk@singnet.com.sg
-","104 MILTONIA CLOSE, S768238",,,,,Jo,,,,,,,Disposable Filters x12,1,1
-CUST00545,Mathis Lai,Mathis,2021-10-28,2021-10-28,2,96305724,,trueno83@hotmail.com,"10 SUSSEX GARDEN,SingaPore,797918",,,,Shopee,Jo,Possible key account manager of Philips Electronics Singapore (https://www.linkedin.com/in/mathis-lai-a7a27947/?originalSubdomain=sg),,,,,,Disposable Filters x12,1,1
-CUST00546,"Jason Teo, possibly Jason Teo Wee Kwok",Jason,2021-11-08,2023-02-18,4,‭98531664‬,,,,,,,Whatsapp and Yes CPAP UEN,,,,,,,,Disposable Filters x12; Foamless kit; Resmed p30i mask; Reusable Filters x2,2,2
-CUST00547,Bryan Lee,Bryan,2021-11-09,2021-11-09,2,90187270,,soulfire010@gmail.com,"55 STRATHMORE AVENUE,149/10
-Singapore 140055",,,,Lazada,Jo,,,,,,,Disposable Filters x12,1,1
-CUST00548,Px Miloxmilo,Px,2021-11-16,2024-06-05,4,94873127,,badtempergirl@hotmail.com,"BLOCK 202, CHOA CHU KANG AVENUE 1, #03-
-55 ,SingaPore,680202",,,,Whatsapp,,,,,,,,Disposable Filters x12; Reusable Filters x2,2,2
-CUST00549,Sam Ho,Sam,2021-11-17,2023-11-27,4,91891084,,samho_27@yahoo.com.sg,"15-603, 450B BUKIT BATOK WEST AVENUE 6, 652450, Singapore",,,,Lazada,Jo,,,,,,,Disposable Filters x12; Reusable Filters x2,2,2
-CUST00550,"Vincent Lum ""voldemorture""",Vincent,2021-11-30,2021-11-30,2,97699840,,,"Block 858 Tampines Avenue 5, #04-535, SG, 520858",,,,Shopee,Jo,,,,,,,Reusable Filters x2,1,1
-CUST00551,kelvin kho,Kelvin,2021-12-10,2021-12-10,2,81316735,,vin88kel@gmail.com,"BLOCK 124, GEYLANG EAST AVENUE 1, #14-43
-,SingaPore,380124",,,,Shopee,,,,,,,,Disposable Filters x12,1,1
-CUST00552,Richard,Richard,2021-12-28,2025-09-23,3,98425255,,peanuts1469@hotmail.com,"BLOCK 613, ANG MO KIO AVENUE 4, #05-1085 Singapore","04-01, 13 MARSILING LANE- MARSILING GARDENS, 730013, Singapore",,,Shopee,,Pt seen by woodlands Health Hospital; has prescription; n20 x 2,"
-",,,,J378251276E71,Disposable Filters x12; Dreamstation,1,2
-CUST00553,HK Lee,HK,2022-01-04,2022-01-04,2,96339641,,kheel4@gmail.com,"4 Jupiter Rd, Singapore 576510",,,,Shopee,,,,,,,,Disposable Filters x12,1,1
-CUST00554,Yann Wong,Yann,2022-01-13,2022-01-13,1,81820764,,,"19 Balam Rd #07-222, Singapore 370019",,,,,,"Yann's wife is Yihui, a medical doctor serving first year in SGH in 2022. She knows Benjy and Cassandra. Yann is a former teacher and currently works for para church organisation. ",,,,,J281708623799,Disposable Filters x12; Dreamstation; Dreamwear Gel Pillows; Reusable Filters x2,1,0
-CUST00555,Wee Chong Lin,Chong Lin,2022-01-24,2022-01-24,4,98452338,,weechonglin@gmail.com,"JOO SENG HEIGHTS, BLOCK 18, JOO SENG R
-OAD, 06-153, 06-153, #06-153,SingaPore,360018",,,,,,,,,,,,Reusable Filters x2,2,2
-CUST00556,Christina Au,Sis Christina,2022-02-12,2025-07-30,4,‭91443391‬,,,B760 Yishun Street 72 #09-316 S760760,,,,Meetup,Ben,Sis Christina au is the patient and not bro michael,Jo,,,,,Dreamwear Silicone Pillows; Resmed p30i mask,2,2
-CUST00557,Edmund,Edmund,2022-02-12,2025-10-04,3,,,,"BLOCK 113, WHAMPOA ROAD, #10-89 ,Singapore,320113
-=======
-CUST00531,Pastor Low Kok Guan,Ps Kok Guan,2021-06-21,2022-12-12,3,90258842‬,,,51 Chai Chee St 03-310,,,,Whatsapp,,,,,,,J28170749F03D,Dreamstation; Dreamwear Gel Pillows; Dreamwisp Mask,2,1
-CUST00532,Samuel Lee Kim Choong,Samuel,2021-06-23,2021-06-23,1,9.2209445E7,92209445,,686D choa chu kang crescent #13-270 S684686,,,,,,,,,,,,Dreamwear Gel Pillows,1,0
-CUST00533,"Elena omaoengl ""omaoengelenamatbagan""",Elena,2021-07-07,2021-07-07,2,96426773,,,"BLOCK 151, SERANGOON NORTH AVENUE 2, SG, 550151",,,,,,,,,,,,Disposable Filters x12,1,1
-CUST00534,Lam Keng Fei (Ninjavan likely lost this order),Keng Fei,2021-07-07,2021-09-10,4,82823390,,,"11-64, 508B YISHUN AVENUE 4, 762508, Singapore",,,,Lazada,,,,,,,,Disposable Filters x12,2,2
-CUST00535,Melissa / Valerine,Melissa,2021-07-07,2021-07-07,2,96644994,,,"#06-250, 290 CHOA CHU KANG AVENUE 3, 680290, Singapore",,,,Lazada,,,,,,,,Reusable Filters x2,1,1
-CUST00536,Amy (Dunearn Rd),Amy,2021-07-20,2021-07-20,2,96483008,,,"950 DUNEARN ROAD, Gardenvista,, #08-03 , SG, 589474",,,,,,,,,,,,Disposable Filters x12; Reusable Filters x2,1,1
-CUST00537,Jen / jenzoli,Jen,2021-08-19,2024-12-27,4,97836127,,,"11 WOODLANDS DRIVE 72 (Woodsvale Condominium), #08-34 (Lift lobby 11 B) , SG, 738094",,,,Shopee,,,,,,,,Disposable Filters x12; Reusable Filters x2,1,3
-CUST00538,Justin Foo Shixiang,Justin,2021-08-24,2021-08-24,2,96553127,,,"06-25, 404 PANDAN GARDENS, 600404, Singapore",,,,Lazada,,,,,,,,Reusable Filters x2,1,1
-CUST00539,Andrew Tang Khai Wah,Andrew,2021-08-30,2023-10-08,4,96355855‬,,,"11-29, 301C ANCHORVALE DRIVE, 543301, Singapore",,,,Lazada,,,,,,,,Disposable Filters x12; Dreamwisp Mask,2,2
-CUST00540,Chew Lee Huang,Lee Huang,2021-08-31,2021-08-31,2,97868487,,,"628 UPPER THOMSON ROAD, ##03-62, SG, 787131",,,,Shopee,,,,,,,,Disposable Filters x12,1,1
-CUST00541,Janice Tay and Bernard Yeo,Janice and Bernard,2021-09-02,2021-09-02,2,90228133,,,"04-184, 520 SERANGOON NORTH AVENUE 4, 550520, Singapore",,,,Lazada,,,,,,,,Disposable Filters x12,1,1
-CUST00542,Thomas Tan,Thomas,2021-09-07,2023-07-02,4,88780322,,,"BLOCK 172A, LORONG 1 TOA PAYOH, #05-1164 , SG, 311172",,,,Shopee,,,,,,,,Disposable Filters x12,2,2
-CUST00543,Goh Kim Chuan,Kim Chuan,2021-09-10,2021-09-10,2,81574112,,,"#28-28, 14 KITCHENER LINK, 207223, Singapore",,,,Lazada,,,,,,,,Disposable Filters x12,1,1
-CUST00544,Joseph Tan dreamer021102,Joseph,2021-09-10,2021-09-10,2,81571542,,,"Blk 129 Lor Ah Soo, #09-352, SG, 530129",,,,Shopee,,,,,,,,Disposable Filters x12,1,1
-CUST00545,Teo Beng Hock,Beng Hock,2021-09-10,2024-06-29,8,90180505,,,"8 LENTOR GROVE, SG, 789182",,,,Shopee,,,,,,,,Disposable Filters x12,4,4
-CUST00546,Christopher Hoe,Christopher,2021-09-13,2021-09-13,2,96257778,,,"BLOCK 448, PASIR RIS DRIVE 6, #04-140 , SG, 510448",,,,Shopee,,,,,,,,Disposable Filters x12,1,1
-CUST00547,Faisal Arshad,Faisal,2021-09-13,2021-09-13,2,91193580,,,"Blk 164, Bishan St 13, #03-262, SG, 570164",,,,Shopee,,,,,,,,Disposable Filters x12,1,1
-CUST00548,Chua Chiew Ling,Chiew Ling,2021-09-23,2022-11-29,4,96877061,,,75 Anchorvale Crescent 04-11 The Vales Singapore 544662.,,,,Whatsapp,,Defoamed Dreamstation,,,,,J278164925D77; J28170739BD35,Dreamstation; Dreamstation Go; Dreamwisp Mask,3,1
-CUST00549,Jeremy Wee Hong Boon,Jeremy,2021-09-25,2021-09-25,2,91148727,,Email addresses above this box not available,"11-24, 32 SEGAR ROAD, 677722, Singapore",,,,Lazada,Jo,,,,,,,Disposable Filters x12,1,1
-CUST00550,Shivananth Durai,Shivananth,2021-10-07,2023-01-24,4,97363388,,shivananthdurai@gmail.com,"16D FORT ROAD, 439080, Singapore",,,,Lazada,Jo,,,,,,,Disposable Filters x12; Reusable Filters x2,2,2
-CUST00551,Allan Allanross123,Allan,2021-10-11,2023-06-08,4,97513313,,,"BLOCK 138C, LORONG 1A TOA PAYOH, #14-36,
-SingaPore,313138",,,,Shopee,,,,,,,,Disposable Filters x12,2,2
-CUST00552,Amy Lim amylim66,Amy,2021-10-11,2024-11-04,4,98774259,,,"#10-12, 6 TAO CHING ROAD - LAKE LIFE, 618723, Singapore",,,,Lazada,,,,,,,,Disposable Filters x12,2,2
-CUST00553,SC Sng,SC,2021-10-12,2023-10-09,4,90624646,,,Blk 334 Serangoon Ave #04-301 SG550334,,,,Whatsapp,,,,,,,,Reusable Filters x2,2,2
-CUST00554,Nazar,Nazar,2021-10-13,2021-10-13,1,‭96648156‬,,,,,,,,,bought over dreamstation from Stephen Yan,,,,,J24539691E394,,1,0
-CUST00555,Choo Tze Wei,Tze Wei,2021-10-18,2021-10-18,1,90032350,,,,,,,,,Tze Wei came to me on Lazada in Apr 2020. He is an industrial product designer by training but went into PMD import and manufacture just before the legislations kicked in and the business failed.  He spent some years in the US and along the way was diagnosed with sleep apnea. He used devilbliss intellipap for 10 years until Oct 2021.,,,,,J2818487542EE,Dreamstation Bipap Auto,1,0
-CUST00556,Benjamin Wong,Benjamin,2021-10-28,2021-10-28,2,91811621,,"benwongwk@singnet.com.sg
-","104 MILTONIA CLOSE, S768238",,,,,Jo,,,,,,,Disposable Filters x12,1,1
-CUST00557,Mathis Lai,Mathis,2021-10-28,2021-10-28,2,96305724,,trueno83@hotmail.com,"10 SUSSEX GARDEN,SingaPore,797918",,,,Shopee,Jo,Possible key account manager of Philips Electronics Singapore (https://www.linkedin.com/in/mathis-lai-a7a27947/?originalSubdomain=sg),,,,,,Disposable Filters x12,1,1
-CUST00558,"Jason Teo, possibly Jason Teo Wee Kwok",Jason,2021-11-08,2023-02-18,4,‭98531664‬,,,,,,,Whatsapp and Yes CPAP UEN,,,,,,,,Disposable Filters x12; Foamless kit; Resmed p30i mask; Reusable Filters x2,2,2
-CUST00559,Bryan Lee,Bryan,2021-11-09,2021-11-09,2,90187270,,soulfire010@gmail.com,"55 STRATHMORE AVENUE,149/10
-Singapore 140055",,,,Lazada,Jo,,,,,,,Disposable Filters x12,1,1
-CUST00560,Px Miloxmilo,Px,2021-11-16,2024-06-05,4,94873127,,badtempergirl@hotmail.com,"BLOCK 202, CHOA CHU KANG AVENUE 1, #03-
-55 ,SingaPore,680202",,,,Whatsapp,,,,,,,,Disposable Filters x12; Reusable Filters x2,2,2
-CUST00561,Sam Ho,Sam,2021-11-17,2023-11-27,4,91891084,,samho_27@yahoo.com.sg,"15-603, 450B BUKIT BATOK WEST AVENUE 6, 652450, Singapore",,,,Lazada,Jo,,,,,,,Disposable Filters x12; Reusable Filters x2,2,2
-CUST00562,"Vincent Lum ""voldemorture""",Vincent,2021-11-30,2021-11-30,2,97699840,,,"Block 858 Tampines Avenue 5, #04-535, SG, 520858",,,,Shopee,Jo,,,,,,,Reusable Filters x2,1,1
-CUST00563,kelvin kho,Kelvin,2021-12-10,2021-12-10,2,81316735,,vin88kel@gmail.com,"BLOCK 124, GEYLANG EAST AVENUE 1, #14-43
-,SingaPore,380124",,,,Shopee,,,,,,,,Disposable Filters x12,1,1
-CUST00564,Richard,Richard,2021-12-28,2025-09-23,3,98425255,,peanuts1469@hotmail.com,"BLOCK 613, ANG MO KIO AVENUE 4, #05-1085 Singapore","04-01, 13 MARSILING LANE- MARSILING GARDENS, 730013, Singapore",,,Shopee,,Pt seen by woodlands Health Hospital; has prescription; n20 x 2,"
-",,,,J378251276E71,Disposable Filters x12; Dreamstation,1,2
-CUST00565,HK Lee,HK,2022-01-04,2022-01-04,2,96339641,,kheel4@gmail.com,"4 Jupiter Rd, Singapore 576510",,,,Shopee,,,,,,,,Disposable Filters x12,1,1
-CUST00566,Yann Wong,Yann,2022-01-13,2022-01-13,1,81820764,,,"19 Balam Rd #07-222, Singapore 370019",,,,,,"Yann's wife is Yihui, a medical doctor serving first year in SGH in 2022. She knows Benjy and Cassandra. Yann is a former teacher and currently works for para church organisation. ",,,,,J281708623799,Disposable Filters x12; Dreamstation; Dreamwear Gel Pillows; Reusable Filters x2,1,0
-CUST00567,Wee Chong Lin,Chong Lin,2022-01-24,2022-01-24,4,98452338,,weechonglin@gmail.com,"JOO SENG HEIGHTS, BLOCK 18, JOO SENG R
-OAD, 06-153, 06-153, #06-153,SingaPore,360018",,,,,,,,,,,,Reusable Filters x2,2,2
-CUST00568,Christina Au,Sis Christina,2022-02-12,2025-07-30,4,‭91443391‬,,,B760 Yishun Street 72 #09-316 S760760,,,,Meetup,Ben,Sis Christina au is the patient and not bro michael,Jo,,,,,Dreamwear Silicone Pillows; Resmed p30i mask,2,2
-CUST00569,Edmund,Edmund,2022-02-12,2025-10-04,3,,,,"BLOCK 113, WHAMPOA ROAD, #10-89 ,Singapore,320113
->>>>>>> 566f680a
-",Tampines,,,Shopee,Ben,"Just to summarize 
-You’ve been seen by Cgh 
-Diagnosed with sleep apnea 
-I’m guessing you have snoring and daytime tiredness 
-Any other symptoms eg brain fog, elevated blood pressure, etc? 
-You’ve tried cpap on the spot at cgh but didn’t take home for trial 
-Currently no mask 
-You weren’t that comfortable with something on your face
-You’re keen on Dreamstation auto 
-And possibly to try various machines - team can let you try ibreeze cpap and Bipap  
-
-Keen to have a tryout at my colleagues place at admiralty",Carousel,,,,GB-2B630533,Disposable Filters x12; Resvent iBreeze Auto Bipap,1,2
-<<<<<<< HEAD
-CUST00558,Morgan cao,Morgan,2022-03-06,2022-03-06,2,81533337,,,"93 Tampines Ave 1, Waterview Condo, Singapore 528691",,,,,,Actually Dreamwear silicone pillows,,,,,,Dreamwear Gel Pillows; Dreamwear Under the Nose,1,1
-CUST00559,Junyou Boo royboo,Junyou,2022-03-22,2022-03-22,2,81863071,,,"98 Punggol Drive, #14-20, SG, 828798",,,,,,,,,,,,Disposable Filters x12; Reusable Filters x2,1,1
-CUST00560,Linn Tang Lai Lai,Linn,2022-04-29,2023-09-20,4,98360302,,,"399, Pasir Panjang Road, Longbeach Townhouse. Singapore (118736)",,,,Whatsapp,,She usually asks for a full set of filters for 85SGD discounted price and I have given her the discount to match competitor price before,,,,,,Disposable Filters x12; Reusable Filters x2,2,2
-CUST00561,Linda Chen,Linda,2022-05-10,2022-05-10,2,97754423,,lindalcmh@gmail.com,"7-11 at 5 Straits View #01-28, Marina One The He
-art-5 Straits View, #01-28, Marina One The Heart,0
-18935",,,,Shopee,,Husband has used CPAP for 10 years+.  Address suggests that she is super wealthy or works in CBD.,,,,,,Disposable Filters x12,1,1
-CUST00562,Jolee Wee,Jolee,2022-07-16,2022-07-16,1,84573268‬,,,,,,,Whatsapp,,Converted from CPAP trial that started 2 July (around 2 weeks),,,,,J28170949E026,Dreamstation; Dreamwisp Mask,1,0
-CUST00563,Bayu Darmawan,Bayu,2022-07-21,2022-07-21,1,90400166‬,,,,,,,Whatsapp,,,,,,,J281707605E4C,Dreamstation; Resmed p30i mask,1,0
-CUST00564,Sean Ng,Sean,2022-08-04,2023-09-14,4,******99,,,"WESTMERE, 77 JURONG EAST STREET 13, #0
-3-01,SingaPore,609653",,,,Shopee,,,,,,,,Disposable Filters x12; Dreamwear Silicone Pillows,2,2
-CUST00565,Johnny Lee Moh Hiong,Johnny,2022-09-05,2025-02-10,5,81131238,,,"47 Toh Tuck Road, #01-20, The Beverly, S596722",,,,Whatsapp,,"BIL of Tang Wee Loke
-Dental healthcare provider, who does recommend Cpap to his patients with sleep apnea
-I offered Dreamstation + Dreamwisp mask to him at 1550SGD (normal price 1400 + 200 so it was a 50SGD discount)",,,,,J30180948C400,Disposable Filters x12; Dreamstation; Dreamwisp Mask; Heated Tubing for Dreamstation; Reusable Filters x2,3,2
-CUST01084,Michelle,Michelle,2022-09-17,2025-01-10,2,,,,East Coast Rd area; low rise condos near Bayshore,,,,Whatsapp,,"2 week trial auto bipap. Wife is Michelle A Dela Cruz. He has a foreign worker recruitment license; she's planning to go for maid agency course and start her own maid agency. She's from Visayas area. She sells clothes on live stream. Jacky works in construction in an office; possibly somewhere in Toa Payoh. His mum is at block 50 Chai Chee overlooking the highway. 
-23 Jan 2025 - Failed trial; cx hard to breathe esp exhale and face twitches a lot; feeling of claustrophobia",,,,,GB-2B959808,Disposable Filters x12; Dreamwear Silicone Pillows,1,1
-CUST00566,Rosie koh (Gideon Chew),Rosie,2022-09-29,2025-03-31,5,80113812‬,,,109B Bidadari Park Drive,,,,Whatsapp,,,,,,,J281708521DF1,Dreamstation; Dreamwear Silicone Pillows,3,2
-CUST00567,"Brenda Nicole Tan, brendalogy",Brenda,2022-10-14,2022-10-14,2,******03,,,"31 Mangis Road, The Geranium, #05-01, SG, 424980",,,,Shopee,,"IG account positions her as a UX designer with a gaming company and co founder, called Gametize, has chronic fever, auto immune disease, and sleep apnea. She has nut allergy. She positions herself as a hipster too. https://www.instagram.com/brendalogy/?hl=en",,,,,,Disposable Filters x12,1,1
-CUST00568,Matthew Koh,Matthew,2022-10-18,2022-10-18,2,******46,,,"BLOCK 173, YISHUN AVENUE 7, #10-825 , SG, 760173",,,,Shopee,,,,,,,,Disposable Filters x12,1,1
-CUST00569,"""Farmer104"" LH Yap",LH,2022-10-31,2022-10-31,2,******51,,,"BLOCK 532, UPPER CROSS STREET, #15-228 , SG, 050532",,,,Shopee,,,,,,,,Disposable Filters x12,1,1
-CUST00570,"Ahmad Danial Bin Kinam for his dad, Kinam bin Tukijo.",Danial,2022-11-02,2024-10-10,3,81388778,,,Bukit Batok street 52 blk 513 #04-562 s(650513),,,,Whatsapp,,"Mum is Norlia. Danial called himself ""Hong Jun"" in earlier part of conversation.His dad had a traffic accident as a pedestrian 2 months ago. A few days ago he had severe headaches and was warded and medical staff detected a blood clot in the brain. ",,,,,GB-2B518811,Dreamwear Silicone Pillows; Dreamwisp Mask; Heated tubing ibreeze; Heated tubing power cable ; Resmed p30i mask; Resvent iBreeze Auto; iBreeze filters x2,2,1
-CUST00571,"alice_lau.981, M******u",Alice,2022-11-09,2024-03-13,6,******93,,,"139 TAMARIND ROAD,SingaPore,806086",,,,Shopee,,,,,,,,Disposable Filters x12; Resmed p30i mask,3,3
-CUST00572,"Hassan Abidur Reja ""Jewel""",Hassan,2022-11-13,2022-11-13,1,8801711525820,,,"The Sea View
-=======
-CUST00570,Morgan cao,Morgan,2022-03-06,2022-03-06,2,81533337,,,"93 Tampines Ave 1, Waterview Condo, Singapore 528691",,,,,,Actually Dreamwear silicone pillows,,,,,,Dreamwear Gel Pillows; Dreamwear Under the Nose,1,1
-CUST00571,Junyou Boo royboo,Junyou,2022-03-22,2022-03-22,2,81863071,,,"98 Punggol Drive, #14-20, SG, 828798",,,,,,,,,,,,Disposable Filters x12; Reusable Filters x2,1,1
-CUST00572,Linn Tang Lai Lai,Linn,2022-04-29,2023-09-20,4,98360302,,,"399, Pasir Panjang Road, Longbeach Townhouse. Singapore (118736)",,,,Whatsapp,,She usually asks for a full set of filters for 85SGD discounted price and I have given her the discount to match competitor price before,,,,,,Disposable Filters x12; Reusable Filters x2,2,2
-CUST00573,Linda Chen,Linda,2022-05-10,2022-05-10,2,97754423,,lindalcmh@gmail.com,"7-11 at 5 Straits View #01-28, Marina One The He
-art-5 Straits View, #01-28, Marina One The Heart,0
-18935",,,,Shopee,,Husband has used CPAP for 10 years+.  Address suggests that she is super wealthy or works in CBD.,,,,,,Disposable Filters x12,1,1
-CUST00574,Jolee Wee,Jolee,2022-07-16,2022-07-16,1,84573268‬,,,,,,,Whatsapp,,Converted from CPAP trial that started 2 July (around 2 weeks),,,,,J28170949E026,Dreamstation; Dreamwisp Mask,1,0
-CUST00575,Bayu Darmawan,Bayu,2022-07-21,2022-07-21,1,90400166‬,,,,,,,Whatsapp,,,,,,,J281707605E4C,Dreamstation; Resmed p30i mask,1,0
-CUST00576,Sean Ng,Sean,2022-08-04,2023-09-14,4,******99,,,"WESTMERE, 77 JURONG EAST STREET 13, #0
-3-01,SingaPore,609653",,,,Shopee,,,,,,,,Disposable Filters x12; Dreamwear Silicone Pillows,2,2
-CUST00577,Johnny Lee Moh Hiong,Johnny,2022-09-05,2025-02-10,5,81131238,,,"47 Toh Tuck Road, #01-20, The Beverly, S596722",,,,Whatsapp,,"BIL of Tang Wee Loke
-Dental healthcare provider, who does recommend Cpap to his patients with sleep apnea
-I offered Dreamstation + Dreamwisp mask to him at 1550SGD (normal price 1400 + 200 so it was a 50SGD discount)",,,,,J30180948C400,Disposable Filters x12; Dreamstation; Dreamwisp Mask; Heated Tubing for Dreamstation; Reusable Filters x2,3,2
-CUST00578,Michelle,Michelle,2022-09-17,2025-01-10,2,,,,East Coast Rd area; low rise condos near Bayshore,,,,Whatsapp,,"2 week trial auto bipap. Wife is Michelle A Dela Cruz. He has a foreign worker recruitment license; she's planning to go for maid agency course and start her own maid agency. She's from Visayas area. She sells clothes on live stream. Jacky works in construction in an office; possibly somewhere in Toa Payoh. His mum is at block 50 Chai Chee overlooking the highway. 
-23 Jan 2025 - Failed trial; cx hard to breathe esp exhale and face twitches a lot; feeling of claustrophobia",,,,,GB-2B959808,Disposable Filters x12; Dreamwear Silicone Pillows,1,1
-CUST00579,Rosie koh (Gideon Chew),Rosie,2022-09-29,2025-03-31,5,80113812‬,,,109B Bidadari Park Drive,,,,Whatsapp,,,,,,,J281708521DF1,Dreamstation; Dreamwear Silicone Pillows,3,2
-CUST00580,"Brenda Nicole Tan, brendalogy",Brenda,2022-10-14,2022-10-14,2,******03,,,"31 Mangis Road, The Geranium, #05-01, SG, 424980",,,,Shopee,,"IG account positions her as a UX designer with a gaming company and co founder, called Gametize, has chronic fever, auto immune disease, and sleep apnea. She has nut allergy. She positions herself as a hipster too. https://www.instagram.com/brendalogy/?hl=en",,,,,,Disposable Filters x12,1,1
-CUST00581,Matthew Koh,Matthew,2022-10-18,2022-10-18,2,******46,,,"BLOCK 173, YISHUN AVENUE 7, #10-825 , SG, 760173",,,,Shopee,,,,,,,,Disposable Filters x12,1,1
-CUST00582,"""Farmer104"" LH Yap",LH,2022-10-31,2022-10-31,2,******51,,,"BLOCK 532, UPPER CROSS STREET, #15-228 , SG, 050532",,,,Shopee,,,,,,,,Disposable Filters x12,1,1
-CUST00583,"Ahmad Danial Bin Kinam for his dad, Kinam bin Tukijo.",Danial,2022-11-02,2024-10-10,3,81388778,,,Bukit Batok street 52 blk 513 #04-562 s(650513),,,,Whatsapp,,"Mum is Norlia. Danial called himself ""Hong Jun"" in earlier part of conversation.His dad had a traffic accident as a pedestrian 2 months ago. A few days ago he had severe headaches and was warded and medical staff detected a blood clot in the brain. ",,,,,GB-2B518811,Dreamwear Silicone Pillows; Dreamwisp Mask; Heated tubing ibreeze; Heated tubing power cable ; Resmed p30i mask; Resvent iBreeze Auto; iBreeze filters x2,2,1
-CUST00584,"alice_lau.981, M******u",Alice,2022-11-09,2024-03-13,6,******93,,,"139 TAMARIND ROAD,SingaPore,806086",,,,Shopee,,,,,,,,Disposable Filters x12; Resmed p30i mask,3,3
-CUST00585,"Hassan Abidur Reja ""Jewel""",Hassan,2022-11-13,2022-11-13,1,8801711525820,,,"The Sea View
->>>>>>> 566f680a
-31 Amber Road
-#09-08
-Singapore 439943
-Cell +6581253368",,,,Whatsapp,,"Salih referred him to me. He is a former rock singer and top TV producer. He considers himself retired and has grandchildren. Has a child in the UK and spends a few months a year there. His Brother in Law is Sayed Salman Masud, MD of Dana group and sells generators to Petronas in KL. ",,Deceased,,,GB-2B518812,Resvent iBreeze Auto,1,0
-CUST00586,Karen Tsang for hubby Chok Sitt Fan,Karen,2022-12-03,2022-12-03,1,96701894,,,"18 Sin Ming Walk, #09-02, S575569
-Singapore",,,,Whatsapp and Yes CPAP UEN,,Hubby is likely a math tutor,,,,,GB-2B518814,Resvent iBreeze Auto Pro,1,0
-<<<<<<< HEAD
-CUST00574,Darren Christopher Lee,Darren,2022-12-06,2024-12-31,8,81125687,,,THE BEVERLY 47 TOH TUCK ROAD 01-20,,,,Whatsapp,,Sent to his dad's address; Son of Johnny Lee; both are dentists,Johnny Lee,,,,,6x Anti bacterial filter; 6x anti bacterial filters; Anti bacteria round filters; Disposable Filters x12; Dreamwear Silicone Pillows; Reusable Filters x2,4,4
-CUST00575,"Chong ching ching, for brother, Peter Chong",Ching,2022-12-08,2022-12-30,3,82280122,,,825 woodlands st 81 #06-38 S730825,,,,Whatsapp,,,,,,,GB-2B415755,Dreamwear Silicone Pillows; Resvent iBreeze Auto,2,1
-CUST00576,Qianying,Qianying,2022-12-20,2022-12-20,2,,,,"BLOCK 519 JELAPANG ROAD, #13-181, SG, 670519",,,,Shopee,,,,,,,,Disposable Filters x12,1,1
-CUST00577,Jashawn Kong,Jashawn,2022-12-24,2022-12-24,1,94560671,,jashawn@hotmail.sg,"Block 440C HDB Bukit Batok West #03-741
-Singapore 653440",,,,Shopify,,"Found me via Carousell. P30i mask, he bought using cash so it will be excluded from Yes CPAP accounts.",,,,,GB-2B518813,Resmed p30i mask; Resvent iBreeze Auto Pro,1,0
-CUST00578,Zohra Sulaiman for husband Hafidz and brother unnamed,Z,2023-01-02,2023-01-02,2,‭92394047‬,,,,,,,Whatsapp,,,,,,,,Dreamwear Silicone Pillows,1,1
-CUST00579,Mohamed Zakaria,Zakaria,2023-01-03,2023-01-03,2,98999908,,,"BLK 402 Tampines St 41
-#01-47
-Singapore 520402",,,,Shopify,,Found yescpap.com through carousell,,,,,,Dreamwear Silicone Pillows,1,1
-CUST00580,"""KR"" Leong Keng Ng",KR,2023-01-04,2023-01-04,2,98333667,,,"139 Bedok North Ave 3,08-192, Singapore  460139",,,,Whatsapp,,See evernote on KR Ng,,,,,,Dreamwear Silicone Pillows,1,1
-CUST00581,Jaclyn Cheng Ruizhen for husband,Jaclyn,2023-01-08,2024-07-26,6,91913636,,,"7 Jurong Lake Link, Lakeville #06-29, Singapore 648163 ",,,,Whatsapp,,,,,,,,Disposable Filters x12; Reusable Filters x2,3,3
-CUST00582,Md Fadli,Fadli,2023-01-12,2023-03-29,3,90660560,,,"886A WOODLANDS DR 50, #04-517, S731886",,,,Whatsapp and Yes CPAP UEN,,Customer finished paying for Dreamstation on 29 March 2023; Trial DS,,,,,J301810585D7D,Dreamstation; Dreamwisp Mask,2,1
-CUST00583,Shazali Saudagarkopi78,Shazali,2023-01-14,2024-06-26,3,97771637,,,TBC,,,,Whatsapp and Yes CPAP UEN,,Free N300 mask,,,,,GB-2B540159,Resvent iBreeze Auto; iBreeze Filter x2; iBreeze Heated Tubing; ibreeze Filter x2,2,1
-CUST00584,"Elisabeth Listiyani, contact of Syanti Dewi and Jonas Dewi ",Elisabet,2023-01-15,2023-01-15,2,90383276,,,"232 Commonwealth Avenue #33-15
-Singapore 149740",,,,Whatsapp and Yes CPAP UEN,,,,,,,,Disposable Filters x12; Dreamwear Silicone Pillows; Reusable Filters x2,1,1
-CUST00585,Peggy Chia,Peggy,2023-01-17,2025-10-26,10,97101290,,,1 Ridgewood Close 07-02 S276692,NA,,,Whatsapp,,"Just to summarize
-=======
-CUST00587,Darren Christopher Lee,Darren,2022-12-06,2024-12-31,8,81125687,,,THE BEVERLY 47 TOH TUCK ROAD 01-20,,,,Whatsapp,,Sent to his dad's address; Son of Johnny Lee; both are dentists,Johnny Lee,,,,,6x Anti bacterial filter; 6x anti bacterial filters; Anti bacteria round filters; Disposable Filters x12; Dreamwear Silicone Pillows; Reusable Filters x2,4,4
-CUST00588,"Chong ching ching, for brother, Peter Chong",Ching,2022-12-08,2022-12-30,3,82280122,,,825 woodlands st 81 #06-38 S730825,,,,Whatsapp,,,,,,,GB-2B415755,Dreamwear Silicone Pillows; Resvent iBreeze Auto,2,1
-CUST00589,Qianying,Qianying,2022-12-20,2022-12-20,2,,,,"BLOCK 519 JELAPANG ROAD, #13-181, SG, 670519",,,,Shopee,,,,,,,,Disposable Filters x12,1,1
-CUST00590,Jashawn Kong,Jashawn,2022-12-24,2022-12-24,1,94560671,,jashawn@hotmail.sg,"Block 440C HDB Bukit Batok West #03-741
-Singapore 653440",,,,Shopify,,"Found me via Carousell. P30i mask, he bought using cash so it will be excluded from Yes CPAP accounts.",,,,,GB-2B518813,Resmed p30i mask; Resvent iBreeze Auto Pro,1,0
-CUST00591,Zohra Sulaiman for husband Hafidz and brother unnamed,Z,2023-01-02,2023-01-02,2,‭92394047‬,,,,,,,Whatsapp,,,,,,,,Dreamwear Silicone Pillows,1,1
-CUST00592,Mohamed Zakaria,Zakaria,2023-01-03,2023-01-03,2,98999908,,,"BLK 402 Tampines St 41
-#01-47
-Singapore 520402",,,,Shopify,,Found yescpap.com through carousell,,,,,,Dreamwear Silicone Pillows,1,1
-CUST00593,"""KR"" Leong Keng Ng",KR,2023-01-04,2023-01-04,2,98333667,,,"139 Bedok North Ave 3,08-192, Singapore  460139",,,,Whatsapp,,See evernote on KR Ng,,,,,,Dreamwear Silicone Pillows,1,1
-CUST00594,Jaclyn Cheng Ruizhen for husband,Jaclyn,2023-01-08,2024-07-26,6,91913636,,,"7 Jurong Lake Link, Lakeville #06-29, Singapore 648163 ",,,,Whatsapp,,,,,,,,Disposable Filters x12; Reusable Filters x2,3,3
-CUST00595,Md Fadli,Fadli,2023-01-12,2023-03-29,3,90660560,,,"886A WOODLANDS DR 50, #04-517, S731886",,,,Whatsapp and Yes CPAP UEN,,Customer finished paying for Dreamstation on 29 March 2023; Trial DS,,,,,J301810585D7D,Dreamstation; Dreamwisp Mask,2,1
-CUST00596,Shazali Saudagarkopi78,Shazali,2023-01-14,2024-06-26,3,97771637,,,TBC,,,,Whatsapp and Yes CPAP UEN,,Free N300 mask,,,,,GB-2B540159,Resvent iBreeze Auto; iBreeze Filter x2; iBreeze Heated Tubing; ibreeze Filter x2,2,1
-CUST00597,"Elisabeth Listiyani, contact of Syanti Dewi and Jonas Dewi",Elisabet,2023-01-15,2023-01-15,2,90383276,,,"232 Commonwealth Avenue #33-15
-Singapore 149740",,,,Whatsapp and Yes CPAP UEN,,,,,,,,Disposable Filters x12; Dreamwear Silicone Pillows; Reusable Filters x2,1,1
-CUST00598,Peggy Chia,Peggy,2023-01-17,2025-10-26,10,97101290,,,1 Ridgewood Close 07-02 S276692,NA,,,Whatsapp,,"Just to summarize
->>>>>>> 566f680a
-Peggy you’re the patient 
-Night time snoring and sleep test
-Dx sleep apnea 
-No daytime tiredness
-Doctor suggested cpap machine 
-Open to visit admiralty for cpap mask fitting and machine tryout; She inherited a Dreamstation from a friend who had surgery",Samuel Lee Kim Choong,,,,GB-2B540140; GB-2B639053,Consult for pressure setup and optimization; Disposable Filters x12; Dreamwear Silicone Pillows; Dreamwisp Mask; Heated Tubing for Dreamstation; Resmed p30i mask; Resvent iBreeze Auto Bipap; Resvent iBreeze Auto Pro; Reusable Filters x2; Skip,5,5
-<<<<<<< HEAD
-CUST00586,Jazz Li,Jazz,2023-01-22,2023-03-06,3,96972278,,,"20 Peirce Hill
-Singapore 248571",,,,Whatsapp and Yes CPAP UEN,,,,,,,GB-2B540138,Mouth Tape; Resmed p30i mask; Resvent iBreeze Auto Pro,2,1
-CUST00587,Kenneth Liew,Kenneth,2023-01-25,2023-02-13,3,91065173,,,"25 Li Po Ave, S788719",,,,Whatsapp and Yes CPAP UEN,,End of free mask trial; I received back a used p30i and used Dreamwisp mask; Lent 2 masks for trial - p30i and Dreamwisp,,,,,GB-2B540143,Resmed p30i mask; Resvent iBreeze Auto Pro,2,1
-CUST00588,Codey Tan,Codey,2023-01-30,2023-01-30,2,97850339,,,"807c chai chee road
-#12-42
-Singapore 463807",,,,Shopify,,,,,,,,Resmed p30i mask,1,1
-CUST00589,Art Lim,Art,2023-02-01,2025-10-18,4,96806961,,,Blk 942. Tampines Ave 5. #12-255. Singapore 520942,"Blk 942. Tampines Ave 5. #12-255. Singapore 520942
-Singapore",,,Latitude Pay,,"Art Lim works for Popular doing assessment books. He does the illustrations. His daughter is a Temasek Poly student who recently won a competition for Puma Shoes Design, and her name is Sophie. Art is very passionate about his experience in Fukuoka, October 2025. It is in Tampines Avenue 5 in a Maisonet on the highest floor. It receives wind from the North 6 months and from the South 6 months. It doesn't have any afternoon sun. In other words, it's a very ideal house.",TBC,,,,GB-28540157,Dreamwisp Mask; Dreamwisp mask; Resvent iBreeze Auto,2,2
-CUST00590,Emily Yeo,Emily,2023-02-02,2023-02-02,2,X,,,"82 HILLVIEW AVENUE, CHANTILLY RISE, #09-0
-9,SingaPore,669581",,,,Shopee,,,,,,,,Dreamwear Silicone Pillows,1,1
-CUST00591,Gim Hwa Ong,Gim Hwa,2023-02-02,2024-06-07,4,90112184,,,"#10-06 CASTLE GREEN, 485 YIO CHU KANG ROAD, 787058, Singapore",,,,Lazada,,,,,,,,Disposable Filters x12; Reusable Filters x2,2,2
-CUST00592,Cindy chow / Cindy Lim Eng See,Cindy,2023-02-03,2025-07-26,4,96932424‬,,,"860 Tampines Ave 5, 06-659, Singapore 520860",,,,Whatsapp and Yes CPAP UEN,,"Prev dreamwear under the nose mask. Tried p30i medium and fits well. Prev ibreeze auto pro.; Sis Cindy is on 2 weeks trial, she has 2 sets of masks - silicone pillows and Dreamwisp",Jo,,,,GB-2B540145; GB-H2010251,Dreamwear Silicone Pillows; Resmed p30i; Resvent iBreeze Auto Pro; ibreeze travel cpap,3,1
-CUST00593,Chua Heng Soon,Heng Soon,2023-02-04,2023-03-27,4,91994916,,,"Blk 79D Toa Payoh Central
-#01-55 S314079
-",,,,Lazada,,,,,,,,Dreamwisp Mask; O2 Ring,2,2
-CUST00594,Worldvmc Singapore / Vishnu Bhalotia,Vishnu,2023-02-08,2023-02-08,2,98394814,,,"05-104, Singapore, Singapore, 24 SIN MING LANE, 573970, Singapore","10E BRADDELL HILL,18-
-18 S579724
-",,,Lazada,,,,,,,,Resmed p30i mask,1,1
-CUST00595,"Kelly Gelvezon, Happyangster ",Kelly,2023-02-11,2023-02-11,2,******50,,,"BLOCK 737 YISHUN STREET 72, #11-99, SG, 760737",,,,Shopee,,,,,,,,Heated Tubing for Dreamstation,1,1
-CUST00596,William Tan,William,2023-02-11,2024-09-14,4,98311331,,,"BLOCK 665B, PUNGGOL DRIVE, #17-520,Singa
-Pore,822665",,,,Shopee,,Wife likely Jessica Chua,,,,,,Dreamwisp Mask,2,2
-CUST00597,Jerome Lachica,Jerome,2023-02-13,2024-03-21,4,‭93715356‬,,,1 Simei St 3 Eastpoint Green Tower 1A #02-21,,,,Whatsapp,,,,,,,,Disposable Filters x12; Dreamstation foamless kit; Professional fee; Resmed p30i mask; Reusable Filters x2,2,2
-CUST00598,"Indawan Hatta, wayno999",Indawan,2023-02-14,2024-11-30,8,******90,,,"BLOCK 521 BEDOK NORTH AVENUE 1, #10-28
-0,SingaPore,460521",,,,Shopee,,,,,,,,Dreamwear Silicone Pillows; Resmed p30i mask; Reusable Filters x2,4,4
-CUST00599,Jack Tan Heng Jek,Jack,2023-02-15,2023-11-15,6,89000089,,,"8 Kaki Bukit Ave 4, #05-41 Gate 2, Singapore 415875",,,,Whatsapp and Yes CPAP UEN,,"Customer is friendly; Hated Airsense 11 cos the exhalation pressure was too high. Also he didn't like that it doesn't have auto off. 
-=======
-CUST00599,Jazz Li,Jazz,2023-01-22,2023-03-06,3,96972278,,,"20 Peirce Hill
-Singapore 248571",,,,Whatsapp and Yes CPAP UEN,,,,,,,GB-2B540138,Mouth Tape; Resmed p30i mask; Resvent iBreeze Auto Pro,2,1
-CUST00600,Kenneth Liew,Kenneth,2023-01-25,2023-02-13,3,91065173,,,"25 Li Po Ave, S788719",,,,Whatsapp and Yes CPAP UEN,,End of free mask trial; I received back a used p30i and used Dreamwisp mask; Lent 2 masks for trial - p30i and Dreamwisp,,,,,GB-2B540143,Resmed p30i mask; Resvent iBreeze Auto Pro,2,1
-CUST00601,Codey Tan,Codey,2023-01-30,2023-01-30,2,97850339,,,"807c chai chee road
-#12-42
-Singapore 463807",,,,Shopify,,,,,,,,Resmed p30i mask,1,1
-CUST00602,Art Lim,Art,2023-02-01,2025-10-18,4,96806961,,,Blk 942. Tampines Ave 5. #12-255. Singapore 520942,"Blk 942. Tampines Ave 5. #12-255. Singapore 520942
-Singapore",,,Latitude Pay,,"Art Lim works for Popular doing assessment books. He does the illustrations. His daughter is a Temasek Poly student who recently won a competition for Puma Shoes Design, and her name is Sophie. Art is very passionate about his experience in Fukuoka, October 2025. It is in Tampines Avenue 5 in a Maisonet on the highest floor. It receives wind from the North 6 months and from the South 6 months. It doesn't have any afternoon sun. In other words, it's a very ideal house.",TBC,,,,GB-28540157,Dreamwisp Mask; Dreamwisp mask; Resvent iBreeze Auto,2,2
-CUST00603,Emily Yeo,Emily,2023-02-02,2023-02-02,2,X,,,"82 HILLVIEW AVENUE, CHANTILLY RISE, #09-0
-9,SingaPore,669581",,,,Shopee,,,,,,,,Dreamwear Silicone Pillows,1,1
-CUST00604,Gim Hwa Ong,Gim Hwa,2023-02-02,2024-06-07,4,90112184,,,"#10-06 CASTLE GREEN, 485 YIO CHU KANG ROAD, 787058, Singapore",,,,Lazada,,,,,,,,Disposable Filters x12; Reusable Filters x2,2,2
-CUST00605,Cindy chow / Cindy Lim Eng See,Cindy,2023-02-03,2025-07-26,4,96932424‬,,,"860 Tampines Ave 5, 06-659, Singapore 520860",,,,Whatsapp and Yes CPAP UEN,,"Prev dreamwear under the nose mask. Tried p30i medium and fits well. Prev ibreeze auto pro.; Sis Cindy is on 2 weeks trial, she has 2 sets of masks - silicone pillows and Dreamwisp",Jo,,,,GB-2B540145; GB-H2010251,Dreamwear Silicone Pillows; Resmed p30i; Resvent iBreeze Auto Pro; ibreeze travel cpap,3,1
-CUST00606,Chua Heng Soon,Heng Soon,2023-02-04,2023-03-27,4,91994916,,,"Blk 79D Toa Payoh Central
-#01-55 S314079
-",,,,Lazada,,,,,,,,Dreamwisp Mask; O2 Ring,2,2
-CUST00607,Worldvmc Singapore / Vishnu Bhalotia,Vishnu,2023-02-08,2023-02-08,2,98394814,,,"05-104, Singapore, Singapore, 24 SIN MING LANE, 573970, Singapore","10E BRADDELL HILL,18-
-18 S579724
-",,,Lazada,,,,,,,,Resmed p30i mask,1,1
-CUST00608,"Kelly Gelvezon, Happyangster",Kelly,2023-02-11,2023-02-11,2,******50,,,"BLOCK 737 YISHUN STREET 72, #11-99, SG, 760737",,,,Shopee,,,,,,,,Heated Tubing for Dreamstation,1,1
-CUST00609,William Tan,William,2023-02-11,2024-09-14,4,98311331,,,"BLOCK 665B, PUNGGOL DRIVE, #17-520,Singa
-Pore,822665",,,,Shopee,,Wife likely Jessica Chua,,,,,,Dreamwisp Mask,2,2
-CUST00610,Jerome Lachica,Jerome,2023-02-13,2024-03-21,4,‭93715356‬,,,1 Simei St 3 Eastpoint Green Tower 1A #02-21,,,,Whatsapp,,,,,,,,Disposable Filters x12; Dreamstation foamless kit; Professional fee; Resmed p30i mask; Reusable Filters x2,2,2
-CUST00611,"Indawan Hatta, wayno999",Indawan,2023-02-14,2024-11-30,8,******90,,,"BLOCK 521 BEDOK NORTH AVENUE 1, #10-28
-0,SingaPore,460521",,,,Shopee,,,,,,,,Dreamwear Silicone Pillows; Resmed p30i mask; Reusable Filters x2,4,4
-CUST00612,Jack Tan Heng Jek,Jack,2023-02-15,2023-11-15,6,89000089,,,"8 Kaki Bukit Ave 4, #05-41 Gate 2, Singapore 415875",,,,Whatsapp and Yes CPAP UEN,,"Customer is friendly; Hated Airsense 11 cos the exhalation pressure was too high. Also he didn't like that it doesn't have auto off. 
->>>>>>> 566f680a
-Runs a car workshop
-Speaks good English 
-They mostly service vw, Audi , skoda
-
-Business Name Volks
-https://www.facebook.com/volks.sg/
-
-Also runs detailing shop detail
-https://www.facebook.com/detailbyvolks; Masks he has - n30i, F30i, and now Dreamwisp mask; iBreeze Plus, including free humidifier, heated tubing, muffler, battery pack, Gb-h2004936",,,,,GB-2B560874; GB-H2004936,Dreamwisp Mask; Large soft case for iBreeze Plus; Resvent iBreeze Auto Bipap; Resvent iBreeze Plus,4,2
-<<<<<<< HEAD
-CUST00600,Alexander Goh ,Alexander,2023-02-16,2023-02-16,2,‭96632583‬,,,,,,,Whatsapp and Yes CPAP UEN,,27.40 courier fee paid by Josh in advance.  Yes cpap owes Josh this amount. ,,,,,,Dreamwear Silicone Pillows,1,1
-CUST00601,Leslie Joseph William,Leslie,2023-02-16,2024-02-18,4,91448417‬,,,"BLOCK 416 HOUGANG AVENUE 10, #05-1302,Si
-ngaPore,530416",,,,Shopee,,"60+250 paid direct to Josh, foamless kit and f20 are Josh's stock ; Possible - Principal Analyst, Forrester
-https://www.forrester.com/analyst-bio/leslie-joseph/BIO13104",,,,,,Disposable Filters x12; Foamless kit; Resmed F20 mask; Reusable Filters x2,2,2
-CUST00602,"Celina Tan, YPlus Sanctuary Pte Ltd",Celina,2023-02-18,2023-02-18,2,‭91193590‬,,,"YPlus Sanctuary Pte Ltd at Blk 164 Bishan Street
-13 #01-264-BLOCK 164, BISHAN STREET 13, S
-G, 570164, #01-264,570164
-",,,,Shopee,,,,,,,,Disposable Filters x12,1,1
-CUST00603,Patrick Pow,Patrick,2023-02-18,2023-02-18,2,86848771,,,"16-578, 808B CHOA CHU KANG AVENUE 1, 682808, Singapore",,,,Lazada,,,,,,,,Dreamwisp Mask,1,1
-CUST00604,Thomas Goh,Thomas,2023-02-23,2023-02-23,2,97965319,,,11 Mugliston Gardens,"Junie Yeo
-135 Serangoon North AVE 2, #04-62 (550135)",,,Whatsapp,,,,,,,,Resmed p30i mask,1,1
-CUST00605,"Lim Tuck Fang, bloque1",Tuck Fang,2023-02-24,2023-02-24,2,‭97696979‬,,,"LAKE LIFE, 6 TAO CHING ROAD, #10-12 , SG, 618723",,,,Shopee,,,,,,,,Disposable Filters x12,1,1
-CUST00606,Chia Ee Ann,Ee Ann,2023-03-03,2023-06-06,4,97549973,,,"144 UPPER BUKIT TIMAH ROAD #01-01, BEAUTY WORLD CENTRE, 144 UPPER BUKIT TIMAH ROAD, 588177, Singapore","144 UPPER BUKIT TIMAH ROAD #01-01, BEAUTY WORLD CENTRE, 144 UPPER BUKIT TIMAH ROAD, 588177, Singapore",,,Lazada,,"Customer assumed that she could buy from Lazada and receive the next day; when offered a solution to cancel the order and deal direct and use urgent courier, she baulked. (read: likely has an entitlement mentality)",,,,,,Disposable Filters x12; Resmed p30i mask,2,2
-CUST00607,"Quek Chik Nan, CN Quek",Chik Nan,2023-03-06,2023-03-06,2,94506738,,,"07-837, 174 YISHUN AVENUE 7, 760174, Singapore",,,,Lazada,,,,,,,,Resmed p30i mask,1,1
-CUST00608,Chee Wei Jie ,Wei Jie,2023-03-09,2025-08-04,9,85778156,,,"28D Dover Crescent, #31-79
-Dover Gardens
-Singapore 134028",,,,Whatsapp and Yes CPAP UEN,,,,,,,GB-2B540151,Dreamwisp Mask; Resmed p30i mask; Resvent iBreeze Auto; iBreeze Heated Tubing,5,4
-CUST00609,Catherine Tay Bee Gek for husband Steven Lee,Catherine,2023-03-11,2023-03-11,1,‭81812519‬,,,"NA, somewhere in Punggol",,,,Whatsapp and Yes CPAP UEN,,,,,,,GB-28540160,Dreamwear Under the Nose; Resvent iBreeze Auto,1,0
-CUST00610,Lee Weng Chee ,Uncle Weng Chee,2023-03-13,2025-07-09,8,96726711,,,4A Tay lian Teck rd,,,,Whatsapp and Yes CPAP UEN,,Aug 2025 - helped him shift the humidifier tank in; ibreeze auto cpap humidifier tray needs replacing,Jo,,,,GB-2B540149; GB-H2005212,Dreamwisp Mask; P30i; Resmed f20 mask; Resmed p30i mask; Resvent iBreeze Auto; Resvent iBreeze Plus,5,3
-CUST00611,Wong Woon Liong,Woon Liong,2023-03-13,2023-03-13,2,82880102,,,"#06-02, 28 BUKIT BATOK STREET 52, 659248, Singapore",,,,Lazada,,,,,,,,Dreamwisp Mask,1,1
-CUST00612,"Bernard Chua, paid by brother, Chua Song Heng",Bernard,2023-03-14,2023-03-14,1,97750008,,,"225 ang mo kio Avenue 1, #09-567, 560225",,,,Whatsapp and Yes CPAP UEN,,,,,,,GB-2B540153,Dreamwear Silicone Pillows; Resvent iBreeze Auto,1,0
-CUST00613,Hairi (friend of Fadli),Hairi,2023-03-21,2024-01-07,3,84030977,,,",445b bukit batok west ave 8, 14-441, Singapore,Singapore,Singapore 652445",,,,Whatsapp,,Possibly my last Dreamstation Auto,,,,,J301849622A06,Disposable Filters x12; Dreamstation,2,1
-CUST00614,Lim Ching Lee Kelly / Andy Sng,Kelly and Andy,2023-03-22,2023-03-22,1,98989748‬,,,,,,,Whatsapp and Yes CPAP UEN,,,,,,,GB-2B540162,Dreamwisp Mask,1,0
-CUST00615,"Ricardo Seah, Cousin in Law of Billy Png",Ricardo,2023-03-22,2023-03-22,1,97686771‬,,,"769 Pasir Ris Street 71, #10-342, 510769",,,,Whatsapp and Yes CPAP UEN,,50 SGD discount because of Billy's negotiation (Ricardo is his cousin in law(,,,,,GB-2B540158,Dreamwisp Mask; Resvent iBreeze Auto,1,0
-CUST00616,Stevecc / S***e,Stevecc,2023-03-26,2023-03-26,2,******19,,,"BLOCK 156, ANG MO KIO AVENUE 4, #09-708,Si
-ngaPore,560156
-",,,,Shopee,,,,,,,,Dreamwisp Mask,1,1
-CUST00617,Agnes Lee,Agnes,2023-03-27,2024-08-05,6,98183088,,,"11-02, Singapore, Singapore, 290A COMPASSVALE CRESCENT, 541290, Singapore",,,,Lazada,,,,,,,,Disposable Filters x12; Heated Tubing for Dreamstation; Reusable Filters x2,3,3
-CUST00618,Edwin Lim,Edwin,2023-03-28,2023-03-28,2,93655755,,,57 tampines Ave 1 10-03 S529774,,,,Whatsapp and Yes CPAP UEN,,,Nick Low,,,,,Resmed p30i mask,1,1
-CUST00619,Albert Alam,Albert,2023-04-01,2023-04-01,2,92339252,,,"21 Nathan Road, Nathan Suites, Lobby 3, #09-02, 248743",,,,Whatsapp and Yes CPAP UEN,,Aug 2025: His dad is also on CPAP; another friend is also on CPAP,,,,,,Airsense 10 filters x2; Dreamwisp Mask,1,1
-CUST00620,Michael Chang / michael57chang,Michael,2023-04-02,2023-04-02,2,******32,,,"BLOCK 230B, TAMPINES STREET 24, #11-35 ,Si
-ngaPore,525230",,,,Shopee,,,,,,,,Disposable Filters x12,1,1
-CUST00621,Jann Aung,Jann,2023-04-04,2023-04-04,2,92379089,,,"04 -2956, 180 ANG MO KIO AVENUE 5, 560180, Singapore",,,,Lazada,,,,,,,,Dreamwisp Mask,1,1
-CUST00622,Kelvin Boey / Boeysmk,Kelvin,2023-04-04,2023-04-04,2,98797789,,,10 Eastwood Rd (no known unit number yet),,,,Whatsapp and Yes CPAP UEN,,,,,,,,Disposable Filters x12; Dreamwisp Mask; Reusable Filters x2,1,1
-CUST00623,Tan Kheam Hock,Kheam Hock,2023-04-05,2024-05-13,4,‭98153012‬,,,"47 TOH TUCK CRESCENT- TOH TUCK GARDEN, 596953, Singapore",,,,Lazada,,,,,,,,Disposable Filters x12,2,2
-CUST00624,Max Chew ,Max,2023-04-05,2023-04-05,1,91254909,,seechoon@singnet.com.sg,"Max Chew, 107 Gangsa Road, #10-177, Singapore 670107, 9125 4909","Max Chew
-=======
-CUST00613,Alexander Goh,Alexander,2023-02-16,2023-02-16,2,‭96632583‬,,,,,,,Whatsapp and Yes CPAP UEN,,27.40 courier fee paid by Josh in advance.  Yes cpap owes Josh this amount. ,,,,,,Dreamwear Silicone Pillows,1,1
-CUST00614,Leslie Joseph William,Leslie,2023-02-16,2024-02-18,4,91448417‬,,,"BLOCK 416 HOUGANG AVENUE 10, #05-1302,Si
-ngaPore,530416",,,,Shopee,,"60+250 paid direct to Josh, foamless kit and f20 are Josh's stock ; Possible - Principal Analyst, Forrester
-https://www.forrester.com/analyst-bio/leslie-joseph/BIO13104",,,,,,Disposable Filters x12; Foamless kit; Resmed F20 mask; Reusable Filters x2,2,2
-CUST00615,"Celina Tan, YPlus Sanctuary Pte Ltd",Celina,2023-02-18,2023-02-18,2,‭91193590‬,,,"YPlus Sanctuary Pte Ltd at Blk 164 Bishan Street
-13 #01-264-BLOCK 164, BISHAN STREET 13, S
-G, 570164, #01-264,570164
-",,,,Shopee,,,,,,,,Disposable Filters x12,1,1
-CUST00616,Patrick Pow,Patrick,2023-02-18,2023-02-18,2,86848771,,,"16-578, 808B CHOA CHU KANG AVENUE 1, 682808, Singapore",,,,Lazada,,,,,,,,Dreamwisp Mask,1,1
-CUST00617,Thomas Goh,Thomas,2023-02-23,2023-02-23,2,97965319,,,11 Mugliston Gardens,"Junie Yeo
-135 Serangoon North AVE 2, #04-62 (550135)",,,Whatsapp,,,,,,,,Resmed p30i mask,1,1
-CUST00618,"Lim Tuck Fang, bloque1",Tuck Fang,2023-02-24,2023-02-24,2,‭97696979‬,,,"LAKE LIFE, 6 TAO CHING ROAD, #10-12 , SG, 618723",,,,Shopee,,,,,,,,Disposable Filters x12,1,1
-CUST00619,Chia Ee Ann,Ee Ann,2023-03-03,2023-06-06,4,97549973,,,"144 UPPER BUKIT TIMAH ROAD #01-01, BEAUTY WORLD CENTRE, 144 UPPER BUKIT TIMAH ROAD, 588177, Singapore","144 UPPER BUKIT TIMAH ROAD #01-01, BEAUTY WORLD CENTRE, 144 UPPER BUKIT TIMAH ROAD, 588177, Singapore",,,Lazada,,"Customer assumed that she could buy from Lazada and receive the next day; when offered a solution to cancel the order and deal direct and use urgent courier, she baulked. (read: likely has an entitlement mentality)",,,,,,Disposable Filters x12; Resmed p30i mask,2,2
-CUST00620,"Quek Chik Nan, CN Quek",Chik Nan,2023-03-06,2023-03-06,2,94506738,,,"07-837, 174 YISHUN AVENUE 7, 760174, Singapore",,,,Lazada,,,,,,,,Resmed p30i mask,1,1
-CUST00621,Chee Wei Jie,Wei Jie,2023-03-09,2025-08-04,9,85778156,,,"28D Dover Crescent, #31-79
-Dover Gardens
-Singapore 134028",,,,Whatsapp and Yes CPAP UEN,,,,,,,GB-2B540151,Dreamwisp Mask; Resmed p30i mask; Resvent iBreeze Auto; iBreeze Heated Tubing,5,4
-CUST00622,Catherine Tay Bee Gek for husband Steven Lee,Catherine,2023-03-11,2023-03-11,1,‭81812519‬,,,"NA, somewhere in Punggol",,,,Whatsapp and Yes CPAP UEN,,,,,,,GB-28540160,Dreamwear Under the Nose; Resvent iBreeze Auto,1,0
-CUST00623,Lee Weng Chee,Uncle Weng Chee,2023-03-13,2025-07-09,8,96726711,,,4A Tay lian Teck rd,,,,Whatsapp and Yes CPAP UEN,,Aug 2025 - helped him shift the humidifier tank in; ibreeze auto cpap humidifier tray needs replacing,Jo,,,,GB-2B540149; GB-H2005212,Dreamwisp Mask; P30i; Resmed f20 mask; Resmed p30i mask; Resvent iBreeze Auto; Resvent iBreeze Plus,5,3
-CUST00624,Wong Woon Liong,Woon Liong,2023-03-13,2023-03-13,2,82880102,,,"#06-02, 28 BUKIT BATOK STREET 52, 659248, Singapore",,,,Lazada,,,,,,,,Dreamwisp Mask,1,1
-CUST00625,"Bernard Chua, paid by brother, Chua Song Heng",Bernard,2023-03-14,2023-03-14,1,97750008,,,"225 ang mo kio Avenue 1, #09-567, 560225",,,,Whatsapp and Yes CPAP UEN,,,,,,,GB-2B540153,Dreamwear Silicone Pillows; Resvent iBreeze Auto,1,0
-CUST00626,Hairi (friend of Fadli),Hairi,2023-03-21,2024-01-07,3,84030977,,,",445b bukit batok west ave 8, 14-441, Singapore,Singapore,Singapore 652445",,,,Whatsapp,,Possibly my last Dreamstation Auto,,,,,J301849622A06,Disposable Filters x12; Dreamstation,2,1
-CUST00627,Lim Ching Lee Kelly / Andy Sng,Kelly and Andy,2023-03-22,2023-03-22,1,98989748‬,,,,,,,Whatsapp and Yes CPAP UEN,,,,,,,GB-2B540162,Dreamwisp Mask,1,0
-CUST00628,"Ricardo Seah, Cousin in Law of Billy Png",Ricardo,2023-03-22,2023-03-22,1,97686771‬,,,"769 Pasir Ris Street 71, #10-342, 510769",,,,Whatsapp and Yes CPAP UEN,,50 SGD discount because of Billy's negotiation (Ricardo is his cousin in law(,,,,,GB-2B540158,Dreamwisp Mask; Resvent iBreeze Auto,1,0
-CUST00629,Stevecc / S***e,Stevecc,2023-03-26,2023-03-26,2,******19,,,"BLOCK 156, ANG MO KIO AVENUE 4, #09-708,Si
-ngaPore,560156
-",,,,Shopee,,,,,,,,Dreamwisp Mask,1,1
-CUST00630,Agnes Lee,Agnes,2023-03-27,2024-08-05,6,98183088,,,"11-02, Singapore, Singapore, 290A COMPASSVALE CRESCENT, 541290, Singapore",,,,Lazada,,,,,,,,Disposable Filters x12; Heated Tubing for Dreamstation; Reusable Filters x2,3,3
-CUST00631,Edwin Lim,Edwin,2023-03-28,2023-03-28,2,93655755,,,57 tampines Ave 1 10-03 S529774,,,,Whatsapp and Yes CPAP UEN,,,Nick Low,,,,,Resmed p30i mask,1,1
-CUST00632,Albert Alam,Albert,2023-04-01,2023-04-01,2,92339252,,,"21 Nathan Road, Nathan Suites, Lobby 3, #09-02, 248743",,,,Whatsapp and Yes CPAP UEN,,Aug 2025: His dad is also on CPAP; another friend is also on CPAP,,,,,,Airsense 10 filters x2; Dreamwisp Mask,1,1
-CUST00633,Michael Chang / michael57chang,Michael,2023-04-02,2023-04-02,2,******32,,,"BLOCK 230B, TAMPINES STREET 24, #11-35 ,Si
-ngaPore,525230",,,,Shopee,,,,,,,,Disposable Filters x12,1,1
-CUST00634,Jann Aung,Jann,2023-04-04,2023-04-04,2,92379089,,,"04 -2956, 180 ANG MO KIO AVENUE 5, 560180, Singapore",,,,Lazada,,,,,,,,Dreamwisp Mask,1,1
-CUST00635,Kelvin Boey / Boeysmk,Kelvin,2023-04-04,2023-04-04,2,98797789,,,10 Eastwood Rd (no known unit number yet),,,,Whatsapp and Yes CPAP UEN,,,,,,,,Disposable Filters x12; Dreamwisp Mask; Reusable Filters x2,1,1
-CUST00636,Tan Kheam Hock,Kheam Hock,2023-04-05,2024-05-13,4,‭98153012‬,,,"47 TOH TUCK CRESCENT- TOH TUCK GARDEN, 596953, Singapore",,,,Lazada,,,,,,,,Disposable Filters x12,2,2
-CUST00637,Max Chew,Max,2023-04-05,2023-04-05,1,91254909,,seechoon@singnet.com.sg,"Max Chew, 107 Gangsa Road, #10-177, Singapore 670107, 9125 4909","Max Chew
->>>>>>> 566f680a
-15 Tuas Link 3
-Chem-Grow Pte Ltd
-Singapore 638529
-9125 4909",,,Shopify,,,,,,,GB-2B540156,Dreamwear Under the Nose; Resvent iBreeze Auto,1,0
-<<<<<<< HEAD
-CUST00625,Ronald Garcia Aricheta ,Ronald,2023-04-09,2023-04-09,1,82178855‬,,,,,,,Meetup,,Parallel import set without heated tubing ,,,,,GB-2B538563,Dreamwisp Mask; Resvent iBreeze Auto,1,0
-CUST00626,"Dedy Setiawan  ""nesshiee"" ",Dedy,2023-04-11,2023-04-11,2,87962897,,,"352B Canberra Road #04-257
-Singapore 752352",,,,Shopify,,,,,,,,Foamless Kit,1,1
-CUST00627,Sidarth Goenka,Sidarth,2023-04-11,2023-09-21,4,91760226,,,"20 AMBER ROAD,04-02
-S439869",,,,Lazada,,Businessman in Metals Industry - https://www.linkedin.com/in/sidharthgoenka/?originalSubdomain=sg,,,,,,Disposable Filters x12; Foamless Kit; Foamless Kit Labour,2,2
-CUST00628,Chua Soo Yong,Soo Yong,2023-04-13,2023-04-13,1,9.684365E7,96843650,,88 Ocean Drive S098582,,,,Whatsapp,,,,,,,,Foamless Kit,1,0
-CUST00629,Luke Tan Soo Lid,Luke,2023-04-13,2024-08-21,4,98199033‬,,,"16 Jedburgh Gardens, Singapore 457082",,,,Whatsapp and Yes CPAP UEN,,One of our top referrers + consumers. Inv 0010,,,,,GB-2B540144; GB-H2005397,Dreamwear Silicone Pillows; Resvent iBreeze Auto; Resvent iBreeze Plus,3,1
-CUST00630,Jen / jenzoli,Jen,2023-04-14,2023-04-14,1,,,,"11 WOODLANDS DRIVE 72 (Woodsvale Condomi
-nium Blk 11B), 08-34, #08-34,SingaPore,738094",,,,Shopee,,,,,,,,Disposable Filters x12,1,0
-CUST00631,Alvin Lee,Alvin,2023-04-17,2023-04-17,2,97622203,,,"18-08, 25 HAZEL PARK TERRACE, 678948, Singapore",,,,Lazada,,,,,,,,Resmed p30i mask,1,1
-CUST00632,Hsin,Hsin,2023-04-17,2025-09-29,3,******75,,,"BLOCK 780E, WOODLANDS CRESCENT, #08-77, SG, 735780",Vietnam but Singaporean,,,Shopee,,N20 mask. Likely Eugene Baey customer. Based in Vietnam,,Jo,,,,Dreamwear Silicone Pillows; Pressure optimization journey aircurve 10,1,2
-CUST00633,Fung Ming Lei,Ming Lei,2023-04-18,2023-04-18,1,96698431,,,"Blk 84 Edgedale Plains, The Terrace, #05-12, S(828737) Singapore",,,,Whatsapp and Yes CPAP UEN,,Referred by iCare PCN,,,,,GB-2B540142,Dreamwear Silicone Pillows; Resvent iBreeze Auto Pro,1,0
-CUST00634,Eugene Goh ,Eugene,2023-04-20,2023-04-20,1,‭98800839‬,,,"451 Sin Ming Avenue #08-493 S570451 (lift lobby A).
-Singapore",,,,Whatsapp and Yes CPAP UEN,,Converted from trial,,,,,GB-2B540155,Resmed p30i mask; Resvent iBreeze Auto,1,0
-CUST00635,Davuth for Ms Sophie / Billing Address is Chloe / reverse name lookup surfaces Winnie Sim,Winnie,2023-04-22,2023-04-22,2,81804882,,,"#03-01, Singapore, Singapore, 5A TOH GUAN ROAD EAST, 608830, Singapore","03/113, 125 BEDOK NORTH ROAD, 460125, Singapore",,,Lazada,,,,,,,,Disposable Filters x12,1,1
-CUST00636,Bernard Low,Bernard,2023-04-24,2023-04-24,2,90086484‬,,,"BLOCK 106B, DEPOT ROAD, #12-571 ,SingaPor
-e,102106",,,,Shopee,,,,,,,,Dreamwisp Mask,1,1
-CUST00637,Patsy Sng Seok Har,Patsy,2023-04-24,2023-04-24,2,97478241‬,,,"248 Westwood Avenue
-#06-61 
-Singapore 648353",,,,Whatsapp and Yes CPAP UEN,,Trial of iBreeze Plus GB-H2004935,,,,,,Resmed p30i mask,1,1
-CUST00638,Loi Kwok Liang Steven / Kwok Liang Loi,Steven,2023-04-25,2023-04-25,2,81258464,,,"#10-262, 334 HOUGANG AVENUE 5, 530334, Singapore",,,,Lazada,,,,,,,,Resmed p30i mask,1,1
-CUST00639,Timothy Lam Tsz Ki,Timothy,2023-04-25,2025-01-14,4,82688380‬,,,"174 Ang mo Kio ave 4, 06-657, Singapore 560174",,,,Whatsapp,,"Trial for iBreeze Auto, GB-2B540161; previously maybe recorded wrongly as p30i; on 14 Jan timothy said Dreamwisp",,,,,,Dreamwisp Mask,2,2
-CUST00640,Benedict Loh,Benedict,2023-04-29,2023-04-29,2,96390280,,,"267C PUNGGOL FIELD,
-#09-129 S823267",,,,Lazada,,,,,,,,Resmed p30i mask,1,1
-CUST00641,Terence Kuan,Terence,2023-04-29,2023-04-29,2,92783070,,,"4A JALAN HUSSEIN,
-S419399
-",,,,Lazada,,,,,,,,Disposable Filters x12,1,1
-CUST00642,Jayanth Narasimha,Jayanth,2023-05-02,2023-05-02,2,,,,"35 PASIR RIS DRIVE 3, #0406,SingaPore,519493",,,,Shopee,,,,,,,,Disposable Filters x12; Dreamwear Silicone Pillows; Reusable Filters x2,1,1
-CUST00643,Ong Wei Jian,Wei Jian,2023-05-02,2023-05-02,2,91508734,,,"#15-153, 472 CHOA CHU KANG AVENUE 3, 680472, Singapore",,,,Lazada,,,,,,,,Resmed p30i mask,1,1
-CUST00644,Simon Pang,Simon,2023-05-03,2023-05-03,2,96771650,,,"684A Edgedale Plains - Punggol unit 17-609,Singapore,Singapore,Singapore 821684",,,,Shopify,,,,,,,,Foamless Kit,1,1
-CUST00645,Edmund Ng,Edmund,2023-05-05,2023-05-05,1,9.3876532E7,,,"Dover Parkview
-32 Dover Rise #16-08 s138686",,,,Whatsapp,,,,,,,,Foamless Kit,1,0
-CUST00646,"Kong Sai Hong, saihong78",Sai Hong,2023-05-05,2023-12-01,5,‭98169660‬,,,"86 Toa Payoh Lor 2, #05-343,SingaPore,310086",,,,Shopee,,,,,,,GB-H2005406,Disposable Filters x12; Dreamwear Silicone Pillows; Resvent iBreeze Plus; Reusable Filters x2,3,2
-CUST00647,Chia Nan chern,Nan Chern,2023-05-08,2023-08-15,5,9346 8672,,,"Blk 248 Choa Chu Kang Ave 2 S680248
-#13-486
-Singapore",,,,Whatsapp and Yes CPAP UEN,,"Nan Chern had water ingress into iBreeze Auto blower around July 2023. Around 1-15 Aug, Jo tested the iBreeze, and it eventually stopped turning on (motherboard experienced 5V voltage regulator failure). Jo also managed to use hair dryer as recommended by Resvent to dry out the sound abatement foam.  David Hilos suggested swapping motherboard instead of repairing the 5V regulator part, which cannot seem to be found online.  Jo agreed and David did the swap from Jo's iBreeze Auto. Jo had to also do a bit more labour to ensure no more air leaks from the blower into the humidifier.; Trial for iBreeze Auto, after patient couldn't tolerate pressure from resmed airsense 10",,,,,GB-2B548621,Dreamwear Silicone Pillows; Repair; Resvent iBreeze Auto,3,2
-CUST00648,"Erica Sena Neves, Wife of Ramanathan Durai",Erica,2023-05-11,2023-05-11,1,9168 192,,,Blk 360b Admiralty drive #04-56 singapore 752360,,,,Whatsapp and Yes CPAP UEN,,"Brazilian from Salvador, married a Singaporean Indian. More info in evernote. Got along well with the couple. ",,,,,GB-2B540139,Dreamwisp Mask; Resvent iBreeze Auto Pro,1,0
-CUST00649,Harry Leong (husband of Mui Cheng),Harry,2023-05-12,2023-05-12,1,9.6661437E7,96661437,,"1C Pine Grove Condo, Pine Grove, #02-10 (592001",,,,Whatsapp and Yes CPAP UEN,,Husband and wife. Referred by iCare. Mui Cheng's sister also did sleep test and is considering trying CPAP therapy.,,,,,GB-2B548629,Resmed p30i mask; Resvent iBreeze Auto,1,0
-CUST00650,Mui cheng,Mui Cheng,2023-05-12,2023-05-12,1,98365722,,,"1C Pine Grove Condo, Pine Grove, #02-10 (592001",,,,Whatsapp and Yes CPAP UEN,,As above,,,,,GB-2B540147,Resmed p30i mask; Resvent iBreeze Auto Pro,1,0
-CUST00651,Nadesha Prabhu Krishnamurthy,Nadesha,2023-05-12,2023-05-12,2,83225001,,,"13-07, 54 EDGEDALE PLAINS, 828821, Singapore",,,,Lazada,,Lazada allowed purchase using singpost mail. I will use One ship to send.,,,,,,Disposable Filters x12,1,1
-CUST00652,Vincent R Salvador c/o Alice Chu,Vincent,2023-05-15,2023-05-15,2,91783855,,,"04-01 Woodgrove Condominium, Singapore, Singapore, 2 WOODGROVE DRIVE, 738207, Singapore",,,,Lazada,,,,,,,,Resmed n30i mask,1,1
-CUST00653,Gerald Tan ,Gerald,2023-05-16,2023-05-16,1,87898795,,,43 Chai Chee st (missing unit number) Singapore sg 461043,,,,Hitpay,,"Gerald grew up in Chai Chee, attended Telok Kurau Primary and Changkat Changi. Visited Chai Chee with his wife tonight. He works in an events company. His wife used to work at MBS doing ushering.",,,,,GB-2B548634,Resmed p30i mask; Resvent iBreeze Auto,1,0
-CUST00654,Jessica Ong Siew Chin,Jessica,2023-05-16,2023-05-16,2,98387918,,,"478A Yishun St 44, #08-103, Singapore 761478",,,,Whatsapp and Yes CPAP UEN,,"Jessica contacted me on Lazada asking for a discount. I ended up offering a 10 SGD discount for buying 2 masks, or a 5 SGD discount for buying 1 mask. ",,,,,,Resmed p30i mask,1,1
-CUST00655,Timothy Lam Tsz Ki,Timothy,2023-05-17,2023-05-17,1,8.268838E7,,,"174 Ang mo Kio ave 4, 06-657, Singapore 560174",,,,Whatsapp and Yes CPAP UEN,,Purchase took place after 3 week trial of iBreeze. Patient initially bought p30i but I ended up sending him a Dreamwisp mask and he preferred Dreamwisp.,,,,,GB-2B540161,Resvent iBreeze Auto,1,0
-CUST00656,Engkeat Tan,Engkeat,2023-05-19,2023-05-19,2,81888919,,,"#08-216, 359A ADMIRALTY DRIVE, 751359, Singapore",,,,Lazada,,,,,,,,Resmed p30i mask,1,1
-CUST00657,Katherine Khoo / khookath,Katherine,2023-05-19,2023-05-19,2,XX69,,,"BLOCK 229, ANG MO KIO AVENUE 3, #09-1286 ,
-SingaPore,560229
-",,,,Shopee,,,,,,,,Dreamwisp Mask,1,1
-CUST00658,Lee Keng Eng,Keng Eng,2023-05-19,2023-05-19,2,97365455,,,"424 HOUGANG AVENUE
-6,#12-74 S530424",,,,Lazada,,Customer initially had trouble understanding how Ninjavan works,,,,,,Resmed p30i mask,1,1
-CUST00671,Memena Lee ,Memena,2023-05-19,2023-06-02,2,8688 5175,,,303A Punggol Central #13-778,,,,Whatsapp and Yes CPAP UEN,,Husband is a nurse in SGH. Does urology. Memena is Yong En's colleague who does photography.; Purchase for 2 week free trial of iBreeze Auto Pro GB-28548613,,,,,GB-28548613,Dreamwear Silicone Pillows; Resvent iBreeze Auto Pro,1,1
-CUST00659,"Memena ""May"" Lee",Memena,2023-05-19,2023-05-19,1,8.6885175E7,,,"303A Punggol Central #13-778, S821303",,,,Whatsapp and Yes CPAP UEN,,Purchase for 2 week free trial of iBreeze Auto Pro GB-28548613,,,,,,Dreamwear Silicone Pillows,1,0
-CUST00660,Lim Shi Yun,Shi Yun,2023-05-21,2023-05-21,2,84998398,,,"12-03, 477 RIVER VALLEY ROAD, 248362, Singapore",,,,Lazada,,,,,,,,Resmed n30i mask,1,1
-CUST00661,Wylie Chan / wyliechan,Wylie,2023-05-21,2023-05-21,2,******55,,,"SHEARES VILLE, 9 HOLT ROAD, #11-01, SG, 249446",,,,Shopee,,,,,,,,Dreamwisp Mask,1,1
-CUST00662,"Daniel low thiam siang
-",Daniel,2023-05-22,2024-11-11,4,92229948,,,"45 HILLSIDE DRIVE, 548989, Singapore",,,,Lazada,,,,,,,,Dreamwisp Mask,2,2
-CUST00663,Evelyn Tey / etey9667,Evelyn,2023-05-22,2023-05-22,2,,,,"2 BISHAN STREET 25, clover by the park, #30-0
-2,SingaPore,573973",,,,Shopee,,,,,,,,Dreamwisp Mask,1,1
-CUST00664,Goh Hock Ban,Hock Ban,2023-05-23,2023-05-23,2,93886667,,,"422 FAJAR ROAD,#06-
-505 S670422",,,,Lazada,,18 Nov - called me at 1130pm to ask for replacement mask; I asked him to whatsapp me instead; he asked for discount; J: This customer has no boundaries and is cheap,,,,,,Dreamwear Silicone Pillows,1,1
-CUST00665,Chan Sing Yee,Sing Yee,2023-05-26,2024-10-21,4,91071433,,,"#13-227, 588C ANG MO KIO STREET 52, 563588, Singapore",,,,Lazada,,,,,,,,Dreamwisp Mask,2,2
-CUST00666,"Daryl Duane Van Hale 
-
-",Daryl,2023-05-26,2025-04-30,5,87257404,,,"644 Hougang Ave 8
-09-267  Singapore 
-530644",,,,Whatsapp,,Other vendor's p30i leaked for him. Hopefully Dreamwisp will be better.,,,,,GB-2B548623,Dreamwisp Mask; Resmed p30i mask; Resvent iBreeze Auto,3,2
-CUST00667,Hu Jiesheng,Jiesheng,2023-05-28,2024-04-04,4,91115382,,,"Blk 338 Jurong East Avenue 1 #01-1636, Singapore,60 Jurong,338 JURONG EAST AVENUE 1, 600338, Singapore",,,,Lazada,,,,,,,,Dreamwisp Mask,2,2
-CUST00668,Chen Ryung Leo ,Ryung Leo,2023-05-30,2024-01-07,6,93699126,,,"73 FARRER DRIVE,04-04 Singapore 259280","200 KIM SENG ROAD,32-02 Singapore 239471",,,Lazada,,,,,,,,Dreamwisp Mask,3,3
-CUST00669,Zhuo Guowei ,Guowei,2023-05-30,2023-05-30,2,98587860,,,"264 YISHUN STREET 22, #09-139 S760264",,,,Lazada,,,,,,,,Resmed p30i mask,1,1
-CUST00670,Timothy Ngui Choon Ming / Wei Junming,Timothy,2023-05-31,2023-05-31,1,98767124,,,163 Gangsa Road #25-86 670163 ,,,,Shopify,,,,,,,GB-2B548614,Resmed p30i mask; Resvent iBreeze Auto Pro,1,0
-CUST00672,Mohamed Noor / Nurliana (Liana),Noor,2023-06-03,2024-08-20,3,96465935,,,7 Flora Drive #06-29,,,,Latitude Pay,,,Dr Sajeena,,,,GB-2B548628,2x ibreeze reusable filters; Resmed p30i mask; Resvent iBreeze Auto,2,1
-CUST00673,Emma Mulholland,Emma,2023-06-04,2023-06-04,2,91888535,,,"588B ANG MO KIO STREET 52,#02-213 S562588",,,,Lazada,,,,,,,,Resmed p30i mask,1,1
-CUST00674,Fabian Tay / jude4321,Fabian,2023-06-05,2023-06-05,2,98526095,,,"Blk 39 Jalan Tiga #01-04, Singapore,39  Geylang  Eunos,39 JALAN TIGA, 390039, Singapore","#05-153, Singapore, Singapore, 5 JALAN BATU, 431005, Singapore",,,Lazada,,,,,,,,Resmed p30i mask,1,1
-CUST00675,"Nino Guidaben, bought by friend Kenneth Cordero (returning customer, formerly known as Kenneth AMK)",Nino,2023-06-06,2023-06-06,1,639177008869,,xerxis87@yahoo.com (Kenneth),"152 Toa Payoh Lorong 2, 12-334, Singapore 310152
-Singapore",,,,Hitpay,,,,,,,GB-2B548622,Resmed p30i mask; Resvent iBreeze Auto,1,0
-CUST00676,Poon Sheng Hui,Sheng Hui,2023-06-06,2023-06-06,2,90685915,,,"05-1065, Singapore, Singapore, 619 ANG MO KIO AVENUE 4, 560619, Singapore",,,,Lazada,,,,,,,,Resmed p30i mask,1,1
-CUST00677,"""Roel"", Ladrera Roel Creer",Roel,2023-06-06,2023-06-06,1,9068 2719,,,634 ang mo kio ave 6 #13-5199 Singapore 560634,,,,Latitude Pay,,Referred through NUH,,,,,GB-2B548625,Resmed p30i mask; Resvent iBreeze Auto,1,0
-CUST00678,Elijah Goh,Elijah,2023-06-09,2023-06-09,2,90046307,,,"10-753, Singapore, Singapore, 121D CANBERRA STREET, 754121, Singapore","14-312, 419 CHOA CHU KANG AVENUE 4, 680419, Singapore",,,Lazada,,,,,,,,Dreamwear Silicone Pillows,1,1
-CUST00679,Sam HUM Yap Tin,Sam,2023-06-15,2023-06-15,2,90470866,,," 83 Grove Drive, Singapore 279122",,,,Whatsapp,,"Customer Prepaid. Customer is likely in the printing industry (Trump International, Kaki Bukit). Fulfulled using Qxpress on 1 July 2023.",,,,,,Dreamwear L frame,1,1
-CUST00680,Venkatasubramanian Ramakrishnan,Venkatasubramanian,2023-06-17,2023-06-17,2,91858489,,,"05-3475, 564 ANG MO KIO AVENUE 3, 560564, Singapore",,,,Lazada,,,,,,,,Dreamwear Silicone Pillows,1,1
-CUST00681,Caleb Seow (son of David Seow),Caleb,2023-06-18,2023-06-18,2,81981853,,,"21 bedok reservoir view, #10-03, Singapore 478936",,,,Whatsapp,,"Attended Yes CPAP Webinar on 17 June 2023, won spinning lucky draw for free home sleep test",,,,,,Home Sleep Test X nights,1,1
-CUST00682,Danny Oh Beng Teck,Danny,2023-06-19,2024-03-18,5,96704978,,,"#02-74, 10Q BRADDELL HILL, 579734, Singapore",,,,Lazada,,,,,,,GB-2B572568,Dreamwisp Mask; Non Heated Tubing; Resvent iBreeze Auto Bipap,3,2
-CUST00683,"Nashon Loo ""Ghuiman""",Nashon,2023-06-19,2023-06-19,2,******07,,,"131 MACKENZIE ROAD, THE MKZ, #05-02,Singa
-Pore,228714",,,,Shopee,,,,,,,,Dreamwear Silicone Pillows; Reusable Filters x2,1,1
-CUST00684,Henry Shing Thiam Weng ,Henry,2023-06-21,2023-06-21,1,96661121,,,210A Bukit Batok Street 21 #03-284 Singapore 651210,,,,,,Cannot remember exactly but I think he bought Dreamwisp or Dreamwear Silicone Pillows,,,,,GB-2B548630,Dreamwisp Mask; Resvent iBreeze Auto,1,0
-CUST00685,Chong Ngee Chong,Ngee Chong,2023-06-23,2023-06-23,2,96325864,,,"50 Sims Drive #13-148, 50 SIMS DRIVE, 380050, Singapore",,,,Lazada,,,,,,,,Resmed p30i mask,1,1
-CUST00686,Dexter Loo,Dexter,2023-06-24,2023-06-24,2,94364233,,,"#04-30, 5A LORONG HOW SUN, 536563, Singapore",,,,Lazada,,Possible LinkedIn profile - Mindef Training Consultant,,,,,,Dreamwisp Mask,1,1
-CUST00687,Tan Kian Hin,Kian Hin,2023-06-27,2023-06-27,2,92246274,,,"37, Jln Limau Bali, S468515",,,,Whatsapp and Yes CPAP UEN,,"Bought Dreamwear Silicone Pillows and is on iBreeze Auto free trial for 1 month, GB-2B548615",,,,,,Dreamwear Silicone Pillows; Resvent iBreeze Auto,1,1
-CUST00688,Gitansh Malik,Gitansh,2023-06-28,2023-06-28,2,83760445,,,"16-17, 177 TANJONG RHU ROAD, 436607, Singapore",,,,Lazada,,,,,,,,Disposable Filters x12,1,1
-CUST00689,Lee FC (referred by Luke Tan),FC,2023-06-30,2023-06-30,1,‭96383420‬,,,"54 Hua Guan Avenue
-Singapore",,,,Whatsapp and Yes CPAP UEN,,,,,,,GB-2B548626,Dreamwear Silicone Pillows; Resvent iBreeze Auto,1,0
-CUST00690,Leow Teck Wee,Teck Wee,2023-06-30,2025-06-27,7,93699365,,,"560 Yishun Ave 6
-Lilydale Condo 
-#13-22 
-Singapore 768966 ",,,,Whatsapp and Yes CPAP UEN,,8 July 2025: Item got lost by TracXLogis; I will request for refund ; Converted from Trial; wrote a very nice review; iBreeze Auto 2 week trial,,,,,GB-2B548620,Dreamwear Silicone Pillows; Resvent iBreeze Auto,4,3
-CUST00691,Wee Tsan (wife of Lee FC),Wee Tsan,2023-06-30,2023-06-30,1,‭96727414‬,,,"54 Hua Guan Avenue
-Singapore",,,,Whatsapp and Yes CPAP UEN,,,,,,,GB-28548607,Resmed p30i mask; Resvent iBreeze Auto Pro,1,0
-CUST00692,"Chen Moi Lan, mother of Viking Tan and Joanne Tan",Moi Lan,2023-07-01,2023-07-01,2,Nil,,,"52 Choa Chu Kang North 7, #10-26, Regent Grove Tower B1, Singapore 689528",,,,Hitpay,,"iBreeze Auto Pro 1 month trial, ",,,,,,Dreamwisp Mask,1,1
-CUST00693,Gue Kit Wan,Kit Wan,2023-07-06,2025-01-25,5,90620451,,,254 Bishan St 22 #02-450 s570254,,,,Whatsapp and Yes CPAP UEN,,Patient bought at End of trial ,,,,,GB-2B548631,Dreamwear Silicone Pillows; Resvent iBreeze Auto,3,2
-CUST00694,James Tan Wee Liang,James,2023-07-06,2024-09-22,8,83877361,,,Block 146 Simei Street 2 #07-36 Singapore sg 520146,,,,Hitpay,,,,Failed trial,,,GB-2B548618; GB-2B574224,Resmed f20 Mask M; Resmed p30i mask; Resvent iBreeze Auto; Trial SleepyEasy quantum device; Trial of iBreeze Auto,5,3
-CUST00695,Edmund Khoo Kim Hock,Edmund,2023-07-10,2023-11-11,4,92982485,,,"33 Hindhede Walk, #08-13, Southaven II, Block 33, Lobby J, S'pore 587968",,,,Whatsapp and Yes CPAP UEN,,"iBreeze Auto Bipap - replaced iBreeze 25STA, which had a defective blower",,,,,GB-2B540163; GB-2B560871,Resmed p30i mask; Resvent iBreeze 25 STA,3,1
-CUST00696,Rony Tsoi,Rony,2023-07-10,2023-07-10,2,Nil,,,"R**y, ******97
-40******
-",,,,Shopee,,,,,,,,Disposable Filters x12,1,1
-CUST00697,Vincent lam fei liong,Vincent,2023-07-11,2023-07-11,2,96670709‬,,,,,,,Whatsapp and Yes CPAP UEN,,"SAF regular, now retired DXO, based in pasir laba camp",,,,,,Dreamwear Silicone Pillows,1,1
-CUST00698,Dawnn,Dawn,2023-07-13,2023-07-13,2,81008371,,,"#17-04, 9 SIN MING WALK, 575578, Singapore",,,,Lazada,,,,,,,,Resmed p30i mask,1,1
-CUST00699,Komathi Chandran,KC,2023-07-13,2023-07-13,1,83339110‬,,,AMK; works in Viva Business Park,,,,Whatsapp and Yes CPAP UEN,,Uses Philips Wisp Mask (legacy),,,,,GB-2B548609,Resvent iBreeze Auto Pro,1,0
-CUST00700,Nigel Koh / Picasso,Nigel,2023-07-13,2023-10-23,4,93859022,,,"118 SERANGOON AVENUE 3,
-Amaranda Gardens #08-10
-S554773",,,,Lazada,,,,,,,,Dreamwear Silicone Pillows; Resmed p30i mask,2,2
-CUST00701,Mona Lisa binte sabadah,Mona,2023-07-14,2023-07-14,1,98602248,,,Blk 185 Boon Lay Ave #08-142,,,,Latitude Pay,,,,,,,GB-2B548611,Resmed p30i mask; Resvent iBreeze Auto Pro,1,0
-CUST00702,Shirley Chan Wai Fun,Shirley,2023-07-14,2023-07-14,2,97919395,,,"164 GANGSA ROAD,05-
-82 S670164",,,,Lazada,,,,,,,,Resmed p30i mask,1,1
-CUST00703,Roy Hu,Roy,2023-07-15,2023-07-15,1,97336634,,,201A Punggol Field #09-210 S821201,,,,Whatsapp and Yes CPAP UEN,,"Seah's colleague, works in semiconductor industry",,,,,GB-2B548627,Resmed p30i mask; Resvent iBreeze Auto,1,0
-CUST00704,Abdus Salam,Abdus,2023-07-17,2023-07-17,2,90214021,,,"922 Tampines St 91, #03-205.S(520922) Lift A",,,,Whatsapp and Yes CPAP UEN,,,,,,,,Home Sleep Test,1,1
-CUST00705,Chong Jaan Hwan,Jaan Hwan,2023-07-18,2023-07-18,2,,,,"BLOCK 671A, JURONG WEST STREET 65, #06-
-102,SingaPore,641671",,,,Shopee,,,,,,,,Resmed p30i mask,1,1
-CUST00706,Eric Koo / Erickoo,Eric,2023-07-18,2023-07-18,2,93667355,,,"10-2563, 536 ANG MO KIO AVENUE 10, 560536, Singapore",,,,Lazada,,,,,,,,Dreamwisp Mask,1,1
-CUST00707,Norhuda Md Sadekan (wife of Fazmie Aziz),Norhuda,2023-07-18,2024-07-12,4,90048154,,,"#14-26, 842B TAMPINES STREET 82, 522842, Singapore",,,,Lazada,,,,,,,,Disposable Filters x12; Dreamwear Silicone Pillows,2,2
-CUST00709,JX Kang Jiunn Hian - Junxian,JX,2023-07-22,2023-08-06,3,96804632,,,114 serangoon North ave 1 #03-559 s(550114),,,,Whatsapp and Yes CPAP UEN,,2 week free trial with iBreeze Auto. Patient can actually fit Dreamwear Silicone Pillows and p30i. Transitioning from being a frequent mouth breather. Dreamwisp seems to help him clamp shut his mouth.; Patient bought at End of trial ,,,,,GB-2B548619,Dreamwisp Mask; Resvent iBreeze Auto,2,1
-CUST00710,Myo Htut Aung,Myo Htut,2023-07-23,2024-08-26,4,81381672,,,"12-199, 623 JURONG WEST STREET 61, 640623, Singapore",,,,Lazada,,,,,,,,Disposable Filters x12,2,2
-CUST00711,Ong Zhen Yuan,Zhen Yuan,2023-07-23,2024-06-24,6,90098422,,,"19 LORONG G TELOK KURAU, 426188, Singapore",,,,Lazada,,Second purchase of 2x p30i; likely HNW and in F&B line; driver Aziz comes to collect; Van black text said United Global Investments Pte Ltd; ,,,,,,Resmed p30i mask,3,3
-CUST00712,Akira Nakashima,Akira,2023-07-24,2023-07-24,2,94503411,,,"#14-07, 8 ALEXANDRA VIEW, 158747, Singapore",,,,Lazada,,Patient ordered Dreamwear Silicone Pillows. I mistakenly fulfilled Dreamwisp mask initially. Rectified using 2-3 day courier.,,,,,,Dreamwear Silicone Pillows,1,1
-CUST00713,Desmond chua ,Desmond,2023-07-24,2023-07-24,1,97524643,,,TBC,,,,Whatsapp and Yes CPAP UEN,,,,,,,GB2B548617,Resvent iBreeze Auto,1,0
-CUST00714,Derrick Chang ,Derrick,2023-07-25,2023-07-25,1,91556259,,otaki88@yahoo.com,Blk 184A Rivervale Crescent #04-163 Singapore sg 541184,,,,Hitpay,,,,,,,GB-2B550712,Dreamwisp Mask; Resvent iBreeze Auto,1,0
-CUST00715,Edwin Teh / Teh Zewei Edwin,Edwin,2023-07-26,2023-08-28,2,96587066,,,"BLOCK 638, CHOA CHU KANG STREET 64, #12-
-47 ,SingaPore,680638
-",,,,Shopee,,4 week free trial with iBreeze Auto; Dummy package for shopee. ,,,,,GB-2B550689,Resmed p30i mask; Resvent iBreeze Auto,2,0
-CUST00716,Mohd Syukri shooked_ri,Syukri,2023-07-28,2023-07-28,2,,,,"7-11 at 533 Choa Chu Kang Street 51 #01-13, Lim
-bang Shopping Centre-533 Choa Chu Kang Street
-51, #01-13, Limbang Shopping Centre,680533",,,,Shopee,,,,,,,,Dreamwear Silicone Pillows,1,1
-CUST00717,Daniel Tham,Daniel,2023-07-29,2024-09-29,5,‭91725141‬,,,"749 yishun st 72 #05-120
-Singapore",,,,Whatsapp,,2 week trial with ibreeze auto ,Charis Tan,,,,GB-2B550697,Disposable Filters x12; Resmed p30i mask; Resvent iBreeze Auto,4,1
-CUST00718,Ang Wee Cheng,Wee Cheng,2023-07-31,2023-07-31,2,98416561,,,"10H BRADDELL HILL,#05-
-31 S579727",,,,Lazada,,,,,,,,Disposable Filters x12,1,1
-CUST00719,Gian Boo Hoon,Boo Hoon,2023-07-31,2023-09-15,3,96670566,,,427 Serangoon Central 08-304 550427,,,,Whatsapp and Yes CPAP UEN,,4 week trial with iBreeze; Patient bought iBreeze Auto at end of trial period,,,,,GB-2B550709,Resmed p30i mask; Resvent iBreeze Auto,2,1
-CUST00720,Melvin Neo,Melvin,2023-07-31,2023-07-31,2,91386111,,,"7 WATTEN RISE, 287290, Singapore",,,,Lazada,,,,,,,,Dreamwisp Mask,1,1
-CUST00721,Chen moi lan,Moi Lan,2023-08-01,2023-08-01,1,,,,"52 Choa Chu Kang North 7, #10-26, Regent Grove Tower B1, Singapore 689528",,,,Whatsapp and Yes CPAP UEN,,Patient bought at End of trial ,,,,,GB-2B548612,Resvent iBreeze Auto Pro,1,0
-CUST00722,Cynthia Fong Choy Yeok (recommended by Susanne Nam),Cynthia,2023-08-01,2023-08-15,3,96820360‬,,,"BLK 642B Punggol Drive, #06-349,  S822642",,,,Whatsapp and Yes CPAP UEN,,"2 week trial with ibreeze auto pro ; Patient accidentally sent to Josh's Paylah. Josh will use Paynow to transfer to Yes CPAP UEN, on 15 Aug 2023",,,,,GB-2B548610,Resmed p30i mask; Resvent iBreeze Auto Pro,2,1
-CUST00723,Stewart Yong,Stewart,2023-08-02,2023-08-17,5,97336563‬,,,"1P PINE GROVE,14-77",,,,Lazada,Jo,,,,,,,Disposable Filters x12; Reusable Filters x2,2,3
-CUST00724,"Samuel Koh ""skwh80"" ",Samuel,2023-08-09,2025-01-03,4,98006947,,,"BLOCK 161 BISHAN STREET 13, 15-152, #15-15
-2,SingaPore,570161",,,,Shopee,,"Buyer enquired on Lazada, then moved to WA, then bought on Shopee (likely to be well researched person)",,,,,,Dreamwisp Mask; Resmed p30i mask,2,2
-CUST00725,Tan Wei Heong,Wei Heong,2023-08-09,2023-08-09,2,91911269,,,"#23-48, 17 DOVER CRESCENT, 130017, Singapore",,,,Lazada,,,,,,,,Disposable Filters x12,1,1
-CUST00726,Xie Weixiang,Wei xiang,2023-08-13,2023-08-13,4,96305019,,,"03-622, 678 CHOA CHU KANG CRESCENT, 680678, Singapore",,,,Lazada,,,,,,,,Disposable Filters x12; Resmed p30i mask,2,2
-CUST00730,Alexander Pang (cancelled - forgot to fulfill),Alexander,2023-08-14,2025-03-06,4, 97314340,,,"261 ARCADIA ROAD,04-01 S289853
-Singapore",,,,Whatsapp and Yes CPAP UEN,,"Buyer has a System One A, appears to be 2nd gen CEO of New Ubin Seafood",,,,,GB-2B560862,Dreamwear Silicone Pillows; Heated Tubing for Dreamstation; Resvent iBreeze Auto,2,2
-CUST00727,Alexander Pang - PANG CHONG REN ALEXANDER,Alexander,2023-08-14,2023-08-14,1,9.731434E7,97314340,,"261 ARCADIA ROAD,04-
-01 S289853
-",,,,Lazada,,"Buyer has a System One A, appears to be 2nd gen CEO of New Ubin Seafood; Lazada system cancelled this order cos i forgot to fulfil",,,,,,,1,0
-CUST00728,Lawrence Soh Chin Ter,Lawrence,2023-08-14,2023-08-14,2,91058628‬,,,79B Toa Payoh Central #14-25 S(312079),,,,Whatsapp and Yes CPAP UEN,,,,,,,,Dreamwear Silicone Pillows,1,1
-CUST00729,Johanna Lim Hui En,Johanna,2023-08-15,2024-11-13,8,82487737,,,210 Ang Mo Kio Ave 3 #05-1614 S560210,,,,Whatsapp and Yes CPAP UEN,,Tried several small frames incl dreamwear silicone pillows and Philips Wisp paed; ended up choosing p30i,,,,,GB-28548608; GB-H2005210,Dreamwisp Mask; Dreamwisp Small Connector; Resmed p30i mask; Resvent iBreeze Auto Pro; Resvent iBreeze Plus; battery pack for ibreeze plus; small frame,5,3
-CUST00731,Karen Chan,Karen,2023-08-18,2023-08-18,2,,,,,,,,Shopee,,,,,,,,Disposable Filters x12,1,1
-CUST00732,Richard Sim / Isabelle Ng Noi Hoe ,Richard,2023-08-18,2023-08-18,2,‭93856009‬,,,,,,,Whatsapp and Yes CPAP UEN,,Patient has stage 4 colon cancer. Is on 2 week free trial for iBreeze Auto. Previously seen by ttsh sleep clinic with AHI 60 and has 2 hours sleep without cpap nightly ,,,,,,Resmed p30i mask,1,1
-CUST00733,Wong Li ,Wong Li,2023-08-18,2023-08-18,2,97116131,,,"676A Yishun Ring Road
-04-1904
-SG 761676",,,,Whatsapp and Yes CPAP UEN,,Patient is possibly in her 50s / menopausal - https://www.evernote.com/shard/s509/sh/44e10837-7a6d-72c5-5fc2-41c9cfe55989/k7xR8i3T62jiH9Y_kmAAT_7w_9DlQNCpFKRrsyhMH6CQnDmPAmM3boQxmw,Cynthia Oh,,,,,Sleep Test w O2 Ring,1,1
-CUST00734,Robert Nam (Susanne Nam's dad),Robert,2023-08-19,2023-08-19,2,,,,15 Q Kang Choo Bin Road,,,,Whatsapp and Yes CPAP UEN,,"2 week trial with iBreeze Auto. Patient is 90+ years old and has sensitive, easily tearable skin, associated with diabetes",,,,,,Dreamwear Silicone Pillows,1,1
-CUST00735,MUHAMMAD KHALIDH,Khalidh,2023-08-23,2023-09-05,2,91850061‬,,,,,,,Whatsapp and Yes CPAP UEN,,2 week trial with Dreamwear silicone pillows; Bought at end of trial ,,,,,GB-2B550698,Dreamwear Silicone Pillows; Resvent iBreeze Auto,2,0
-CUST00736,Lee Taylor,Taylor,2023-08-24,2023-08-24,3,87278293,,lee.taylor72@outlook.com,"42 East Coast Road, 10-05 Moda, 10-05 Moda, Singapore 428762, 8727 8293",,,,Hitpay,,,,,,,GB-2B550693,Dreamwear Under the Nose; Resvent iBreeze Auto,2,1
-CUST00737,Gideon Chew,Gid,2023-08-26,2023-08-26,2,87982988‬,,,,,,,Whatsapp and Yes CPAP UEN,,,,,,,,Dreamwear Silicone Pillows,1,1
-CUST00738,Nancy / Lean See (Matthew Koo's mum),Nancy,2023-08-28,2023-08-28,2,81149211‬,,,,,,,Whatsapp and Yes CPAP UEN,,Using Apex XT from EIRKG that has no SD Card. Didn't like wisp mask that ERIKG gave her. Didn't even have any choice of mask in the first run. ,,,,,,Resmed p30i mask,1,1
-CUST00739,Gemma koh,Gemma,2023-08-30,2023-11-11,2,97547421,,,"165B Hillcrest Rd, Singapore 286805
-=======
-CUST00638,Ronald Garcia Aricheta,Ronald,2023-04-09,2023-04-09,1,82178855‬,,,,,,,Meetup,,Parallel import set without heated tubing ,,,,,GB-2B538563,Dreamwisp Mask; Resvent iBreeze Auto,1,0
-CUST00639,"Dedy Setiawan ""nesshiee""",Dedy,2023-04-11,2023-04-11,2,87962897,,,"352B Canberra Road #04-257
-Singapore 752352",,,,Shopify,,,,,,,,Foamless Kit,1,1
-CUST00640,Sidarth Goenka,Sidarth,2023-04-11,2023-09-21,4,91760226,,,"20 AMBER ROAD,04-02
-S439869",,,,Lazada,,Businessman in Metals Industry - https://www.linkedin.com/in/sidharthgoenka/?originalSubdomain=sg,,,,,,Disposable Filters x12; Foamless Kit; Foamless Kit Labour,2,2
-CUST00641,Chua Soo Yong,Soo Yong,2023-04-13,2023-04-13,1,9.684365E7,96843650,,88 Ocean Drive S098582,,,,Whatsapp,,,,,,,,Foamless Kit,1,0
-CUST00642,Luke Tan Soo Lid,Luke,2023-04-13,2024-08-21,4,98199033‬,,,"16 Jedburgh Gardens, Singapore 457082",,,,Whatsapp and Yes CPAP UEN,,One of our top referrers + consumers. Inv 0010,,,,,GB-2B540144; GB-H2005397,Dreamwear Silicone Pillows; Resvent iBreeze Auto; Resvent iBreeze Plus,3,1
-CUST00643,Jen / jenzoli,Jen,2023-04-14,2023-04-14,1,,,,"11 WOODLANDS DRIVE 72 (Woodsvale Condomi
-nium Blk 11B), 08-34, #08-34,SingaPore,738094",,,,Shopee,,,,,,,,Disposable Filters x12,1,0
-CUST00644,Alvin Lee,Alvin,2023-04-17,2023-04-17,2,97622203,,,"18-08, 25 HAZEL PARK TERRACE, 678948, Singapore",,,,Lazada,,,,,,,,Resmed p30i mask,1,1
-CUST00645,Hsin,Hsin,2023-04-17,2025-09-29,3,******75,,,"BLOCK 780E, WOODLANDS CRESCENT, #08-77, SG, 735780",Vietnam but Singaporean,,,Shopee,,N20 mask. Likely Eugene Baey customer. Based in Vietnam,,Jo,,,,Dreamwear Silicone Pillows; Pressure optimization journey aircurve 10,1,2
-CUST00646,Fung Ming Lei,Ming Lei,2023-04-18,2023-04-18,1,96698431,,,"Blk 84 Edgedale Plains, The Terrace, #05-12, S(828737) Singapore",,,,Whatsapp and Yes CPAP UEN,,Referred by iCare PCN,,,,,GB-2B540142,Dreamwear Silicone Pillows; Resvent iBreeze Auto Pro,1,0
-CUST00647,Eugene Goh,Eugene,2023-04-20,2023-04-20,1,‭98800839‬,,,"451 Sin Ming Avenue #08-493 S570451 (lift lobby A).
-Singapore",,,,Whatsapp and Yes CPAP UEN,,Converted from trial,,,,,GB-2B540155,Resmed p30i mask; Resvent iBreeze Auto,1,0
-CUST00648,Davuth for Ms Sophie / Billing Address is Chloe / reverse name lookup surfaces Winnie Sim,Winnie,2023-04-22,2023-04-22,2,81804882,,,"#03-01, Singapore, Singapore, 5A TOH GUAN ROAD EAST, 608830, Singapore","03/113, 125 BEDOK NORTH ROAD, 460125, Singapore",,,Lazada,,,,,,,,Disposable Filters x12,1,1
-CUST00649,Bernard Low,Bernard,2023-04-24,2023-04-24,2,90086484‬,,,"BLOCK 106B, DEPOT ROAD, #12-571 ,SingaPor
-e,102106",,,,Shopee,,,,,,,,Dreamwisp Mask,1,1
-CUST00650,Patsy Sng Seok Har,Patsy,2023-04-24,2023-04-24,2,97478241‬,,,"248 Westwood Avenue
-#06-61 
-Singapore 648353",,,,Whatsapp and Yes CPAP UEN,,Trial of iBreeze Plus GB-H2004935,,,,,,Resmed p30i mask,1,1
-CUST00651,Loi Kwok Liang Steven / Kwok Liang Loi,Steven,2023-04-25,2023-04-25,2,81258464,,,"#10-262, 334 HOUGANG AVENUE 5, 530334, Singapore",,,,Lazada,,,,,,,,Resmed p30i mask,1,1
-CUST00652,Timothy Lam Tsz Ki,Timothy,2023-04-25,2025-01-14,4,82688380‬,,,"174 Ang mo Kio ave 4, 06-657, Singapore 560174",,,,Whatsapp,,"Trial for iBreeze Auto, GB-2B540161; previously maybe recorded wrongly as p30i; on 14 Jan timothy said Dreamwisp",,,,,,Dreamwisp Mask,2,2
-CUST00653,Benedict Loh,Benedict,2023-04-29,2023-04-29,2,96390280,,,"267C PUNGGOL FIELD,
-#09-129 S823267",,,,Lazada,,,,,,,,Resmed p30i mask,1,1
-CUST00654,Terence Kuan,Terence,2023-04-29,2023-04-29,2,92783070,,,"4A JALAN HUSSEIN,
-S419399
-",,,,Lazada,,,,,,,,Disposable Filters x12,1,1
-CUST00655,Jayanth Narasimha,Jayanth,2023-05-02,2023-05-02,2,,,,"35 PASIR RIS DRIVE 3, #0406,SingaPore,519493",,,,Shopee,,,,,,,,Disposable Filters x12; Dreamwear Silicone Pillows; Reusable Filters x2,1,1
-CUST00656,Ong Wei Jian,Wei Jian,2023-05-02,2023-05-02,2,91508734,,,"#15-153, 472 CHOA CHU KANG AVENUE 3, 680472, Singapore",,,,Lazada,,,,,,,,Resmed p30i mask,1,1
-CUST00657,Simon Pang,Simon,2023-05-03,2023-05-03,2,96771650,,,"684A Edgedale Plains - Punggol unit 17-609,Singapore,Singapore,Singapore 821684",,,,Shopify,,,,,,,,Foamless Kit,1,1
-CUST00658,Edmund Ng,Edmund,2023-05-05,2023-05-05,1,9.3876532E7,,,"Dover Parkview
-32 Dover Rise #16-08 s138686",,,,Whatsapp,,,,,,,,Foamless Kit,1,0
-CUST00659,"Kong Sai Hong, saihong78",Sai Hong,2023-05-05,2023-12-01,5,‭98169660‬,,,"86 Toa Payoh Lor 2, #05-343,SingaPore,310086",,,,Shopee,,,,,,,GB-H2005406,Disposable Filters x12; Dreamwear Silicone Pillows; Resvent iBreeze Plus; Reusable Filters x2,3,2
-CUST00660,Chia Nan chern,Nan Chern,2023-05-08,2023-08-15,5,9346 8672,,,"Blk 248 Choa Chu Kang Ave 2 S680248
-#13-486
-Singapore",,,,Whatsapp and Yes CPAP UEN,,"Nan Chern had water ingress into iBreeze Auto blower around July 2023. Around 1-15 Aug, Jo tested the iBreeze, and it eventually stopped turning on (motherboard experienced 5V voltage regulator failure). Jo also managed to use hair dryer as recommended by Resvent to dry out the sound abatement foam.  David Hilos suggested swapping motherboard instead of repairing the 5V regulator part, which cannot seem to be found online.  Jo agreed and David did the swap from Jo's iBreeze Auto. Jo had to also do a bit more labour to ensure no more air leaks from the blower into the humidifier.; Trial for iBreeze Auto, after patient couldn't tolerate pressure from resmed airsense 10",,,,,GB-2B548621,Dreamwear Silicone Pillows; Repair; Resvent iBreeze Auto,3,2
-CUST00661,"Erica Sena Neves, Wife of Ramanathan Durai",Erica,2023-05-11,2023-05-11,1,9168 192,,,Blk 360b Admiralty drive #04-56 singapore 752360,,,,Whatsapp and Yes CPAP UEN,,"Brazilian from Salvador, married a Singaporean Indian. More info in evernote. Got along well with the couple. ",,,,,GB-2B540139,Dreamwisp Mask; Resvent iBreeze Auto Pro,1,0
-CUST00662,Harry Leong (husband of Mui Cheng),Harry,2023-05-12,2023-05-12,1,9.6661437E7,96661437,,"1C Pine Grove Condo, Pine Grove, #02-10 (592001",,,,Whatsapp and Yes CPAP UEN,,Husband and wife. Referred by iCare. Mui Cheng's sister also did sleep test and is considering trying CPAP therapy.,,,,,GB-2B548629,Resmed p30i mask; Resvent iBreeze Auto,1,0
-CUST00663,Mui cheng,Mui Cheng,2023-05-12,2023-05-12,1,98365722,,,"1C Pine Grove Condo, Pine Grove, #02-10 (592001",,,,Whatsapp and Yes CPAP UEN,,As above,,,,,GB-2B540147,Resmed p30i mask; Resvent iBreeze Auto Pro,1,0
-CUST00664,Nadesha Prabhu Krishnamurthy,Nadesha,2023-05-12,2023-05-12,2,83225001,,,"13-07, 54 EDGEDALE PLAINS, 828821, Singapore",,,,Lazada,,Lazada allowed purchase using singpost mail. I will use One ship to send.,,,,,,Disposable Filters x12,1,1
-CUST00665,Vincent R Salvador c/o Alice Chu,Vincent,2023-05-15,2023-05-15,2,91783855,,,"04-01 Woodgrove Condominium, Singapore, Singapore, 2 WOODGROVE DRIVE, 738207, Singapore",,,,Lazada,,,,,,,,Resmed n30i mask,1,1
-CUST00666,Gerald Tan,Gerald,2023-05-16,2023-05-16,1,87898795,,,43 Chai Chee st (missing unit number) Singapore sg 461043,,,,Hitpay,,"Gerald grew up in Chai Chee, attended Telok Kurau Primary and Changkat Changi. Visited Chai Chee with his wife tonight. He works in an events company. His wife used to work at MBS doing ushering.",,,,,GB-2B548634,Resmed p30i mask; Resvent iBreeze Auto,1,0
-CUST00667,Jessica Ong Siew Chin,Jessica,2023-05-16,2023-05-16,2,98387918,,,"478A Yishun St 44, #08-103, Singapore 761478",,,,Whatsapp and Yes CPAP UEN,,"Jessica contacted me on Lazada asking for a discount. I ended up offering a 10 SGD discount for buying 2 masks, or a 5 SGD discount for buying 1 mask. ",,,,,,Resmed p30i mask,1,1
-CUST00668,Timothy Lam Tsz Ki,Timothy,2023-05-17,2023-05-17,1,8.268838E7,,,"174 Ang mo Kio ave 4, 06-657, Singapore 560174",,,,Whatsapp and Yes CPAP UEN,,Purchase took place after 3 week trial of iBreeze. Patient initially bought p30i but I ended up sending him a Dreamwisp mask and he preferred Dreamwisp.,,,,,GB-2B540161,Resvent iBreeze Auto,1,0
-CUST00669,Engkeat Tan,Engkeat,2023-05-19,2023-05-19,2,81888919,,,"#08-216, 359A ADMIRALTY DRIVE, 751359, Singapore",,,,Lazada,,,,,,,,Resmed p30i mask,1,1
-CUST00670,Katherine Khoo / khookath,Katherine,2023-05-19,2023-05-19,2,XX69,,,"BLOCK 229, ANG MO KIO AVENUE 3, #09-1286 ,
-SingaPore,560229
-",,,,Shopee,,,,,,,,Dreamwisp Mask,1,1
-CUST00671,Lee Keng Eng,Keng Eng,2023-05-19,2023-05-19,2,97365455,,,"424 HOUGANG AVENUE
-6,#12-74 S530424",,,,Lazada,,Customer initially had trouble understanding how Ninjavan works,,,,,,Resmed p30i mask,1,1
-CUST00672,Memena Lee,Memena,2023-05-19,2023-06-02,2,8688 5175,,,303A Punggol Central #13-778,,,,Whatsapp and Yes CPAP UEN,,Husband is a nurse in SGH. Does urology. Memena is Yong En's colleague who does photography.; Purchase for 2 week free trial of iBreeze Auto Pro GB-28548613,,,,,GB-28548613,Dreamwear Silicone Pillows; Resvent iBreeze Auto Pro,1,1
-CUST00673,"Memena ""May"" Lee",Memena,2023-05-19,2023-05-19,1,8.6885175E7,,,"303A Punggol Central #13-778, S821303",,,,Whatsapp and Yes CPAP UEN,,Purchase for 2 week free trial of iBreeze Auto Pro GB-28548613,,,,,,Dreamwear Silicone Pillows,1,0
-CUST00674,Lim Shi Yun,Shi Yun,2023-05-21,2023-05-21,2,84998398,,,"12-03, 477 RIVER VALLEY ROAD, 248362, Singapore",,,,Lazada,,,,,,,,Resmed n30i mask,1,1
-CUST00675,Wylie Chan / wyliechan,Wylie,2023-05-21,2023-05-21,2,******55,,,"SHEARES VILLE, 9 HOLT ROAD, #11-01, SG, 249446",,,,Shopee,,,,,,,,Dreamwisp Mask,1,1
-CUST00676,Daniel low thiam siang,Daniel,2023-05-22,2024-11-11,4,92229948,,,"45 HILLSIDE DRIVE, 548989, Singapore",,,,Lazada,,,,,,,,Dreamwisp Mask,2,2
-CUST00677,Evelyn Tey / etey9667,Evelyn,2023-05-22,2023-05-22,2,,,,"2 BISHAN STREET 25, clover by the park, #30-0
-2,SingaPore,573973",,,,Shopee,,,,,,,,Dreamwisp Mask,1,1
-CUST00678,Goh Hock Ban,Hock Ban,2023-05-23,2023-05-23,2,93886667,,,"422 FAJAR ROAD,#06-
-505 S670422",,,,Lazada,,18 Nov - called me at 1130pm to ask for replacement mask; I asked him to whatsapp me instead; he asked for discount; J: This customer has no boundaries and is cheap,,,,,,Dreamwear Silicone Pillows,1,1
-CUST00679,Chan Sing Yee,Sing Yee,2023-05-26,2024-10-21,4,91071433,,,"#13-227, 588C ANG MO KIO STREET 52, 563588, Singapore",,,,Lazada,,,,,,,,Dreamwisp Mask,2,2
-CUST00680,Daryl Duane Van Hale,Daryl,2023-05-26,2025-04-30,5,87257404,,,"644 Hougang Ave 8
-09-267  Singapore 
-530644",,,,Whatsapp,,Other vendor's p30i leaked for him. Hopefully Dreamwisp will be better.,,,,,GB-2B548623,Dreamwisp Mask; Resmed p30i mask; Resvent iBreeze Auto,3,2
-CUST00681,Hu Jiesheng,Jiesheng,2023-05-28,2024-04-04,4,91115382,,,"Blk 338 Jurong East Avenue 1 #01-1636, Singapore,60 Jurong,338 JURONG EAST AVENUE 1, 600338, Singapore",,,,Lazada,,,,,,,,Dreamwisp Mask,2,2
-CUST00682,Chen Ryung Leo,Ryung Leo,2023-05-30,2024-01-07,6,93699126,,,"73 FARRER DRIVE,04-04 Singapore 259280","200 KIM SENG ROAD,32-02 Singapore 239471",,,Lazada,,,,,,,,Dreamwisp Mask,3,3
-CUST00683,Zhuo Guowei,Guowei,2023-05-30,2023-05-30,2,98587860,,,"264 YISHUN STREET 22, #09-139 S760264",,,,Lazada,,,,,,,,Resmed p30i mask,1,1
-CUST00684,Timothy Ngui Choon Ming / Wei Junming,Timothy,2023-05-31,2023-05-31,1,98767124,,,163 Gangsa Road #25-86 670163 ,,,,Shopify,,,,,,,GB-2B548614,Resmed p30i mask; Resvent iBreeze Auto Pro,1,0
-CUST00685,Mohamed Noor / Nurliana (Liana),Noor,2023-06-03,2024-08-20,3,96465935,,,7 Flora Drive #06-29,,,,Latitude Pay,,,Dr Sajeena,,,,GB-2B548628,2x ibreeze reusable filters; Resmed p30i mask; Resvent iBreeze Auto,2,1
-CUST00686,Emma Mulholland,Emma,2023-06-04,2023-06-04,2,91888535,,,"588B ANG MO KIO STREET 52,#02-213 S562588",,,,Lazada,,,,,,,,Resmed p30i mask,1,1
-CUST00687,Fabian Tay / jude4321,Fabian,2023-06-05,2023-06-05,2,98526095,,,"Blk 39 Jalan Tiga #01-04, Singapore,39  Geylang  Eunos,39 JALAN TIGA, 390039, Singapore","#05-153, Singapore, Singapore, 5 JALAN BATU, 431005, Singapore",,,Lazada,,,,,,,,Resmed p30i mask,1,1
-CUST00688,"Nino Guidaben, bought by friend Kenneth Cordero (returning customer, formerly known as Kenneth AMK)",Nino,2023-06-06,2023-06-06,1,639177008869,,xerxis87@yahoo.com (Kenneth),"152 Toa Payoh Lorong 2, 12-334, Singapore 310152
-Singapore",,,,Hitpay,,,,,,,GB-2B548622,Resmed p30i mask; Resvent iBreeze Auto,1,0
-CUST00689,Poon Sheng Hui,Sheng Hui,2023-06-06,2023-06-06,2,90685915,,,"05-1065, Singapore, Singapore, 619 ANG MO KIO AVENUE 4, 560619, Singapore",,,,Lazada,,,,,,,,Resmed p30i mask,1,1
-CUST00690,"""Roel"", Ladrera Roel Creer",Roel,2023-06-06,2023-06-06,1,9068 2719,,,634 ang mo kio ave 6 #13-5199 Singapore 560634,,,,Latitude Pay,,Referred through NUH,,,,,GB-2B548625,Resmed p30i mask; Resvent iBreeze Auto,1,0
-CUST00691,Elijah Goh,Elijah,2023-06-09,2023-06-09,2,90046307,,,"10-753, Singapore, Singapore, 121D CANBERRA STREET, 754121, Singapore","14-312, 419 CHOA CHU KANG AVENUE 4, 680419, Singapore",,,Lazada,,,,,,,,Dreamwear Silicone Pillows,1,1
-CUST00692,Sam HUM Yap Tin,Sam,2023-06-15,2023-06-15,2,90470866,,," 83 Grove Drive, Singapore 279122",,,,Whatsapp,,"Customer Prepaid. Customer is likely in the printing industry (Trump International, Kaki Bukit). Fulfulled using Qxpress on 1 July 2023.",,,,,,Dreamwear L frame,1,1
-CUST00693,Venkatasubramanian Ramakrishnan,Venkatasubramanian,2023-06-17,2023-06-17,2,91858489,,,"05-3475, 564 ANG MO KIO AVENUE 3, 560564, Singapore",,,,Lazada,,,,,,,,Dreamwear Silicone Pillows,1,1
-CUST00694,Caleb Seow (son of David Seow),Caleb,2023-06-18,2023-06-18,2,81981853,,,"21 bedok reservoir view, #10-03, Singapore 478936",,,,Whatsapp,,"Attended Yes CPAP Webinar on 17 June 2023, won spinning lucky draw for free home sleep test",,,,,,Home Sleep Test X nights,1,1
-CUST00695,Danny Oh Beng Teck,Danny,2023-06-19,2024-03-18,5,96704978,,,"#02-74, 10Q BRADDELL HILL, 579734, Singapore",,,,Lazada,,,,,,,GB-2B572568,Dreamwisp Mask; Non Heated Tubing; Resvent iBreeze Auto Bipap,3,2
-CUST00696,"Nashon Loo ""Ghuiman""",Nashon,2023-06-19,2023-06-19,2,******07,,,"131 MACKENZIE ROAD, THE MKZ, #05-02,Singa
-Pore,228714",,,,Shopee,,,,,,,,Dreamwear Silicone Pillows; Reusable Filters x2,1,1
-CUST00697,Henry Shing Thiam Weng,Henry,2023-06-21,2023-06-21,1,96661121,,,210A Bukit Batok Street 21 #03-284 Singapore 651210,,,,,,Cannot remember exactly but I think he bought Dreamwisp or Dreamwear Silicone Pillows,,,,,GB-2B548630,Dreamwisp Mask; Resvent iBreeze Auto,1,0
-CUST00698,Chong Ngee Chong,Ngee Chong,2023-06-23,2023-06-23,2,96325864,,,"50 Sims Drive #13-148, 50 SIMS DRIVE, 380050, Singapore",,,,Lazada,,,,,,,,Resmed p30i mask,1,1
-CUST00699,Dexter Loo,Dexter,2023-06-24,2023-06-24,2,94364233,,,"#04-30, 5A LORONG HOW SUN, 536563, Singapore",,,,Lazada,,Possible LinkedIn profile - Mindef Training Consultant,,,,,,Dreamwisp Mask,1,1
-CUST00700,Tan Kian Hin,Kian Hin,2023-06-27,2023-06-27,2,92246274,,,"37, Jln Limau Bali, S468515",,,,Whatsapp and Yes CPAP UEN,,"Bought Dreamwear Silicone Pillows and is on iBreeze Auto free trial for 1 month, GB-2B548615",,,,,,Dreamwear Silicone Pillows; Resvent iBreeze Auto,1,1
-CUST00701,Gitansh Malik,Gitansh,2023-06-28,2023-06-28,2,83760445,,,"16-17, 177 TANJONG RHU ROAD, 436607, Singapore",,,,Lazada,,,,,,,,Disposable Filters x12,1,1
-CUST00702,Lee FC (referred by Luke Tan),FC,2023-06-30,2023-06-30,1,‭96383420‬,,,"54 Hua Guan Avenue
-Singapore",,,,Whatsapp and Yes CPAP UEN,,,,,,,GB-2B548626,Dreamwear Silicone Pillows; Resvent iBreeze Auto,1,0
-CUST00703,Leow Teck Wee,Teck Wee,2023-06-30,2025-06-27,7,93699365,,,"560 Yishun Ave 6
-Lilydale Condo 
-#13-22 
-Singapore 768966 ",,,,Whatsapp and Yes CPAP UEN,,8 July 2025: Item got lost by TracXLogis; I will request for refund ; Converted from Trial; wrote a very nice review; iBreeze Auto 2 week trial,,,,,GB-2B548620,Dreamwear Silicone Pillows; Resvent iBreeze Auto,4,3
-CUST00704,Wee Tsan (wife of Lee FC),Wee Tsan,2023-06-30,2023-06-30,1,‭96727414‬,,,"54 Hua Guan Avenue
-Singapore",,,,Whatsapp and Yes CPAP UEN,,,,,,,GB-28548607,Resmed p30i mask; Resvent iBreeze Auto Pro,1,0
-CUST00705,"Chen Moi Lan, mother of Viking Tan and Joanne Tan",Moi Lan,2023-07-01,2023-07-01,2,Nil,,,"52 Choa Chu Kang North 7, #10-26, Regent Grove Tower B1, Singapore 689528",,,,Hitpay,,"iBreeze Auto Pro 1 month trial, ",,,,,,Dreamwisp Mask,1,1
-CUST00706,Gue Kit Wan,Kit Wan,2023-07-06,2025-01-25,5,90620451,,,254 Bishan St 22 #02-450 s570254,,,,Whatsapp and Yes CPAP UEN,,Patient bought at End of trial ,,,,,GB-2B548631,Dreamwear Silicone Pillows; Resvent iBreeze Auto,3,2
-CUST00707,James Tan Wee Liang,James,2023-07-06,2024-09-22,8,83877361,,,Block 146 Simei Street 2 #07-36 Singapore sg 520146,,,,Hitpay,,,,Failed trial,,,GB-2B548618; GB-2B574224,Resmed f20 Mask M; Resmed p30i mask; Resvent iBreeze Auto; Trial SleepyEasy quantum device; Trial of iBreeze Auto,5,3
-CUST00708,Edmund Khoo Kim Hock,Edmund,2023-07-10,2023-11-11,4,92982485,,,"33 Hindhede Walk, #08-13, Southaven II, Block 33, Lobby J, S'pore 587968",,,,Whatsapp and Yes CPAP UEN,,"iBreeze Auto Bipap - replaced iBreeze 25STA, which had a defective blower",,,,,GB-2B540163; GB-2B560871,Resmed p30i mask; Resvent iBreeze 25 STA,3,1
-CUST00709,Rony Tsoi,Rony,2023-07-10,2023-07-10,2,Nil,,,"R**y, ******97
-40******
-",,,,Shopee,,,,,,,,Disposable Filters x12,1,1
-CUST00710,Vincent lam fei liong,Vincent,2023-07-11,2023-07-11,2,96670709‬,,,,,,,Whatsapp and Yes CPAP UEN,,"SAF regular, now retired DXO, based in pasir laba camp",,,,,,Dreamwear Silicone Pillows,1,1
-CUST00711,Dawnn,Dawn,2023-07-13,2023-07-13,2,81008371,,,"#17-04, 9 SIN MING WALK, 575578, Singapore",,,,Lazada,,,,,,,,Resmed p30i mask,1,1
-CUST00712,Komathi Chandran,KC,2023-07-13,2023-07-13,1,83339110‬,,,AMK; works in Viva Business Park,,,,Whatsapp and Yes CPAP UEN,,Uses Philips Wisp Mask (legacy),,,,,GB-2B548609,Resvent iBreeze Auto Pro,1,0
-CUST00713,Nigel Koh / Picasso,Nigel,2023-07-13,2023-10-23,4,93859022,,,"118 SERANGOON AVENUE 3,
-Amaranda Gardens #08-10
-S554773",,,,Lazada,,,,,,,,Dreamwear Silicone Pillows; Resmed p30i mask,2,2
-CUST00714,Mona Lisa binte sabadah,Mona,2023-07-14,2023-07-14,1,98602248,,,Blk 185 Boon Lay Ave #08-142,,,,Latitude Pay,,,,,,,GB-2B548611,Resmed p30i mask; Resvent iBreeze Auto Pro,1,0
-CUST00715,Shirley Chan Wai Fun,Shirley,2023-07-14,2023-07-14,2,97919395,,,"164 GANGSA ROAD,05-
-82 S670164",,,,Lazada,,,,,,,,Resmed p30i mask,1,1
-CUST00716,Roy Hu,Roy,2023-07-15,2023-07-15,1,97336634,,,201A Punggol Field #09-210 S821201,,,,Whatsapp and Yes CPAP UEN,,"Seah's colleague, works in semiconductor industry",,,,,GB-2B548627,Resmed p30i mask; Resvent iBreeze Auto,1,0
-CUST00717,Abdus Salam,Abdus,2023-07-17,2023-07-17,2,90214021,,,"922 Tampines St 91, #03-205.S(520922) Lift A",,,,Whatsapp and Yes CPAP UEN,,,,,,,,Home Sleep Test,1,1
-CUST00718,Chong Jaan Hwan,Jaan Hwan,2023-07-18,2023-07-18,2,,,,"BLOCK 671A, JURONG WEST STREET 65, #06-
-102,SingaPore,641671",,,,Shopee,,,,,,,,Resmed p30i mask,1,1
-CUST00719,Eric Koo / Erickoo,Eric,2023-07-18,2023-07-18,2,93667355,,,"10-2563, 536 ANG MO KIO AVENUE 10, 560536, Singapore",,,,Lazada,,,,,,,,Dreamwisp Mask,1,1
-CUST00720,Norhuda Md Sadekan (wife of Fazmie Aziz),Norhuda,2023-07-18,2024-07-12,4,90048154,,,"#14-26, 842B TAMPINES STREET 82, 522842, Singapore",,,,Lazada,,,,,,,,Disposable Filters x12; Dreamwear Silicone Pillows,2,2
-CUST00721,JX Kang Jiunn Hian - Junxian,JX,2023-07-22,2023-08-06,3,96804632,,,114 serangoon North ave 1 #03-559 s(550114),,,,Whatsapp and Yes CPAP UEN,,2 week free trial with iBreeze Auto. Patient can actually fit Dreamwear Silicone Pillows and p30i. Transitioning from being a frequent mouth breather. Dreamwisp seems to help him clamp shut his mouth.; Patient bought at End of trial ,,,,,GB-2B548619,Dreamwisp Mask; Resvent iBreeze Auto,2,1
-CUST00722,Myo Htut Aung,Myo Htut,2023-07-23,2024-08-26,4,81381672,,,"12-199, 623 JURONG WEST STREET 61, 640623, Singapore",,,,Lazada,,,,,,,,Disposable Filters x12,2,2
-CUST00723,Ong Zhen Yuan,Zhen Yuan,2023-07-23,2024-06-24,6,90098422,,,"19 LORONG G TELOK KURAU, 426188, Singapore",,,,Lazada,,Second purchase of 2x p30i; likely HNW and in F&B line; driver Aziz comes to collect; Van black text said United Global Investments Pte Ltd; ,,,,,,Resmed p30i mask,3,3
-CUST00724,Akira Nakashima,Akira,2023-07-24,2023-07-24,2,94503411,,,"#14-07, 8 ALEXANDRA VIEW, 158747, Singapore",,,,Lazada,,Patient ordered Dreamwear Silicone Pillows. I mistakenly fulfilled Dreamwisp mask initially. Rectified using 2-3 day courier.,,,,,,Dreamwear Silicone Pillows,1,1
-CUST00725,Desmond chua,Desmond,2023-07-24,2023-07-24,1,97524643,,,TBC,,,,Whatsapp and Yes CPAP UEN,,,,,,,GB2B548617,Resvent iBreeze Auto,1,0
-CUST00726,Derrick Chang,Derrick,2023-07-25,2023-07-25,1,91556259,,otaki88@yahoo.com,Blk 184A Rivervale Crescent #04-163 Singapore sg 541184,,,,Hitpay,,,,,,,GB-2B550712,Dreamwisp Mask; Resvent iBreeze Auto,1,0
-CUST00727,Edwin Teh / Teh Zewei Edwin,Edwin,2023-07-26,2023-08-28,2,96587066,,,"BLOCK 638, CHOA CHU KANG STREET 64, #12-
-47 ,SingaPore,680638
-",,,,Shopee,,4 week free trial with iBreeze Auto; Dummy package for shopee. ,,,,,GB-2B550689,Resmed p30i mask; Resvent iBreeze Auto,2,0
-CUST00728,Mohd Syukri shooked_ri,Syukri,2023-07-28,2023-07-28,2,,,,"7-11 at 533 Choa Chu Kang Street 51 #01-13, Lim
-bang Shopping Centre-533 Choa Chu Kang Street
-51, #01-13, Limbang Shopping Centre,680533",,,,Shopee,,,,,,,,Dreamwear Silicone Pillows,1,1
-CUST00729,Daniel Tham,Daniel,2023-07-29,2024-09-29,5,‭91725141‬,,,"749 yishun st 72 #05-120
-Singapore",,,,Whatsapp,,2 week trial with ibreeze auto ,Charis Tan,,,,GB-2B550697,Disposable Filters x12; Resmed p30i mask; Resvent iBreeze Auto,4,1
-CUST00730,Ang Wee Cheng,Wee Cheng,2023-07-31,2023-07-31,2,98416561,,,"10H BRADDELL HILL,#05-
-31 S579727",,,,Lazada,,,,,,,,Disposable Filters x12,1,1
-CUST00731,Gian Boo Hoon,Boo Hoon,2023-07-31,2023-09-15,3,96670566,,,427 Serangoon Central 08-304 550427,,,,Whatsapp and Yes CPAP UEN,,4 week trial with iBreeze; Patient bought iBreeze Auto at end of trial period,,,,,GB-2B550709,Resmed p30i mask; Resvent iBreeze Auto,2,1
-CUST00732,Melvin Neo,Melvin,2023-07-31,2023-07-31,2,91386111,,,"7 WATTEN RISE, 287290, Singapore",,,,Lazada,,,,,,,,Dreamwisp Mask,1,1
-CUST00733,Chen moi lan,Moi Lan,2023-08-01,2023-08-01,1,,,,"52 Choa Chu Kang North 7, #10-26, Regent Grove Tower B1, Singapore 689528",,,,Whatsapp and Yes CPAP UEN,,Patient bought at End of trial ,,,,,GB-2B548612,Resvent iBreeze Auto Pro,1,0
-CUST00734,Cynthia Fong Choy Yeok (recommended by Susanne Nam),Cynthia,2023-08-01,2023-08-15,3,96820360‬,,,"BLK 642B Punggol Drive, #06-349,  S822642",,,,Whatsapp and Yes CPAP UEN,,"2 week trial with ibreeze auto pro ; Patient accidentally sent to Josh's Paylah. Josh will use Paynow to transfer to Yes CPAP UEN, on 15 Aug 2023",,,,,GB-2B548610,Resmed p30i mask; Resvent iBreeze Auto Pro,2,1
-CUST00735,Stewart Yong,Stewart,2023-08-02,2023-08-17,5,97336563‬,,,"1P PINE GROVE,14-77",,,,Lazada,Jo,,,,,,,Disposable Filters x12; Reusable Filters x2,2,3
-CUST00736,"Samuel Koh ""skwh80""",Samuel,2023-08-09,2025-01-03,4,98006947,,,"BLOCK 161 BISHAN STREET 13, 15-152, #15-15
-2,SingaPore,570161",,,,Shopee,,"Buyer enquired on Lazada, then moved to WA, then bought on Shopee (likely to be well researched person)",,,,,,Dreamwisp Mask; Resmed p30i mask,2,2
-CUST00737,Tan Wei Heong,Wei Heong,2023-08-09,2023-08-09,2,91911269,,,"#23-48, 17 DOVER CRESCENT, 130017, Singapore",,,,Lazada,,,,,,,,Disposable Filters x12,1,1
-CUST00738,Xie Weixiang,Wei xiang,2023-08-13,2023-08-13,4,96305019,,,"03-622, 678 CHOA CHU KANG CRESCENT, 680678, Singapore",,,,Lazada,,,,,,,,Disposable Filters x12; Resmed p30i mask,2,2
-CUST00739,Alexander Pang (cancelled - forgot to fulfill),Alexander,2023-08-14,2025-03-06,4, 97314340,,,"261 ARCADIA ROAD,04-01 S289853
-Singapore",,,,Whatsapp and Yes CPAP UEN,,"Buyer has a System One A, appears to be 2nd gen CEO of New Ubin Seafood",,,,,GB-2B560862,Dreamwear Silicone Pillows; Heated Tubing for Dreamstation; Resvent iBreeze Auto,2,2
-CUST00740,Alexander Pang - PANG CHONG REN ALEXANDER,Alexander,2023-08-14,2023-08-14,1,9.731434E7,97314340,,"261 ARCADIA ROAD,04-
-01 S289853
-",,,,Lazada,,"Buyer has a System One A, appears to be 2nd gen CEO of New Ubin Seafood; Lazada system cancelled this order cos i forgot to fulfil",,,,,,,1,0
-CUST00741,Lawrence Soh Chin Ter,Lawrence,2023-08-14,2023-08-14,2,91058628‬,,,79B Toa Payoh Central #14-25 S(312079),,,,Whatsapp and Yes CPAP UEN,,,,,,,,Dreamwear Silicone Pillows,1,1
-CUST00742,Johanna Lim Hui En,Johanna,2023-08-15,2024-11-13,8,82487737,,,210 Ang Mo Kio Ave 3 #05-1614 S560210,,,,Whatsapp and Yes CPAP UEN,,Tried several small frames incl dreamwear silicone pillows and Philips Wisp paed; ended up choosing p30i,,,,,GB-28548608; GB-H2005210,Dreamwisp Mask; Dreamwisp Small Connector; Resmed p30i mask; Resvent iBreeze Auto Pro; Resvent iBreeze Plus; battery pack for ibreeze plus; small frame,5,3
-CUST00743,Karen Chan,Karen,2023-08-18,2023-08-18,2,,,,,,,,Shopee,,,,,,,,Disposable Filters x12,1,1
-CUST00744,Richard Sim / Isabelle Ng Noi Hoe,Richard,2023-08-18,2023-08-18,2,‭93856009‬,,,,,,,Whatsapp and Yes CPAP UEN,,Patient has stage 4 colon cancer. Is on 2 week free trial for iBreeze Auto. Previously seen by ttsh sleep clinic with AHI 60 and has 2 hours sleep without cpap nightly ,,,,,,Resmed p30i mask,1,1
-CUST00745,Wong Li,Wong Li,2023-08-18,2023-08-18,2,97116131,,,"676A Yishun Ring Road
-04-1904
-SG 761676",,,,Whatsapp and Yes CPAP UEN,,Patient is possibly in her 50s / menopausal - https://www.evernote.com/shard/s509/sh/44e10837-7a6d-72c5-5fc2-41c9cfe55989/k7xR8i3T62jiH9Y_kmAAT_7w_9DlQNCpFKRrsyhMH6CQnDmPAmM3boQxmw,Cynthia Oh,,,,,Sleep Test w O2 Ring,1,1
-CUST00746,Robert Nam (Susanne Nam's dad),Robert,2023-08-19,2023-08-19,2,,,,15 Q Kang Choo Bin Road,,,,Whatsapp and Yes CPAP UEN,,"2 week trial with iBreeze Auto. Patient is 90+ years old and has sensitive, easily tearable skin, associated with diabetes",,,,,,Dreamwear Silicone Pillows,1,1
-CUST00747,MUHAMMAD KHALIDH,Khalidh,2023-08-23,2023-09-05,2,91850061‬,,,,,,,Whatsapp and Yes CPAP UEN,,2 week trial with Dreamwear silicone pillows; Bought at end of trial ,,,,,GB-2B550698,Dreamwear Silicone Pillows; Resvent iBreeze Auto,2,0
-CUST00748,Lee Taylor,Taylor,2023-08-24,2023-08-24,3,87278293,,lee.taylor72@outlook.com,"42 East Coast Road, 10-05 Moda, 10-05 Moda, Singapore 428762, 8727 8293",,,,Hitpay,,,,,,,GB-2B550693,Dreamwear Under the Nose; Resvent iBreeze Auto,2,1
-CUST00749,Gideon Chew,Gid,2023-08-26,2023-08-26,2,87982988‬,,,,,,,Whatsapp and Yes CPAP UEN,,,,,,,,Dreamwear Silicone Pillows,1,1
-CUST00750,Nancy / Lean See (Matthew Koo's mum),Nancy,2023-08-28,2023-08-28,2,81149211‬,,,,,,,Whatsapp and Yes CPAP UEN,,Using Apex XT from EIRKG that has no SD Card. Didn't like wisp mask that ERIKG gave her. Didn't even have any choice of mask in the first run. ,,,,,,Resmed p30i mask,1,1
-CUST00751,Gemma koh,Gemma,2023-08-30,2023-11-11,2,97547421,,,"165B Hillcrest Rd, Singapore 286805
->>>>>>> 566f680a
-Singapore",,,,Whatsapp and Yes CPAP UEN,,"2 week trial with Dreamwisp mask; iBreeze Bipap Trial, replaced iBreeze Auto Pro",,Failed trial,,,GB-2B550683; GB-2B560872,Dreamwisp Mask,2,0
-CUST00752,Mohammed Afiq B Maha,Afiq,2023-08-30,2023-08-30,1,87483196,,,"Blk 285 Bukit Batok East Avenue 3
-03-429
-650285",,,,Whatsapp and Yes CPAP UEN,,,,,,,GB-2B550708,Resmed p30i mask; Resvent iBreeze Auto,1,0
-<<<<<<< HEAD
-CUST00741,Adrian Sim Yew Meng,Adrian,2023-09-02,2023-09-02,2,90888228‬,,,,,,,Whatsapp and Yes CPAP UEN,,,,,,,,Resmed p30i mask,1,1
-CUST00742,"Angelina Chee 
-",Angelina,2023-09-05,2023-09-05,2,92781645,,,"39 GROVE DRIVE, 279079, Singapore",,,,Lazada,,,,,,,,Dreamwisp Mask,1,1
-CUST00743,Edwin Tan /  Melissa ,Edwin,2023-09-07,2023-09-07,2,81881899,,,"66 Flora Road, Singapore, Singapore, 66 FLORA ROAD, 506912, Singapore","09-01, 26 FERNWOOD TERRACE, 458555, Singapore",,,Lazada,,,,,,,,Dreamwisp Mask,1,1
-CUST00744,Simeon Govindarajoo,Simeon,2023-09-07,2023-12-03,6,98421231,,,"53 Kovan Road 
-#05-02
-Singapore 548136 ",,,,Whatsapp and Yes CPAP UEN,,He paid 600 SGD top up for iBreeze Bipap Auto and 200 SGD for Dreamwisp mask. This iBreeze Bipap Auto has a slightly defective screen.,,,,,GB-2B550714; GB-2B564118,Dreamwisp Mask; Resmed p30i mask; Resvent iBreeze Auto; Resvent iBreeze Auto Bipap; Sleep Test w O2 Ring,4,2
-CUST00745,Ho Yew Chin,Yew Chin,2023-09-09,2023-09-09,2,96579108,,,"1 RIVERVALE LINK, #11-11 ,SingaPore,545118",,,,Shopee,,,,,,,,Resmed p30i mask,1,1
-CUST00746,Dave Wong,Dave,2023-09-10,2023-09-10,1,90304281‬,,,"3A Kovan Road, Kovan Residences #05-16
-Singapore",,,,Whatsapp and Yes CPAP UEN,,"2 week trial for iBreeze Auto when buying Dreamwear Silicone Pillows. Dave is a planner for Cycle and Carriage Singapore (possibly Mercedes) - plans the purchase quantity I'm guessing. Family is comfortable. Older boy was sec 1 in 2023, studies at VS. Younger boy is in primary school near Bowen Sec. Dave's in laws live near Bowen Sec.
-",,,,,GB-2B548633,Dreamwear Silicone Pillows,1,0
-CUST00747,Ang Beng Eok c/o CATHRIN POH YU NING ,Cath,2023-09-11,2025-07-29,6,98788521,,,"Blk 745 Jurong West St 73 #10-57 S640745
-Singapore",,,,Whatsapp and Yes CPAP UEN,,2 week trial for ibreeze Auto when buying dreamwear sp,,,,,GB-2B550676,Dreamwear Silicone Pillows; Resvent iBreeze Auto Pro,4,2
-CUST00748,Foo Yong Qing,Yong Qing,2023-09-12,2023-09-12,1,98637504,,,"Jurong West St 64, Block 662B, #15-326 Singapore 642662",,,,Whatsapp and Yes CPAP UEN,,2 week trial for ibreeze Auto when buying dreamwear sp,,,,,GB-2B550691,Resmed p30i mask,1,0
-CUST00749,Ruby Heng,Ruby,2023-09-12,2023-09-12,2,87231912,,,"04-04, 1 CHANG CHARN ROAD, 159630, Singapore",,,,Lazada,,"Most likely wife of Robert Heng, MD of car finance firm Orchard Credit - the building address matches this. Next gen successor is Renny Heng.",,,,,,Dreamwear Silicone Pillows,1,1
-CUST00750,"Alice Ng Suat Paik alice_lau.981, M******u",Alice,2023-09-17,2023-09-17,2, 98198193,,,"139 Tamarind Road
-SG 806086",,,,Whatsapp,,,,,,,,Disposable Filters x12; Reusable Filters x2,1,1
-CUST00751,"Elton Tan, eitontan",Elton,2023-09-17,2023-09-17,2,******18,,,"BLOCK 262A COMPASSVALE STREET #02-113,
-SingaPore,541262
-",,,,Shopee,,,,,,,,Heated Tubing for Dreamstation,1,1
-CUST00752,"Jessey Chuah
-",Jessey,2023-09-17,2023-09-17,2,93389860,,,"6 RIVERVALE LINK,#03-
-07(Park Green Condo)
-S545042",,,,Lazada,,,,,,,,Dreamwisp Mask,1,1
-CUST00753,"Simon Ng, petra 74",Simon,2023-09-17,2023-09-17,2,..74,,,"Blk 488B Tampines Street 45, #11-137,SingaPore,
-521488
-",,,,Shopee,,,,,,,,Heated Tubing for Dreamstation,1,1
-CUST00754,Colin Koh,Colin,2023-09-19,2025-09-10,3,96913836,,,"#04-12, 242H PASIR PANJANG ROAD, 117491, Singapore","#17-43, 28B DOVER CRESCENT - DOVER GARDENS, 132028, Singapore",,,Lazada,,,,,,,,Dreamwisp Mask,1,2
-CUST00755,Yixi Tan,Yixi,2023-09-19,2023-09-19,1,‭91911273‬,,,"BLOCK 618C, PUNGGOL DRIVE, #08-723 ,Singa
-Pore,823618",,,,Shopee,,,,,,,GB-2B550701,Dreamwisp Mask; Resvent iBreeze Auto,1,0
-CUST00756,Kenny Choo,Kenny,2023-09-20,2023-09-20,2,97115592,,,"15J KANG CHOO BIN ROAD, 548281, Singapore",,,,Lazada,,,,,,,,Dreamwear Silicone Pillows,1,1
-CUST00757,Hoh Chung Shih,Chung Shih,2023-09-21,2025-01-24,10,90887218,,,"Blk 145 Potong Pasir Avenue 2, #17-70, Singapore 350145",,,,Whatsapp and Yes CPAP UEN,,,,,,,GB-2B550710; GB-H2005407,Dreamwisp Mask; Resvent iBreeze Auto; Resvent iBreeze Plus; Reusable Filters x2; iBreeze Heated Tubing; iBreeze humidifier tank (free as this is my spare); ibreeze Water Tank,6,4
-CUST00758,John Kong kongjfmi,John,2023-09-25,2023-09-25,2,******71,,,"1, Moulmein Rise, ##07-02,SingaPore,308143",,,,Shopee,,,,,,,,Dreamwear Silicone Pillows; Dreamwisp Mask,1,1
-CUST00759,Sharmini,Sharmini,2023-09-25,2023-09-25,2,,,,"BLOCK 617, YISHUN RING ROAD, #09-3250 ,Sin
-gaPore,760617",,,,Shopee,,,,,,,,Dreamwear Silicone Pillows,1,1
-CUST00760,Chan Tuck Wai,Tuck Wai,2023-09-27,2023-09-27,1,‭98500704‬,,,,,,,Whatsapp and Yes CPAP UEN,,,,,,,GB-H2005113,Dreamwear Silicone Pillows; Resvent iBreeze Plus,1,0
-CUST00761,Yong Qing,Yong Qing,2023-09-27,2025-01-10,3,97665489‬,,,"Jurong West St 64, Block 662B, #15-326 Singapore 642662",,,,Whatsapp,,"35sgd for a set of 2
-65sgd for a set of 4",,,,,GB-2B550691,Resmed p30i mask; Resvent iBreeze Auto Pro; ibreeze filters x4,2,1
-CUST00762,"Jason Ng wei bin, c/o Helen Ang and Jamie Boey",Jason,2023-09-28,2023-09-28,1,98400716,,,"Ghim Moh Link
-Block 27
-17-260",,,,Whatsapp and Yes CPAP UEN,,"1 month free trial, NUH patient, c/o Jamie Boey social worker, Jason caused some stress to Xue Yun as he didn't want to wait for the usual process of Retail Pharmacy raising a request for a CPAP machine ",,,,,GB-2B550696,Resmed p30i mask,1,0
-CUST00763,Matthew Tan Lee Seng,Matthew,2023-09-28,2023-09-28,1,91774235,,,"11 Jalan Mata Ayer #03-62, S759154",,,,Whatsapp and Yes CPAP UEN,,,,,,,GB-2B550713,Resmed p30i mask; Resvent iBreeze Auto,1,0
-CUST00764,Keenon Lee Pei Hong,Keenon,2023-09-29,2023-09-29,2,94398102,,,"66 Namly Garden, 267394",,,,Whatsapp and Yes CPAP UEN,,"Founder, 1929 Mask during Covid. Parents background - fabric manufacturers",,,,,,Resmed p30i mask,1,1
-CUST00765,Ramanathan Durai,Ramanathan,2023-09-29,2023-09-29,2,90673918‬,,,Blk 360b Admiralty drive #04-56 singapore 752360,,,,Whatsapp and Yes CPAP UEN,,,,,,,,Dreamwisp Mask,1,1
-CUST00766,"Albert Khong, kkp008",Albert,2023-10-02,2023-10-02,2,,,,"BLOCK 529, JURONG WEST STREET 52, ##07-
-373 ,SingaPore,640529",,,,Shopee,,,,,,,,Dreamwisp Mask,1,1
-CUST00767,"Esheng Chew, eshengchew",Esheng,2023-10-02,2023-10-02,2,,,,"105 Petir Road #06-13, Foresque Residences, #0
-6-13,SingaPore,678274",,,,Shopee,,,,,,,,Disposable Filters x12,1,1
-CUST00768,"Jeffrey, Sliderx69",Jeffrey,2023-10-04,2023-10-04,2,,,,"casuarina, #36,SingaPore,579424
- ",,,,Shopee,,,,,,,,Disposable Filters x12,1,1
-CUST00769,Melinda Cahyadi,Melinda,2023-10-05,2023-10-05,2,******05,,,"Pick Locker at 154 Lorong 2 Toa Payoh-154 Loron
-g 2 Toa Payoh, ,310154",,,,Shopee,,,,,,,,Disposable Filters x12,1,1
-CUST00770,Amy Soh,Amy,2023-10-06,2023-10-06,2,91814488,,,"264 JURONG EAST
-STREET 24,06-515
-S600264",,,,Lazada,,,,,,,,Dreamwisp Mask,1,1
-CUST00771,"Hafiz C/O Rafeeqah ""Fyz Lil"" -  MOHAMED HAFIZ BIN MOHAMEDJALIL",Hafiz,2023-10-06,2024-07-31,4,91444015,,,"26D Jalan Membina #05-162 S167026
-Singapore",,,,Whatsapp,,4 week trial for iBreeze Auto,,,,,GB-2B550702,Ibreeze filters x2 waived ; Resmed p30i mask; Resvent iBreeze Auto,3,1
-CUST00772,Rebecca Woon,Rebecca,2023-10-08,2023-10-08,2,Nil,,,"11A SOUTH BUONA VISTA ROAD,SingaPore,118
-143",,,,Shopee,,,,,,,,Disposable Filters x12,1,1
-CUST00773,Ricky Ang,Ricky,2023-10-08,2023-10-08,2,90998233,,,"110 WOODLANDS
-AVENUE 5,#07-23
-S739015",,,,Lazada,,Phone number associated with AN Digital Lock and Herald Academy (Homestay service for overseas - China? - students - using landed property),,,,,,Dreamwear Silicone Pillows,1,1
-CUST00774,Terence Lee Guan Fen,Terence,2023-10-08,2023-10-24,2,‭91147328‬,,"terenceleegf@gmail.com
-
-","Blk 546 pasir ris street 51 #11-17  s(510546)
-Singapore",,,,Whatsapp and Yes CPAP UEN,,2 week trial for iBreeze Auto. Sells an OEMed Vape in Indonesia. Also sells cleaning machines and cleaning services. Initially he wanted to self collect the F20 mask but I ended up arranging singpost courier.,,,,,GB-28550703,F20 large; Resvent iBreeze Auto,2,0
-CUST00775,AZMAN KHAMIS ,Azman,2023-10-10,2025-04-07,12,96557076,,,"814 JURONG WEST
-STREET 81,#03-196
-S640814",,,,Whatsapp,,Changed from dreamwear under the nose mask; I offered to let him try several masks but he just wanted to try dreamwisp,,,,,,Disposable Filters x12; Dreamwear Silicone Pillows; Dreamwisp Mask; Reusable Filters x2,6,6
-CUST00776,Gabriel Ong,Gabriel,2023-10-10,2023-10-10,2,96858279,,,"18 SIMS DRIVE,16-63
-S387394",,,,Lazada,,,,,,,,Dreamwear Silicone Pillows,1,1
-CUST00777,Rakesh S P,Rakesh,2023-10-10,2023-10-10,2,91503039,,,"267B, 03-121, Punggol Field, 822267",,,,,,,,,,,,Sleep Test,1,1
-CUST00778,Tay Chaw Loong ,Chaw Loong,2023-10-10,2023-10-10,2,96786640,,,"666 JALAN DAMAI,#13-99
-S410666",,,,Lazada,,,,,,,,Disposable Filters x12,1,1
-CUST00779,"NEO LEONG SIN, leongsin73",Leong Sin,2023-10-11,2023-10-11,2,******17,,,"122 WOODLANDS AVENUE 5, ##10-46,SingaPor
-e,739021",,,,Shopee,,,,,,,,Disposable Filters x12,1,1
-CUST00780,Alan Chow,Alan,2023-10-13,2023-10-13,2,85715875,,,"305 CANBERRA ROAD,
-#09-63 S750305",,,,Lazada,,,,,,,,Resmed n30i mask,1,1
-CUST00781,Desmond Ong,Desmond,2023-10-13,2025-09-30,3,97383898,,,"100 KAMPONG JAVA ROAD,#18-
-03(Parc Centennial) S228867","100 KAMPONG JAVA ROAD,#18-
-03(Parc Centennial) S228867",,,Lazada,,Currently on Dreamstation auto Bipap and unidentified nasal prong mask. Says he can’t take masks that wrap around top of head.,,Jo,,,GB-H2008811,Disposable Filters x12; Resvent iBreeze Plus,1,2
-CUST00782,Teo Hui Min,Hui Min,2023-10-13,2023-10-13,2,98242916,,,"815 JELLICOE ROAD,14-
-18 S200815",,,,Lazada,,,,,,,,Resmed p30i mask,1,1
-CUST00783,Gary Soh c/o Shirley Chen and Irene Soh,Gary,2023-10-15,2023-10-15,1,‭88491490‬,,Gary.soh@bigpond.com,"40 Alamein avenue 
-Carlingford
-Nsw, 2118",17A Belmont Road,,,Whatsapp and Yes CPAP UEN,,Didn't buy in the end ,,Failed trial,,,GB-H2005212,,1,0
-CUST00784,Dominic Cheng ,Dominic,2023-10-16,2023-10-17,3,81254888,,simpledom@gmail.com,"159 bedok south ave 3 #02-557
-Singapore",,,,Hitpay,,,,,,,GB-2B550700,Disposable Filters x12; Resmed p30i mask; Resvent iBreeze Auto,2,1
-CUST00785,Lincoln Koh Thong Ch,Lincoln,2023-10-16,2023-10-16,1,90090657‬,,,212 Yishun St 21#12-157 S760212,,,,Whatsapp and Yes CPAP UEN,,,,,,,GB-28550704,Resvent iBreeze Auto,1,0
-CUST00786,Audrey Teo,Audrey,2023-10-17,2023-10-17,2,89330235,,,"#12-742, 899 TAMPINES STREET 81, 520899, Singapore",,,,Lazada,,,,,,,,Resmed p30i mask,1,1
-CUST00787,Rama Pillai,Rama,2023-10-17,2023-10-17,2,96224530,,,"1 SPRINGLEAF LANE, 788047, Singapore",,,,Lazada,,Possibly SGX CEO,,,,,,Dreamwear Silicone Pillows,1,1
-CUST00788,Melanie Mitchell,Melanie,2023-10-20,2023-10-20,2,81617150,,,37 Oxley Rise #12-15 S238712,,,,Lazada,,,,,,,,Resmed p30i mask,1,1
-CUST00789,Andre Tanoto,Andre,2023-10-22,2023-10-22,2,96852402,,,"#27-03, 23 CLAYMORE ROAD, 229546, Singapore",,,,Lazada,,Likely super wealthy - son of Indonesian paper manufacturer - runs his own F&B business,,,,,,F30 Medium,1,1
-CUST00790,Chong Kirl Cheah (KC),KC,2023-10-23,2023-10-23,2,85366833157,,,,,,,,,"Casino line - ""Aristocrat"" in Macau - deals in slot machines. MBS and RWS is his customer",,,,,,Dreamstation Foamless Kit,1,1
-CUST00791,Joseph Yong,Uncle Joseph,2023-10-25,2023-10-25,2,96182517‬,,,"2a Sennett Rd
-S466776",,,,Whatsapp and Yes CPAP UEN,,Aug 2025 - assembled an F20 Large for him (he likely bought parts online and didn't know how to reassemble); asked him to remember me when it's time to change bipap; existing customer of Eugene Baey,,,,,,Resmed p30i mask,1,1
-CUST00792,Ethan (Friend of Herry Limanto),Ethan,2023-10-27,2023-10-27,1,98887896‬,,,"6b Cairnhill circle #01-09
-Singapore",,,,Whatsapp and Yes CPAP UEN,,,,,,,GB-28550687,Dreamwisp Mask; Resvent iBreeze Auto,1,0
-CUST00793,Nicholas Rao,Nicholas,2023-10-27,2023-10-27,2,97713829,,,"10-01, 370F ALEXANDRA ROAD, 159959, Singapore",,,,Lazada,,,,,,,,Resmed p30i mask,1,1
-CUST00794,Eng Joo Gay,Joo Gay,2023-10-31,2023-10-31,2,,,,"1 DUNDEE ROAD, #40-07,SingaPore,149456",,,,Shopee,,,,,,,,Disposable Filters x12,1,1
-CUST00795,Tan Gek Woo,Gek Woo,2023-10-31,2024-06-26,4,98569357‬,,,Sherwood Towers #24-05.,,,,Whatsapp and Yes CPAP UEN,,"2 week trial. Is 57 in 2023. Felt challenge exhaling, possible candidate for bipap. Knows Irene, Derek Kiong, Susan Kiong; Offered to meet me in China to visit Resvent; Sings in church and teaches sunday school. Friends with Irene (?) and Uncle Derek. ; Took back the iBreeze Auto Pro and replaced with iBreeze Auto Bipap",,,,,GB-2B550674; GB-2B560873; GB-H2005400,Resmed p30i mask; Resvent iBreeze Auto Bipap; Resvent iBreeze Plus,4,0
-CUST00796,Wiradharma Pranadi ,Wiradharma,2023-11-04,2023-11-04,2,81819208,,,"33 LLOYD ROAD,01-03
-S239106
-",,,,Lazada,,Wine Merchant - WEA Wines,,,,,,Dreamwisp Mask,1,1
-CUST00797,KK Siaw - SIAW YI ZHAO,Bro KK,2023-11-06,2023-11-06,1,91087016‬,,,"Royal Strand, Danga Bay, JB",35 daisy Ave (Legacy Address) ,,,Whatsapp and Yes CPAP UEN,,,,,,,GB-2B550688,Dreamwear Silicone Pillows; Resvent iBreeze Auto,1,0
-CUST00798,Addy Qiu,Addy,2023-11-07,2023-11-07,2,,,,"BLOCK 217B, COMPASSVALE DRIVE, #08-596 ,
-SingaPore,542217
-",,,,Shopee,,,,,,,,Dreamwisp Mask,1,1
-CUST00799,Liao Se Wei,Se Wei,2023-11-07,2024-11-08,4,97320605,,,"16-110, 115 HO CHING ROAD, 610115, Singapore",,,,Lazada,,,,,,,,Resmed p30i mask,2,2
-CUST00800,Patrick Woo Ker Yang,Patrick,2023-11-09,2023-12-10,2,91734732,,,"12 Sims Drive, tower 12, #01-45, s387391",,,,Whatsapp and Yes CPAP UEN,,2 week trial of iBreeze Auto,,,,,GB-2B548633; GB-2B550695,Dreamwear Silicone Pillows; Resvent iBreeze Auto,2,0
-CUST00801,"Cai Yaoqing John
-",John,2023-11-10,2023-11-10,2,Nil,,,"BLOCK 122 ANG MO KIO AVENUE 3, ##04-1753,
-SingaPore,560122
-",,,,Shopee,,,,,,,,Dreamwear Under the Nose,1,1
-CUST00802,Joe Neitham ,Joe,2023-11-10,2023-11-10,2,98573124,,,"Blk 682D, #13-229, Woodlands Dr 73, S734682",,,,Whatsapp,,,,,,,,Resmed n30i mask,1,1
-CUST00803,Lim Yu Leong ,Yu Leong,2023-11-10,2025-10-23,3,97247799,,,"120 Serangoon Ave 3,
-=======
-CUST00753,Adrian Sim Yew Meng,Adrian,2023-09-02,2023-09-02,2,90888228‬,,,,,,,Whatsapp and Yes CPAP UEN,,,,,,,,Resmed p30i mask,1,1
-CUST00754,Angelina Chee,Angelina,2023-09-05,2023-09-05,2,92781645,,,"39 GROVE DRIVE, 279079, Singapore",,,,Lazada,,,,,,,,Dreamwisp Mask,1,1
-CUST00755,Edwin Tan / Melissa,Edwin,2023-09-07,2023-09-07,2,81881899,,,"66 Flora Road, Singapore, Singapore, 66 FLORA ROAD, 506912, Singapore","09-01, 26 FERNWOOD TERRACE, 458555, Singapore",,,Lazada,,,,,,,,Dreamwisp Mask,1,1
-CUST00756,Simeon Govindarajoo,Simeon,2023-09-07,2023-12-03,6,98421231,,,"53 Kovan Road 
-#05-02
-Singapore 548136 ",,,,Whatsapp and Yes CPAP UEN,,He paid 600 SGD top up for iBreeze Bipap Auto and 200 SGD for Dreamwisp mask. This iBreeze Bipap Auto has a slightly defective screen.,,,,,GB-2B550714; GB-2B564118,Dreamwisp Mask; Resmed p30i mask; Resvent iBreeze Auto; Resvent iBreeze Auto Bipap; Sleep Test w O2 Ring,4,2
-CUST00757,Ho Yew Chin,Yew Chin,2023-09-09,2023-09-09,2,96579108,,,"1 RIVERVALE LINK, #11-11 ,SingaPore,545118",,,,Shopee,,,,,,,,Resmed p30i mask,1,1
-CUST00758,Dave Wong,Dave,2023-09-10,2023-09-10,1,90304281‬,,,"3A Kovan Road, Kovan Residences #05-16
-Singapore",,,,Whatsapp and Yes CPAP UEN,,"2 week trial for iBreeze Auto when buying Dreamwear Silicone Pillows. Dave is a planner for Cycle and Carriage Singapore (possibly Mercedes) - plans the purchase quantity I'm guessing. Family is comfortable. Older boy was sec 1 in 2023, studies at VS. Younger boy is in primary school near Bowen Sec. Dave's in laws live near Bowen Sec.
-",,,,,GB-2B548633,Dreamwear Silicone Pillows,1,0
-CUST00759,Ang Beng Eok c/o CATHRIN POH YU NING,Cath,2023-09-11,2025-07-29,6,98788521,,,"Blk 745 Jurong West St 73 #10-57 S640745
-Singapore",,,,Whatsapp and Yes CPAP UEN,,2 week trial for ibreeze Auto when buying dreamwear sp,,,,,GB-2B550676,Dreamwear Silicone Pillows; Resvent iBreeze Auto Pro,4,2
-CUST00760,Foo Yong Qing,Yong Qing,2023-09-12,2023-09-12,1,98637504,,,"Jurong West St 64, Block 662B, #15-326 Singapore 642662",,,,Whatsapp and Yes CPAP UEN,,2 week trial for ibreeze Auto when buying dreamwear sp,,,,,GB-2B550691,Resmed p30i mask,1,0
-CUST00761,Ruby Heng,Ruby,2023-09-12,2023-09-12,2,87231912,,,"04-04, 1 CHANG CHARN ROAD, 159630, Singapore",,,,Lazada,,"Most likely wife of Robert Heng, MD of car finance firm Orchard Credit - the building address matches this. Next gen successor is Renny Heng.",,,,,,Dreamwear Silicone Pillows,1,1
-CUST00762,"Alice Ng Suat Paik alice_lau.981, M******u",Alice,2023-09-17,2023-09-17,2, 98198193,,,"139 Tamarind Road
-SG 806086",,,,Whatsapp,,,,,,,,Disposable Filters x12; Reusable Filters x2,1,1
-CUST00763,"Elton Tan, eitontan",Elton,2023-09-17,2023-09-17,2,******18,,,"BLOCK 262A COMPASSVALE STREET #02-113,
-SingaPore,541262
-",,,,Shopee,,,,,,,,Heated Tubing for Dreamstation,1,1
-CUST00764,Jessey Chuah,Jessey,2023-09-17,2023-09-17,2,93389860,,,"6 RIVERVALE LINK,#03-
-07(Park Green Condo)
-S545042",,,,Lazada,,,,,,,,Dreamwisp Mask,1,1
-CUST00765,"Simon Ng, petra 74",Simon,2023-09-17,2023-09-17,2,..74,,,"Blk 488B Tampines Street 45, #11-137,SingaPore,
-521488
-",,,,Shopee,,,,,,,,Heated Tubing for Dreamstation,1,1
-CUST00766,Colin Koh,Colin,2023-09-19,2025-09-10,3,96913836,,,"#04-12, 242H PASIR PANJANG ROAD, 117491, Singapore","#17-43, 28B DOVER CRESCENT - DOVER GARDENS, 132028, Singapore",,,Lazada,,,,,,,,Dreamwisp Mask,1,2
-CUST00767,Yixi Tan,Yixi,2023-09-19,2023-09-19,1,‭91911273‬,,,"BLOCK 618C, PUNGGOL DRIVE, #08-723 ,Singa
-Pore,823618",,,,Shopee,,,,,,,GB-2B550701,Dreamwisp Mask; Resvent iBreeze Auto,1,0
-CUST00768,Kenny Choo,Kenny,2023-09-20,2023-09-20,2,97115592,,,"15J KANG CHOO BIN ROAD, 548281, Singapore",,,,Lazada,,,,,,,,Dreamwear Silicone Pillows,1,1
-CUST00769,Hoh Chung Shih,Chung Shih,2023-09-21,2025-01-24,10,90887218,,,"Blk 145 Potong Pasir Avenue 2, #17-70, Singapore 350145",,,,Whatsapp and Yes CPAP UEN,,,,,,,GB-2B550710; GB-H2005407,Dreamwisp Mask; Resvent iBreeze Auto; Resvent iBreeze Plus; Reusable Filters x2; iBreeze Heated Tubing; iBreeze humidifier tank (free as this is my spare); ibreeze Water Tank,6,4
-CUST00770,John Kong kongjfmi,John,2023-09-25,2023-09-25,2,******71,,,"1, Moulmein Rise, ##07-02,SingaPore,308143",,,,Shopee,,,,,,,,Dreamwear Silicone Pillows; Dreamwisp Mask,1,1
-CUST00771,Sharmini,Sharmini,2023-09-25,2023-09-25,2,,,,"BLOCK 617, YISHUN RING ROAD, #09-3250 ,Sin
-gaPore,760617",,,,Shopee,,,,,,,,Dreamwear Silicone Pillows,1,1
-CUST00772,Chan Tuck Wai,Tuck Wai,2023-09-27,2023-09-27,1,‭98500704‬,,,,,,,Whatsapp and Yes CPAP UEN,,,,,,,GB-H2005113,Dreamwear Silicone Pillows; Resvent iBreeze Plus,1,0
-CUST00773,Yong Qing,Yong Qing,2023-09-27,2025-01-10,3,97665489‬,,,"Jurong West St 64, Block 662B, #15-326 Singapore 642662",,,,Whatsapp,,"35sgd for a set of 2
-65sgd for a set of 4",,,,,GB-2B550691,Resmed p30i mask; Resvent iBreeze Auto Pro; ibreeze filters x4,2,1
-CUST00774,"Jason Ng wei bin, c/o Helen Ang and Jamie Boey",Jason,2023-09-28,2023-09-28,1,98400716,,,"Ghim Moh Link
-Block 27
-17-260",,,,Whatsapp and Yes CPAP UEN,,"1 month free trial, NUH patient, c/o Jamie Boey social worker, Jason caused some stress to Xue Yun as he didn't want to wait for the usual process of Retail Pharmacy raising a request for a CPAP machine ",,,,,GB-2B550696,Resmed p30i mask,1,0
-CUST00775,Matthew Tan Lee Seng,Matthew,2023-09-28,2023-09-28,1,91774235,,,"11 Jalan Mata Ayer #03-62, S759154",,,,Whatsapp and Yes CPAP UEN,,,,,,,GB-2B550713,Resmed p30i mask; Resvent iBreeze Auto,1,0
-CUST00776,Keenon Lee Pei Hong,Keenon,2023-09-29,2023-09-29,2,94398102,,,"66 Namly Garden, 267394",,,,Whatsapp and Yes CPAP UEN,,"Founder, 1929 Mask during Covid. Parents background - fabric manufacturers",,,,,,Resmed p30i mask,1,1
-CUST00777,Ramanathan Durai,Ramanathan,2023-09-29,2023-09-29,2,90673918‬,,,Blk 360b Admiralty drive #04-56 singapore 752360,,,,Whatsapp and Yes CPAP UEN,,,,,,,,Dreamwisp Mask,1,1
-CUST00778,"Albert Khong, kkp008",Albert,2023-10-02,2023-10-02,2,,,,"BLOCK 529, JURONG WEST STREET 52, ##07-
-373 ,SingaPore,640529",,,,Shopee,,,,,,,,Dreamwisp Mask,1,1
-CUST00779,"Esheng Chew, eshengchew",Esheng,2023-10-02,2023-10-02,2,,,,"105 Petir Road #06-13, Foresque Residences, #0
-6-13,SingaPore,678274",,,,Shopee,,,,,,,,Disposable Filters x12,1,1
-CUST00780,"Jeffrey, Sliderx69",Jeffrey,2023-10-04,2023-10-04,2,,,,"casuarina, #36,SingaPore,579424
- ",,,,Shopee,,,,,,,,Disposable Filters x12,1,1
-CUST00781,Melinda Cahyadi,Melinda,2023-10-05,2023-10-05,2,******05,,,"Pick Locker at 154 Lorong 2 Toa Payoh-154 Loron
-g 2 Toa Payoh, ,310154",,,,Shopee,,,,,,,,Disposable Filters x12,1,1
-CUST00782,Amy Soh,Amy,2023-10-06,2023-10-06,2,91814488,,,"264 JURONG EAST
-STREET 24,06-515
-S600264",,,,Lazada,,,,,,,,Dreamwisp Mask,1,1
-CUST00783,"Hafiz C/O Rafeeqah ""Fyz Lil"" - MOHAMED HAFIZ BIN MOHAMEDJALIL",Hafiz,2023-10-06,2024-07-31,4,91444015,,,"26D Jalan Membina #05-162 S167026
-Singapore",,,,Whatsapp,,4 week trial for iBreeze Auto,,,,,GB-2B550702,Ibreeze filters x2 waived ; Resmed p30i mask; Resvent iBreeze Auto,3,1
-CUST00784,Rebecca Woon,Rebecca,2023-10-08,2023-10-08,2,Nil,,,"11A SOUTH BUONA VISTA ROAD,SingaPore,118
-143",,,,Shopee,,,,,,,,Disposable Filters x12,1,1
-CUST00785,Ricky Ang,Ricky,2023-10-08,2023-10-08,2,90998233,,,"110 WOODLANDS
-AVENUE 5,#07-23
-S739015",,,,Lazada,,Phone number associated with AN Digital Lock and Herald Academy (Homestay service for overseas - China? - students - using landed property),,,,,,Dreamwear Silicone Pillows,1,1
-CUST00786,Terence Lee Guan Fen,Terence,2023-10-08,2023-10-24,2,‭91147328‬,,"terenceleegf@gmail.com
-
-","Blk 546 pasir ris street 51 #11-17  s(510546)
-Singapore",,,,Whatsapp and Yes CPAP UEN,,2 week trial for iBreeze Auto. Sells an OEMed Vape in Indonesia. Also sells cleaning machines and cleaning services. Initially he wanted to self collect the F20 mask but I ended up arranging singpost courier.,,,,,GB-28550703,F20 large; Resvent iBreeze Auto,2,0
-CUST00787,AZMAN KHAMIS,Azman,2023-10-10,2025-04-07,12,96557076,,,"814 JURONG WEST
-STREET 81,#03-196
-S640814",,,,Whatsapp,,Changed from dreamwear under the nose mask; I offered to let him try several masks but he just wanted to try dreamwisp,,,,,,Disposable Filters x12; Dreamwear Silicone Pillows; Dreamwisp Mask; Reusable Filters x2,6,6
-CUST00788,Gabriel Ong,Gabriel,2023-10-10,2023-10-10,2,96858279,,,"18 SIMS DRIVE,16-63
-S387394",,,,Lazada,,,,,,,,Dreamwear Silicone Pillows,1,1
-CUST00789,Rakesh S P,Rakesh,2023-10-10,2023-10-10,2,91503039,,,"267B, 03-121, Punggol Field, 822267",,,,,,,,,,,,Sleep Test,1,1
-CUST00790,Tay Chaw Loong,Chaw Loong,2023-10-10,2023-10-10,2,96786640,,,"666 JALAN DAMAI,#13-99
-S410666",,,,Lazada,,,,,,,,Disposable Filters x12,1,1
-CUST00791,"NEO LEONG SIN, leongsin73",Leong Sin,2023-10-11,2023-10-11,2,******17,,,"122 WOODLANDS AVENUE 5, ##10-46,SingaPor
-e,739021",,,,Shopee,,,,,,,,Disposable Filters x12,1,1
-CUST00792,Alan Chow,Alan,2023-10-13,2023-10-13,2,85715875,,,"305 CANBERRA ROAD,
-#09-63 S750305",,,,Lazada,,,,,,,,Resmed n30i mask,1,1
-CUST00793,Desmond Ong,Desmond,2023-10-13,2025-09-30,3,97383898,,,"100 KAMPONG JAVA ROAD,#18-
-03(Parc Centennial) S228867","100 KAMPONG JAVA ROAD,#18-
-03(Parc Centennial) S228867",,,Lazada,,Currently on Dreamstation auto Bipap and unidentified nasal prong mask. Says he can’t take masks that wrap around top of head.,,Jo,,,GB-H2008811,Disposable Filters x12; Resvent iBreeze Plus,1,2
-CUST00794,Teo Hui Min,Hui Min,2023-10-13,2023-10-13,2,98242916,,,"815 JELLICOE ROAD,14-
-18 S200815",,,,Lazada,,,,,,,,Resmed p30i mask,1,1
-CUST00795,Gary Soh c/o Shirley Chen and Irene Soh,Gary,2023-10-15,2023-10-15,1,‭88491490‬,,Gary.soh@bigpond.com,"40 Alamein avenue 
-Carlingford
-Nsw, 2118",17A Belmont Road,,,Whatsapp and Yes CPAP UEN,,Didn't buy in the end ,,Failed trial,,,GB-H2005212,,1,0
-CUST00796,Dominic Cheng,Dominic,2023-10-16,2023-10-17,3,81254888,,simpledom@gmail.com,"159 bedok south ave 3 #02-557
-Singapore",,,,Hitpay,,,,,,,GB-2B550700,Disposable Filters x12; Resmed p30i mask; Resvent iBreeze Auto,2,1
-CUST00797,Lincoln Koh Thong Ch,Lincoln,2023-10-16,2023-10-16,1,90090657‬,,,212 Yishun St 21#12-157 S760212,,,,Whatsapp and Yes CPAP UEN,,,,,,,GB-28550704,Resvent iBreeze Auto,1,0
-CUST00798,Audrey Teo,Audrey,2023-10-17,2023-10-17,2,89330235,,,"#12-742, 899 TAMPINES STREET 81, 520899, Singapore",,,,Lazada,,,,,,,,Resmed p30i mask,1,1
-CUST00799,Rama Pillai,Rama,2023-10-17,2023-10-17,2,96224530,,,"1 SPRINGLEAF LANE, 788047, Singapore",,,,Lazada,,Possibly SGX CEO,,,,,,Dreamwear Silicone Pillows,1,1
-CUST00800,Melanie Mitchell,Melanie,2023-10-20,2023-10-20,2,81617150,,,37 Oxley Rise #12-15 S238712,,,,Lazada,,,,,,,,Resmed p30i mask,1,1
-CUST00801,Andre Tanoto,Andre,2023-10-22,2023-10-22,2,96852402,,,"#27-03, 23 CLAYMORE ROAD, 229546, Singapore",,,,Lazada,,Likely super wealthy - son of Indonesian paper manufacturer - runs his own F&B business,,,,,,F30 Medium,1,1
-CUST00802,Chong Kirl Cheah (KC),KC,2023-10-23,2023-10-23,2,85366833157,,,,,,,,,"Casino line - ""Aristocrat"" in Macau - deals in slot machines. MBS and RWS is his customer",,,,,,Dreamstation Foamless Kit,1,1
-CUST00803,Joseph Yong,Uncle Joseph,2023-10-25,2023-10-25,2,96182517‬,,,"2a Sennett Rd
-S466776",,,,Whatsapp and Yes CPAP UEN,,Aug 2025 - assembled an F20 Large for him (he likely bought parts online and didn't know how to reassemble); asked him to remember me when it's time to change bipap; existing customer of Eugene Baey,,,,,,Resmed p30i mask,1,1
-CUST00804,Ethan (Friend of Herry Limanto),Ethan,2023-10-27,2023-10-27,1,98887896‬,,,"6b Cairnhill circle #01-09
-Singapore",,,,Whatsapp and Yes CPAP UEN,,,,,,,GB-28550687,Dreamwisp Mask; Resvent iBreeze Auto,1,0
-CUST00805,Nicholas Rao,Nicholas,2023-10-27,2023-10-27,2,97713829,,,"10-01, 370F ALEXANDRA ROAD, 159959, Singapore",,,,Lazada,,,,,,,,Resmed p30i mask,1,1
-CUST00806,Eng Joo Gay,Joo Gay,2023-10-31,2023-10-31,2,,,,"1 DUNDEE ROAD, #40-07,SingaPore,149456",,,,Shopee,,,,,,,,Disposable Filters x12,1,1
-CUST00807,Tan Gek Woo,Gek Woo,2023-10-31,2024-06-26,4,98569357‬,,,Sherwood Towers #24-05.,,,,Whatsapp and Yes CPAP UEN,,"2 week trial. Is 57 in 2023. Felt challenge exhaling, possible candidate for bipap. Knows Irene, Derek Kiong, Susan Kiong; Offered to meet me in China to visit Resvent; Sings in church and teaches sunday school. Friends with Irene (?) and Uncle Derek. ; Took back the iBreeze Auto Pro and replaced with iBreeze Auto Bipap",,,,,GB-2B550674; GB-2B560873; GB-H2005400,Resmed p30i mask; Resvent iBreeze Auto Bipap; Resvent iBreeze Plus,4,0
-CUST00808,Wiradharma Pranadi,Wiradharma,2023-11-04,2023-11-04,2,81819208,,,"33 LLOYD ROAD,01-03
-S239106
-",,,,Lazada,,Wine Merchant - WEA Wines,,,,,,Dreamwisp Mask,1,1
-CUST00809,KK Siaw - SIAW YI ZHAO,Bro KK,2023-11-06,2023-11-06,1,91087016‬,,,"Royal Strand, Danga Bay, JB",35 daisy Ave (Legacy Address) ,,,Whatsapp and Yes CPAP UEN,,,,,,,GB-2B550688,Dreamwear Silicone Pillows; Resvent iBreeze Auto,1,0
-CUST00810,Addy Qiu,Addy,2023-11-07,2023-11-07,2,,,,"BLOCK 217B, COMPASSVALE DRIVE, #08-596 ,
-SingaPore,542217
-",,,,Shopee,,,,,,,,Dreamwisp Mask,1,1
-CUST00811,Liao Se Wei,Se Wei,2023-11-07,2024-11-08,4,97320605,,,"16-110, 115 HO CHING ROAD, 610115, Singapore",,,,Lazada,,,,,,,,Resmed p30i mask,2,2
-CUST00812,Patrick Woo Ker Yang,Patrick,2023-11-09,2023-12-10,2,91734732,,,"12 Sims Drive, tower 12, #01-45, s387391",,,,Whatsapp and Yes CPAP UEN,,2 week trial of iBreeze Auto,,,,,GB-2B548633; GB-2B550695,Dreamwear Silicone Pillows; Resvent iBreeze Auto,2,0
-CUST00813,Cai Yaoqing John,John,2023-11-10,2023-11-10,2,Nil,,,"BLOCK 122 ANG MO KIO AVENUE 3, ##04-1753,
-SingaPore,560122
-",,,,Shopee,,,,,,,,Dreamwear Under the Nose,1,1
-CUST00814,Joe Neitham,Joe,2023-11-10,2023-11-10,2,98573124,,,"Blk 682D, #13-229, Woodlands Dr 73, S734682",,,,Whatsapp,,,,,,,,Resmed n30i mask,1,1
-CUST00815,Lim Yu Leong,Yu Leong,2023-11-10,2025-10-23,3,97247799,,,"120 Serangoon Ave 3,
->>>>>>> 566f680a
-Amaranda Gardens
-#08-06
-Singapore 554774",Serangoon,,,Whatsapp and Yes CPAP UEN,,"MHQ officer, 51 y/o in 2023, had career in private sector as electrical engineer and then went civil service, knows all about the problems of compartmentalization; Yu Leong tried several masks including dreamwisp, p30i, dreamwear silicone pillows 
-
-Chose legacy Philips wisp mask as more supportive",Jo,,,,GB-2B550696; GB-H2005401,Dreamwear Silicone Pillows; Na; Philip wisp; Resvent iBreeze Auto; Resvent iBreeze Plus; Skip,2,1
-<<<<<<< HEAD
-CUST00804,Nancy Tan ,Nancy,2023-11-10,2023-12-05,3,‭96583882‬,,,"Blk 447 Jurong West St 42 08-292 S’pore 640447
-Singapore",,,,Whatsapp and Yes CPAP UEN,,NUH respi patient. 1 month free trial of iBreeze Auto Pro. Bought Home sleep test for daughter and hubby.,,,,,GB-2B550677,Dreamwear Silicone Pillows; Home Sleep Test; Resvent iBreeze Auto Pro,2,1
-CUST00805,"Tricia Kee Su-Lin, Trish, happytrish123 for her son ",Tricia,2023-11-10,2023-11-10,2,90081906,,,TBA,,,,Whatsapp and Yes CPAP UEN,,,,,,,,F20 Mask (Small),1,1
-CUST00806,Raihan Amirul Hakim Bin Hamzah (son of Samsidah),Raihan,2023-11-13,2023-11-13,1,‭96755293‬,,,Ghim Moh (address TBA),,,,Whatsapp and Yes CPAP UEN,,"Customer overpaid by 50 SGD, Jo subsequently refunded 50 SGD. ",,,,,GB-2B550692,Resmed p30i mask; Resvent iBreeze Auto,1,0
-CUST00807,Tay Kong Beng,Kong Beng,2023-11-13,2023-11-13,2,Nil,,,"BLOCK 1, GHIM MOH ROAD, ##08-362,SingaPor
-e,270001",,,,Shopee,,,,,,,,Disposable Filters x12,1,1
-CUST00808,William Sim,William,2023-11-13,2023-11-13,2,90289274,,,"10-24, 3 SIN MING WALK, 575575, Singapore",,,,Lazada,,Possible artist and book illustrator,,,,,,Dreamwear Silicone Pillows,1,1
-CUST00809,Yapp Yun Fah,Yun Fah,2023-11-13,2023-11-13,2,93866883,,,"#20-41, 204 BOON LAY DRIVE, 640204, Singapore",,,,Lazada,,"LinkedIn - senior accountant, AGS Singapore",,,,,,Dreamwisp Mask,1,1
-CUST00810,Andrew Tong,Andrew,2023-11-14,2023-11-14,2,98194248,,,"48 LENGKOK BAHRU,07-
-173 S151048",,,,Lazada,,,,,,,,Resmed p30i mask,1,1
-CUST00811,Peter Ng Tso Wong,Peter,2023-11-14,2023-12-21,3,98303652,,,"11 Chancery Lane 02-02 Chancery Park Singapore 309502
-Singapore",,,,Hitpay,,,,,,,GB-2B564116,Home Sleep Test; Resmed p30i mask; Resvent iBreeze Auto Bipap,2,1
-CUST00812,Peter Loh,Peter,2023-11-15,2023-11-15,2,98185452,,,Marine Crescent,,,,Cash,,,,,,,,Dreamwear Silicone Pillows,1,1
-CUST00813,Cheryl Lim,Cheryl,2023-11-16,2023-11-16,2,97330628,,,"#08-287, Singapore, Singapore, 213 JURONG EAST STREET 21, 600213, Singapore","08-289, 456 PASIR RIS DRIVE 4, 510456, Singapore",,,Lazada,,,,,,,,Dreamwisp Mask,1,1
-CUST00814,Ki Hyon KIM,Ki Hyon,2023-11-16,2023-11-16,2,96719589,,,"#09-14, 7 LEEDON HEIGHTS, 267953, Singapore",,,,Whatsapp,,"He prefers n30i mask, SW nose piece as it's much quieter",,,,,,Resmed p30i mask,1,1
-CUST00815,Lim Teck Siang,Teck Siang,2023-11-16,2023-11-16,2,91852053,,,"10-1100, Singapore, Singapore, 616 BEDOK RESERVOIR ROAD, 470616, Singapore","Singapore,Singapore,TANGLIN RISE,15A, Singapore,Singapore,TANGLIN RISE, 247996, Singapore",,,Lazada,,Possibly a famous cinematographer,,,,,,Disposable Filters x12,1,1
-CUST00816,Liya Kamil (unfilfulled),Liya,2023-11-17,2023-11-17,2,,,,"20 WOODLANDS DRIVE 16, #04-01,SingaPore,7
-37879",,,,Out of stock -- unfulfilled,,,,,,,,Dreamstation heated tubing,1,1
-CUST00817,Fakhrur Razy bin Idris,Fakhrur,2023-11-22,2023-11-22,2,,,,"BLOCK 748, WOODLANDS CIRCLE, #08-510,Sin
-gaPore,730748",,,,Shopee,,,,,,,,Disposable Filters x12,1,1
-CUST00818,Joey Sim / ICE - Joey-6396 Winston n,Joey,2023-11-22,2023-11-22,2,91446396,,,"08-139, 606 CHOA CHU KANG STREET 62, 680606, Singapore",,,,Lazada,,,,,,,,Dreamwear Silicone Pillows,1,1
-CUST00819,Li Xiaowen,Xiaowen,2023-11-24,2023-11-24,2,96223414,,,"33 LORONG SELANGAT, Singapore, Singapore, 33C LORONG SELANGAT,33C LORONG SELANGAT,33C, 33 LORONG SELANGAT, 358725, Singapore",,,,Lazada,,"Likely Top management in a security training company, APRO",,,,,,Disposable Filters x12,1,1
-CUST00820,WK Lee,WK,2023-11-24,2023-11-24,2,97518229,,,"#15-03, 355 BUKIT TIMAH ROAD, 259724, Singapore",,,,Lazada,,,,,,,,Resmed p30i mask,1,1
-CUST00821,Dr Jerry Lim Eng Yong (dentist),Dr,2023-11-26,2023-11-26,1,97467545,,,"Clover by the Park, 6 Bishan St 25, #29-12, S573975",,,,Whatsapp and Yes CPAP UEN,,"121 with him. He's a dentist, super knowledgeable about how the mouth structures lead to poor sleep. He's probably great to collab with. Identified that I have a big tongue and Mallampati score of 3. He runs his own dental practice and has a dentist(?) business partner who is even more expert in sleep issues. Not a normal Dentist. I mentioned to him the possibility that we can do a talk show on sleep and he seemed keen and he really has passion to talk about mouth structures and sleep, and MAD. His MAD is 3.x - 4.x K.
-Introduced me to Dr Ronnie Yap",,,,10.0,GB-2B562385,Resmed p30i mask; Resvent iBreeze Auto Bipap,1,0
-CUST00822,Hazmi Hassan,Hazmi,2023-11-27,2023-11-27,2,90111662,,,"Tampines, works at Changi Airfreight Centre",,,,Whatsapp,,,,,,,,Dreamwisp Mask,1,1
-CUST00823,Ivan Guoh Siew Hian,Ivan,2023-11-27,2023-12-11,2,96853108‬,,,,,,,Whatsapp and Yes CPAP UEN,,iBreeze Bipap trial 2 weeks,,,,,GB-28562383; GB-2B562383,Resmed p30i mask; Resvent iBreeze Auto Bipap,2,0
-CUST00824,Jeric Poh,Jeric,2023-11-27,2023-11-27,2,93281735,,,"16-06, 177 LOMPANG ROAD, 670177, Singapore",,,,Lazada,,,,,,,,Dreamwisp Mask,1,1
-CUST00825,Dionne / ennoidbblack,Dionne,2023-11-28,2024-04-10,4,,,,"BLOCK 593A MONTREAL LINK, #14-66,SingaPor
-e,751593",,,,Shopee,,,,,,,,Resmed p30i mask,2,2
-CUST00826,Jeremy Tan,Jeremy,2023-11-28,2023-11-28,2,91720888,,,"08-04, 61 MOUNT SINAI DRIVE, 277113, Singapore",,,,Lazada,,,,,,,,Resmed p30i mask,1,1
-CUST00827,MC Ming Cheng Tan / Jolly Ng,MC,2023-11-28,2024-08-18,3,‭82235761‬,,,"951 Hougang Ave 9, 13-512 S530951
-Singapore",,,,Whatsapp and Yes CPAP UEN,,,,,,,GB-2B550711,F20 Large; Resmed p30i mask; Resvent iBreeze Auto,2,1
-CUST00828,Valerie Chin,Valerie,2023-11-28,2023-11-28,2,96279224,,,"#10-5224, Singapore, Singapore, 724 BEDOK RESERVOIR ROAD, 470724, Singapore",,,,Lazada,,,,,,,,Resmed n30i,1,1
-CUST00829,John Heng Chia Chua / Zhu / John J.H. Zhuhl01,John,2023-11-29,2023-11-29,1,‭96981803‬,,,,,,,Whatsapp and Yes CPAP UEN,,,,,,,GB-2B550686,Resvent iBreeze Auto,1,0
-CUST00830,Jason Tan,Jason,2023-12-01,2023-12-01,2,98394925,,,"#10-182, Singapore,Singapore,663 WOODLANDS RING ROAD, 730663, Singapore",,,,Lazada,,,,,,,,F20 Medium,1,1
-CUST00831,Mohammad FADLI,Fadli,2023-12-01,2023-12-01,2,,,,"Pod Contact Telecommunication at Blk 888 Woodl
-ands Drive 50 #01-723, 888 Plaza-Blk 888 Woodla
-nds Drive 50, #01-723, 888 Plaza,730888",,,,Shopee,,,,,,,,Disposable Filters x12,1,1
-CUST00832,"Jennifer Lee, c/o Jimmy Lee",Jennifer,2023-12-02,2023-12-31,4,81332021‬,,,Blk 247 #10-32 jurong East St 21 spore 600247,,,,Whatsapp and Yes CPAP UEN,,iBreeze Bipap Trial 1 month (NUH patient),,,,,GB-2B562382,Dreamwisp Mask; Resmed p30i mask; Resvent iBreeze Auto Bipap,3,1
-CUST00833,Serene Yew,Serene,2023-12-02,2023-12-02,2,91070006‬,,,,,,,Whatsapp and Yes CPAP UEN,,Is very particular about box condition but is willing to buy many pieces,,,Unreasonable customer,,GB-2B564117,Dreamwisp Mask; Resvent iBreeze Auto Bipap,1,1
-CUST00834,Lau Cheng-Xun,Cheng Xun,2023-12-05,2023-12-05,2,,,,"Fung Onn Medical Store at Blk 38 Margaret Drive
-#02-04-38, MARGARET DRIVE, SG, 141038, #02-04,141038,",,,,Shopee,,,,,,,,Disposable Filters x12,1,1
-CUST00835,Vincent Chan Wei Chun,Vincent,2023-12-11,2023-12-11,1,90917165‬,,,493 Admiralty Link 17-165,,,,Whatsapp and Yes CPAP UEN,,,Joel Khoo,,,,GB-2B550706,Resvent iBreeze Auto,1,0
-CUST00836,Dexter / azh,Dexter,2023-12-13,2023-12-13,2,90117192,,,"#05-63, 517 BEDOK RESERVOIR ROAD, 479275, Singapore",,,,Lazada,,,,,,,,Dreamwisp Mask,1,1
-CUST00837,Min Lin Htut Oo ,Min Lin Htut Oo,2023-12-13,2023-12-13,2,‭96997439‬,,,,,,,,,Dreamstation Heated Tubing - OOS; Jo cancelled the order - Dreamstation Heated Tubing - OOS,,,,,,,1,1
-CUST00838,Nick TENG NGEE CHENG Nov 2023,Nick,2023-12-13,2023-12-13,1,‭83288089‬,,,"Blk 7A commonwealth Ave 11-660 Spore 141007
-Singapore",,,,UEN,,   ,,,,,GB-2B562384,Resmed p30i mask,1,0
-CUST00839,Wang Fang Kit,Fang Kit,2023-12-13,2023-12-13,2,93631467,,,"#06-21, 543 WOODLANDS DRIVE 16, 730543, Singapore",,,,Lazada,,,,,,,,Disposable Filters x12; Resmed p30i mask,1,1
-CUST00840,SM Foo,SM,2023-12-18,2025-04-10,4,96496339,,,"03-05, 112 CLEMENTI STREET 13, 120112, Singapore",,,,Lazada,,,,,,,,Resmed p30i mask,2,2
-CUST00841,Parmesh Singh,Parmesh,2023-12-21,2023-12-21,1,‭87490274‬,,,"27B Lorong K, Telok Kurau
-Singapore 425629",,,,Hitpay,,YesCPAP.com,,,,,GB-2B550678,Resvent iBreeze Auto,1,0
-CUST00842,Victor Tan SK victor_tansk,Victor,2023-12-22,2023-12-22,2,...86,,,"7-11 at Blk 339 Ang Mo Kio Avenue 1 #01-1579-Bl
-k 339 Ang Mo Kio Avenue 1, #01-1579,560339",,,,Shopee,,Wanted the mask to be manufactured this year; maybe thought the price of 200 SGD was too incredibly low,,,,,,Dreamwisp Mask,1,1
-CUST00843,Desmond Teo Jun Hao,Desmond,2023-12-26,2024-01-11,2,91128882,,,"625B Tampines St 61, #07-670",,,,Whatsapp and Yes CPAP UEN,,"End of trial, I actually initially forgot to set reminder on calendar for end of trial; Mask and 2 week free trial. CGH patient; didn't want to wait until end Jan to buy CPAP. 57 AHI with WatchPAT. Daytime tiredness, but without frequent headaches.",,,,,GB-28550685, ; Resmed p30i mask; Resvent iBreeze Auto,2,0
-CUST00844,Karunethy s/o sinn,Karunethy,2023-12-27,2023-12-27,1,94879775,,,"Apt blk 407, Yishun Ave 6, #05-1300, Singapore 760407",,,,Whatsapp and Yes CPAP UEN,,"GPMG and Sniper Rifle specialist for range. Is a warrant officer, on gold card; had head pain and went for sleep test.",,,,,GB-2B564115,Dreamwear Silicone Pillows; Resvent iBreeze Auto Bipap,1,0
-CUST00845,Jasman Mohamad Nor ,Jasman,2023-12-30,2023-12-30,2,‭91766549‬,,,"09-348, 510 SERANGOON NORTH AVENUE 4, 550510, Singapore",,,,Lazada,,"Fulfilled with p30i with customer's approval. Customer has used CPAP since 2021, enquired about travel CPAPs",,,,,,Resmed n30i mask,1,1
-CUST00846,Daisy Tan,Daisy,2024-01-01,2024-01-01,2,84981680,,,"#12-06, 361 BUKIT TIMAH ROAD, 259725, Singapore",,,,Lazada,,,,,,,,Dreamwear Silicone Pillows,1,1
-CUST00847,Saiful Bahri saiful_bahri_osman,Saiful,2024-01-01,2024-01-01,2,,,,"BLOCK 19, TECK WHYE LANE, #10-29 ,SingaPor
-e,680019",,,,Shopee,,,,,,,,Disposable Filters x12,1,1
-CUST00848,Ira Ng c/o Nicholas tan chin how ,Ira,2024-01-02,2024-01-02,1,‭97275222‬,,,,,,,Whatsapp and Yes CPAP UEN,,Malaysian couple. Often go back to Penang and KL. Ira has experience doing events sales in amara hotel Singapore. Currently a home maker and interested to help sell CPAPs via referral. I offered 100sgd commission each referral.  On 2 week trial for iBreeze Auto Pro,,,,,GB-2B550684,Dreamwear Silicone Pillows,1,0
-CUST00849,Sidney Neo,Sidney,2024-01-02,2024-01-02,2,96443452,,,"10-19, 57 EDGEDALE PLAINS, 828681, Singapore",,,,Lazada,,,,,,,,Dreamwear Silicone Pillows,1,1
-CUST00850,Poh soon koh,Poh Soon,2024-01-03,2024-11-06,2,82688630‬,,,Tampines east,,,,Whatsapp and Yes CPAP UEN,,"Poh gee's brother - one of them anyway. Semi retired and helps out another brother running a bespoke outboind tours company - zero tourist traps, unique destinations like Antarctica, south America, mexico",,,,,GB-2B564117; GB-H2008809,Resmed p30i mask; Resvent iBreeze Auto Bipap; Resvent iBreeze Plus,2,0
-CUST00851,Agnes Wong Ming Kuan (Dentist),Agnes,2024-01-04,2024-01-04,2,96660062,,,"1, Margate Road (438039)",,,,Whatsapp and Yes CPAP UEN,,Dentist,,,,,,Dreamwear Silicone Pillows; Resmed p30i mask,1,1
-CUST00852,Atiqah - NUR ATIQAH BTE MD SH.  ,Atiqah,2024-01-04,2024-01-04,1,90717789,,,158 yung loh road #17-54 s(610158),,,,Whatsapp and Yes CPAP UEN,,,,,,,GB-2B550684,Resmed p30i mask,1,0
-CUST00853,Mano Chatulani,Mano,2024-01-05,2024-01-05,2,96194188,,,"16-05, 12 DERBYSHIRE ROAD, 309466, Singapore",,,,Lazada,,,,,,,,Dreamwear Silicone Pillows,1,1
-CUST00854,Logindran balachandran (Logan tj),Bro Logan,2024-01-07,2024-01-07,1,98379471‬,,,,,,,UEN,,Discounted price of 1250sgd for both items together. Offered price of 1100sgd to Logan previously. ,,,,,GB-2B550683 ,Dreamwisp Mask; Resvent iBreeze Auto Pro,1,0
-CUST00855,Frank Low Tong Cheng,Frank,2024-01-09,2024-01-18,2,88601138‬,,,"6 Holland Grove Lane S278833
-Singapore",,,,Whatsapp,,Property investor. Property agent. Real property rental returns are around 1-2% in sgp and it's the selling that profits the owners. iBreeze bipap trial. ,,,,,GB-2B562384,Dreamwisp Mask; Resvent iBreeze Auto Bipap,2,0
-CUST00856,Melvyn Lee,Melvyn,2024-01-10,2024-01-10,2,94553028,,,"03-389, 242 TAMPINES STREET 21, 521242, Singapore",,,,Lazada,,,,,,,,Resmed p30i mask,1,1
-CUST00857,Wen Hao Aw,Wen Hao,2024-01-10,2024-01-10,2,,,,"BLOCK 519 JELAPANG ROAD, #13-181,SingaPor
-e,670519",,,,Shopee,,,,,,,,Disposable Filters x12,1,1
-CUST00858,Alison Symons,Alison,2024-01-12,2024-11-25,6,,,,"19 University Walk, Singapore 297781",,,,Shopee,,Possibly a Philosophy professor,,,,,,Disposable Filters x12; Reusable Filters x2,3,3
-CUST00859,Elisa Tan,Elisa,2024-01-12,2024-01-12,2,,,,"251 Bangkit Road, 07-372, Singapore 670251",,,,Shopee,,,,,,,,Disposable Filters x12; Dreamwisp Mask; Reusable Filters x2,1,1
-CUST00860,Muthukumaran,Muthukumaran,2024-01-12,2024-01-12,2,‭92222123‬,,,TBA,,,,Whatsapp,,,,,,,,Resmed p30i mask,1,1
-CUST00861,Shaffinaz Khan,Shaffinaz,2024-01-12,2024-01-12,2,,,,"510 Choa Chu Kang Street 51, 02-239, Singapore 680510",,,,Shopee,,,,,,,,Disposable Filters x12,1,1
-CUST00862,Richard Ong Yong Hwee,Richard,2024-01-15,2025-02-19,4,‭97279651‬,,,"82 Hillview Avenue, #06-02, Singapore 669581",,,,Whatsapp and Yes CPAP UEN,,,,,,,GB-2B569285; GB-H2005403,Resmed p30i mask; Resvent iBreeze Auto Bipap; Resvent iBreeze Plus,3,1
-CUST00863,Karen kdubs33,Karen,2024-01-16,2024-01-16,2,,,,"20B LORONG 3 GEYLANG, #13-74,SingaPore,38
-3020",,,,Shopee,,,,,,,,Disposable Filters x12,1,1
-CUST00864,Leslie Tay,Leslie,2024-01-16,2024-01-16,2,‭98421234‬,,,"37 GROVE AVENUE,
-S279203",,,,Lazada,,Not cardiologist Dr Leslie Tay Not ieatishootipost Dr Leslie Tay. Sells solar panels. ,,,,,,Dreamwisp Mask,1,1
-CUST00865,Ng eng bin ,Eng Bin,2024-01-16,2024-09-19,2,90609727‬,,,Landed property somewhere in Singapore,,,,Whatsapp and Yes CPAP UEN,,"Hates resmed cos of the airmini. Still he fit the resmed f20 medium well. No leaks and was comfortable. He has a nephew who works in ICU who gets him free discarded masks. ; Previous record:Hates resmed cos of the airmini. Still he fit the resmed f20 medium well. No leaks and was comfortable. He has a nephew who works in ICU who gets him free discarded masks. 
-More comfortable on iBreeze travel CPAP; Setting is IPR 1, P min 7, P max 12
-History of slipped disc in early Aug 2024. Daughter settled in Australia after uni (he hates that)
-Offshore engineering - expert consultant on laying underwater pipes; Timor Leste job has ended; next going to Philippines more often.",,,,,GB-2B560872; GB-H2005211,Resvent iBreeze Auto Bipap; Resvent iBreeze Plus,2,0
-CUST00866,Desiree Ho,Desiree,2024-01-17,2024-01-17,2,83218738,,,"#02-27, 42 KOVAN RISE, 544729, Singapore",,,,Lazada,,,,,,,,Resmed p30i mask,1,1
-CUST00867,Kelvin Woon Tat Yeh,,2024-01-17,2024-10-06,6,‭96609775‬,,,352 balestier road #014-01 Singapore 329780,,,,Whatsapp,,Friend gave him a dreamstation Bipap; Works for YY doing debt collection service,,,,,,Disposable Filters x12; Foam swap for Dreamstation Auto Bipap; Non heated tubing; Reusable Filters x2,3,3
-CUST00868,Matthias Lim,Matthias,2024-01-17,2024-01-17,2,97983799,,,"#22-90, 70 REDHILL CLOSE, 150070, Singapore",,,,Lazada,,,,,,,,Resmed p30i mask,1,1
-CUST00869,"Su Eng Teck, c/o Cheok Su Cheng (wife)",Eng Teck,2024-01-22,2024-01-22,1,94350071,,,"52, Jalan Limau Purut ,468226.",,,,Whatsapp and Yes CPAP UEN,,,"Marine Chioh, nurse",,,,GB-28569287,Resmed p30i mask; Resvent iBreeze Auto Bipap,1,0
-CUST00870,Eling lin,Eling,2024-01-23,2024-01-23,2,94235771,,,"01-02, 90 PUNGGOL DRIVE, 828794, Singapore",,,,Lazada,,Possible AVP at Temasek,,,,,,Dreamwear Silicone Pillows,1,1
-CUST00871,Shota Takanashi,Shota,2024-01-23,2024-01-23,2,81592586,,,"#03-04, 34 DAKOTA CRESCENT, 399936, Singapore",,,,Lazada,,Possible triathlete born in 1995,,,,,,Resmed n30i mask,1,1
-CUST00872,Wei Yiming,Yiming,2024-01-23,2025-09-27,3,98255483,,,"19-02, Singapore, Singapore, 188 KENG LEE ROAD, 308414, Singapore","Quah Siew Hock
-=======
-CUST00816,Nancy Tan,Nancy,2023-11-10,2023-12-05,3,‭96583882‬,,,"Blk 447 Jurong West St 42 08-292 S’pore 640447
-Singapore",,,,Whatsapp and Yes CPAP UEN,,NUH respi patient. 1 month free trial of iBreeze Auto Pro. Bought Home sleep test for daughter and hubby.,,,,,GB-2B550677,Dreamwear Silicone Pillows; Home Sleep Test; Resvent iBreeze Auto Pro,2,1
-CUST00817,"Tricia Kee Su-Lin, Trish, happytrish123 for her son",Tricia,2023-11-10,2023-11-10,2,90081906,,,TBA,,,,Whatsapp and Yes CPAP UEN,,,,,,,,F20 Mask (Small),1,1
-CUST00818,Raihan Amirul Hakim Bin Hamzah (son of Samsidah),Raihan,2023-11-13,2023-11-13,1,‭96755293‬,,,Ghim Moh (address TBA),,,,Whatsapp and Yes CPAP UEN,,"Customer overpaid by 50 SGD, Jo subsequently refunded 50 SGD. ",,,,,GB-2B550692,Resmed p30i mask; Resvent iBreeze Auto,1,0
-CUST00819,Tay Kong Beng,Kong Beng,2023-11-13,2023-11-13,2,Nil,,,"BLOCK 1, GHIM MOH ROAD, ##08-362,SingaPor
-e,270001",,,,Shopee,,,,,,,,Disposable Filters x12,1,1
-CUST00820,William Sim,William,2023-11-13,2023-11-13,2,90289274,,,"10-24, 3 SIN MING WALK, 575575, Singapore",,,,Lazada,,Possible artist and book illustrator,,,,,,Dreamwear Silicone Pillows,1,1
-CUST00821,Yapp Yun Fah,Yun Fah,2023-11-13,2023-11-13,2,93866883,,,"#20-41, 204 BOON LAY DRIVE, 640204, Singapore",,,,Lazada,,"LinkedIn - senior accountant, AGS Singapore",,,,,,Dreamwisp Mask,1,1
-CUST00822,Andrew Tong,Andrew,2023-11-14,2023-11-14,2,98194248,,,"48 LENGKOK BAHRU,07-
-173 S151048",,,,Lazada,,,,,,,,Resmed p30i mask,1,1
-CUST00823,Peter Ng Tso Wong,Peter,2023-11-14,2023-12-21,3,98303652,,,"11 Chancery Lane 02-02 Chancery Park Singapore 309502
-Singapore",,,,Hitpay,,,,,,,GB-2B564116,Home Sleep Test; Resmed p30i mask; Resvent iBreeze Auto Bipap,2,1
-CUST00824,Peter Loh,Peter,2023-11-15,2023-11-15,2,98185452,,,Marine Crescent,,,,Cash,,,,,,,,Dreamwear Silicone Pillows,1,1
-CUST00825,Cheryl Lim,Cheryl,2023-11-16,2023-11-16,2,97330628,,,"#08-287, Singapore, Singapore, 213 JURONG EAST STREET 21, 600213, Singapore","08-289, 456 PASIR RIS DRIVE 4, 510456, Singapore",,,Lazada,,,,,,,,Dreamwisp Mask,1,1
-CUST00826,Ki Hyon KIM,Ki Hyon,2023-11-16,2023-11-16,2,96719589,,,"#09-14, 7 LEEDON HEIGHTS, 267953, Singapore",,,,Whatsapp,,"He prefers n30i mask, SW nose piece as it's much quieter",,,,,,Resmed p30i mask,1,1
-CUST00827,Lim Teck Siang,Teck Siang,2023-11-16,2023-11-16,2,91852053,,,"10-1100, Singapore, Singapore, 616 BEDOK RESERVOIR ROAD, 470616, Singapore","Singapore,Singapore,TANGLIN RISE,15A, Singapore,Singapore,TANGLIN RISE, 247996, Singapore",,,Lazada,,Possibly a famous cinematographer,,,,,,Disposable Filters x12,1,1
-CUST00828,Liya Kamil (unfilfulled),Liya,2023-11-17,2023-11-17,2,,,,"20 WOODLANDS DRIVE 16, #04-01,SingaPore,7
-37879",,,,Out of stock -- unfulfilled,,,,,,,,Dreamstation heated tubing,1,1
-CUST00829,Fakhrur Razy bin Idris,Fakhrur,2023-11-22,2023-11-22,2,,,,"BLOCK 748, WOODLANDS CIRCLE, #08-510,Sin
-gaPore,730748",,,,Shopee,,,,,,,,Disposable Filters x12,1,1
-CUST00830,Joey Sim / ICE - Joey-6396 Winston n,Joey,2023-11-22,2023-11-22,2,91446396,,,"08-139, 606 CHOA CHU KANG STREET 62, 680606, Singapore",,,,Lazada,,,,,,,,Dreamwear Silicone Pillows,1,1
-CUST00831,Li Xiaowen,Xiaowen,2023-11-24,2023-11-24,2,96223414,,,"33 LORONG SELANGAT, Singapore, Singapore, 33C LORONG SELANGAT,33C LORONG SELANGAT,33C, 33 LORONG SELANGAT, 358725, Singapore",,,,Lazada,,"Likely Top management in a security training company, APRO",,,,,,Disposable Filters x12,1,1
-CUST00832,WK Lee,WK,2023-11-24,2023-11-24,2,97518229,,,"#15-03, 355 BUKIT TIMAH ROAD, 259724, Singapore",,,,Lazada,,,,,,,,Resmed p30i mask,1,1
-CUST00833,Dr Jerry Lim Eng Yong (dentist),Dr,2023-11-26,2023-11-26,1,97467545,,,"Clover by the Park, 6 Bishan St 25, #29-12, S573975",,,,Whatsapp and Yes CPAP UEN,,"121 with him. He's a dentist, super knowledgeable about how the mouth structures lead to poor sleep. He's probably great to collab with. Identified that I have a big tongue and Mallampati score of 3. He runs his own dental practice and has a dentist(?) business partner who is even more expert in sleep issues. Not a normal Dentist. I mentioned to him the possibility that we can do a talk show on sleep and he seemed keen and he really has passion to talk about mouth structures and sleep, and MAD. His MAD is 3.x - 4.x K.
-Introduced me to Dr Ronnie Yap",,,,10.0,GB-2B562385,Resmed p30i mask; Resvent iBreeze Auto Bipap,1,0
-CUST00834,Hazmi Hassan,Hazmi,2023-11-27,2023-11-27,2,90111662,,,"Tampines, works at Changi Airfreight Centre",,,,Whatsapp,,,,,,,,Dreamwisp Mask,1,1
-CUST00835,Ivan Guoh Siew Hian,Ivan,2023-11-27,2023-12-11,2,96853108‬,,,,,,,Whatsapp and Yes CPAP UEN,,iBreeze Bipap trial 2 weeks,,,,,GB-28562383; GB-2B562383,Resmed p30i mask; Resvent iBreeze Auto Bipap,2,0
-CUST00836,Jeric Poh,Jeric,2023-11-27,2023-11-27,2,93281735,,,"16-06, 177 LOMPANG ROAD, 670177, Singapore",,,,Lazada,,,,,,,,Dreamwisp Mask,1,1
-CUST00837,Dionne / ennoidbblack,Dionne,2023-11-28,2024-04-10,4,,,,"BLOCK 593A MONTREAL LINK, #14-66,SingaPor
-e,751593",,,,Shopee,,,,,,,,Resmed p30i mask,2,2
-CUST00838,Jeremy Tan,Jeremy,2023-11-28,2023-11-28,2,91720888,,,"08-04, 61 MOUNT SINAI DRIVE, 277113, Singapore",,,,Lazada,,,,,,,,Resmed p30i mask,1,1
-CUST00839,MC Ming Cheng Tan / Jolly Ng,MC,2023-11-28,2024-08-18,3,‭82235761‬,,,"951 Hougang Ave 9, 13-512 S530951
-Singapore",,,,Whatsapp and Yes CPAP UEN,,,,,,,GB-2B550711,F20 Large; Resmed p30i mask; Resvent iBreeze Auto,2,1
-CUST00840,Valerie Chin,Valerie,2023-11-28,2023-11-28,2,96279224,,,"#10-5224, Singapore, Singapore, 724 BEDOK RESERVOIR ROAD, 470724, Singapore",,,,Lazada,,,,,,,,Resmed n30i,1,1
-CUST00841,John Heng Chia Chua / Zhu / John J.H. Zhuhl01,John,2023-11-29,2023-11-29,1,‭96981803‬,,,,,,,Whatsapp and Yes CPAP UEN,,,,,,,GB-2B550686,Resvent iBreeze Auto,1,0
-CUST00842,Jason Tan,Jason,2023-12-01,2023-12-01,2,98394925,,,"#10-182, Singapore,Singapore,663 WOODLANDS RING ROAD, 730663, Singapore",,,,Lazada,,,,,,,,F20 Medium,1,1
-CUST00843,Mohammad FADLI,Fadli,2023-12-01,2023-12-01,2,,,,"Pod Contact Telecommunication at Blk 888 Woodl
-ands Drive 50 #01-723, 888 Plaza-Blk 888 Woodla
-nds Drive 50, #01-723, 888 Plaza,730888",,,,Shopee,,,,,,,,Disposable Filters x12,1,1
-CUST00844,"Jennifer Lee, c/o Jimmy Lee",Jennifer,2023-12-02,2023-12-31,4,81332021‬,,,Blk 247 #10-32 jurong East St 21 spore 600247,,,,Whatsapp and Yes CPAP UEN,,iBreeze Bipap Trial 1 month (NUH patient),,,,,GB-2B562382,Dreamwisp Mask; Resmed p30i mask; Resvent iBreeze Auto Bipap,3,1
-CUST00845,Serene Yew,Serene,2023-12-02,2023-12-02,2,91070006‬,,,,,,,Whatsapp and Yes CPAP UEN,,Is very particular about box condition but is willing to buy many pieces,,,Unreasonable customer,,GB-2B564117,Dreamwisp Mask; Resvent iBreeze Auto Bipap,1,1
-CUST00846,Lau Cheng-Xun,Cheng Xun,2023-12-05,2023-12-05,2,,,,"Fung Onn Medical Store at Blk 38 Margaret Drive
-#02-04-38, MARGARET DRIVE, SG, 141038, #02-04,141038,",,,,Shopee,,,,,,,,Disposable Filters x12,1,1
-CUST00847,Vincent Chan Wei Chun,Vincent,2023-12-11,2023-12-11,1,90917165‬,,,493 Admiralty Link 17-165,,,,Whatsapp and Yes CPAP UEN,,,Joel Khoo,,,,GB-2B550706,Resvent iBreeze Auto,1,0
-CUST00848,Dexter / azh,Dexter,2023-12-13,2023-12-13,2,90117192,,,"#05-63, 517 BEDOK RESERVOIR ROAD, 479275, Singapore",,,,Lazada,,,,,,,,Dreamwisp Mask,1,1
-CUST00849,Min Lin Htut Oo,Min Lin Htut Oo,2023-12-13,2023-12-13,2,‭96997439‬,,,,,,,,,Dreamstation Heated Tubing - OOS; Jo cancelled the order - Dreamstation Heated Tubing - OOS,,,,,,,1,1
-CUST00850,Nick TENG NGEE CHENG Nov 2023,Nick,2023-12-13,2023-12-13,1,‭83288089‬,,,"Blk 7A commonwealth Ave 11-660 Spore 141007
-Singapore",,,,UEN,,   ,,,,,GB-2B562384,Resmed p30i mask,1,0
-CUST00851,Wang Fang Kit,Fang Kit,2023-12-13,2023-12-13,2,93631467,,,"#06-21, 543 WOODLANDS DRIVE 16, 730543, Singapore",,,,Lazada,,,,,,,,Disposable Filters x12; Resmed p30i mask,1,1
-CUST00852,SM Foo,SM,2023-12-18,2025-04-10,4,96496339,,,"03-05, 112 CLEMENTI STREET 13, 120112, Singapore",,,,Lazada,,,,,,,,Resmed p30i mask,2,2
-CUST00853,Parmesh Singh,Parmesh,2023-12-21,2023-12-21,1,‭87490274‬,,,"27B Lorong K, Telok Kurau
-Singapore 425629",,,,Hitpay,,YesCPAP.com,,,,,GB-2B550678,Resvent iBreeze Auto,1,0
-CUST00854,Victor Tan SK victor_tansk,Victor,2023-12-22,2023-12-22,2,...86,,,"7-11 at Blk 339 Ang Mo Kio Avenue 1 #01-1579-Bl
-k 339 Ang Mo Kio Avenue 1, #01-1579,560339",,,,Shopee,,Wanted the mask to be manufactured this year; maybe thought the price of 200 SGD was too incredibly low,,,,,,Dreamwisp Mask,1,1
-CUST00855,Desmond Teo Jun Hao,Desmond,2023-12-26,2024-01-11,2,91128882,,,"625B Tampines St 61, #07-670",,,,Whatsapp and Yes CPAP UEN,,"End of trial, I actually initially forgot to set reminder on calendar for end of trial; Mask and 2 week free trial. CGH patient; didn't want to wait until end Jan to buy CPAP. 57 AHI with WatchPAT. Daytime tiredness, but without frequent headaches.",,,,,GB-28550685, ; Resmed p30i mask; Resvent iBreeze Auto,2,0
-CUST00856,Karunethy s/o sinn,Karunethy,2023-12-27,2023-12-27,1,94879775,,,"Apt blk 407, Yishun Ave 6, #05-1300, Singapore 760407",,,,Whatsapp and Yes CPAP UEN,,"GPMG and Sniper Rifle specialist for range. Is a warrant officer, on gold card; had head pain and went for sleep test.",,,,,GB-2B564115,Dreamwear Silicone Pillows; Resvent iBreeze Auto Bipap,1,0
-CUST00857,Jasman Mohamad Nor,Jasman,2023-12-30,2023-12-30,2,‭91766549‬,,,"09-348, 510 SERANGOON NORTH AVENUE 4, 550510, Singapore",,,,Lazada,,"Fulfilled with p30i with customer's approval. Customer has used CPAP since 2021, enquired about travel CPAPs",,,,,,Resmed n30i mask,1,1
-CUST00858,Daisy Tan,Daisy,2024-01-01,2024-01-01,2,84981680,,,"#12-06, 361 BUKIT TIMAH ROAD, 259725, Singapore",,,,Lazada,,,,,,,,Dreamwear Silicone Pillows,1,1
-CUST00859,Saiful Bahri saiful_bahri_osman,Saiful,2024-01-01,2024-01-01,2,,,,"BLOCK 19, TECK WHYE LANE, #10-29 ,SingaPor
-e,680019",,,,Shopee,,,,,,,,Disposable Filters x12,1,1
-CUST00860,Ira Ng c/o Nicholas tan chin how,Ira,2024-01-02,2024-01-02,1,‭97275222‬,,,,,,,Whatsapp and Yes CPAP UEN,,Malaysian couple. Often go back to Penang and KL. Ira has experience doing events sales in amara hotel Singapore. Currently a home maker and interested to help sell CPAPs via referral. I offered 100sgd commission each referral.  On 2 week trial for iBreeze Auto Pro,,,,,GB-2B550684,Dreamwear Silicone Pillows,1,0
-CUST00861,Sidney Neo,Sidney,2024-01-02,2024-01-02,2,96443452,,,"10-19, 57 EDGEDALE PLAINS, 828681, Singapore",,,,Lazada,,,,,,,,Dreamwear Silicone Pillows,1,1
-CUST00862,Poh soon koh,Poh Soon,2024-01-03,2024-11-06,2,82688630‬,,,Tampines east,,,,Whatsapp and Yes CPAP UEN,,"Poh gee's brother - one of them anyway. Semi retired and helps out another brother running a bespoke outboind tours company - zero tourist traps, unique destinations like Antarctica, south America, mexico",,,,,GB-2B564117; GB-H2008809,Resmed p30i mask; Resvent iBreeze Auto Bipap; Resvent iBreeze Plus,2,0
-CUST00863,Agnes Wong Ming Kuan (Dentist),Agnes,2024-01-04,2024-01-04,2,96660062,,,"1, Margate Road (438039)",,,,Whatsapp and Yes CPAP UEN,,Dentist,,,,,,Dreamwear Silicone Pillows; Resmed p30i mask,1,1
-CUST00864,Atiqah - NUR ATIQAH BTE MD SH.,Atiqah,2024-01-04,2024-01-04,1,90717789,,,158 yung loh road #17-54 s(610158),,,,Whatsapp and Yes CPAP UEN,,,,,,,GB-2B550684,Resmed p30i mask,1,0
-CUST00865,Mano Chatulani,Mano,2024-01-05,2024-01-05,2,96194188,,,"16-05, 12 DERBYSHIRE ROAD, 309466, Singapore",,,,Lazada,,,,,,,,Dreamwear Silicone Pillows,1,1
-CUST00866,Logindran balachandran (Logan tj),Bro Logan,2024-01-07,2024-01-07,1,98379471‬,,,,,,,UEN,,Discounted price of 1250sgd for both items together. Offered price of 1100sgd to Logan previously. ,,,,,GB-2B550683 ,Dreamwisp Mask; Resvent iBreeze Auto Pro,1,0
-CUST00867,Frank Low Tong Cheng,Frank,2024-01-09,2024-01-18,2,88601138‬,,,"6 Holland Grove Lane S278833
-Singapore",,,,Whatsapp,,Property investor. Property agent. Real property rental returns are around 1-2% in sgp and it's the selling that profits the owners. iBreeze bipap trial. ,,,,,GB-2B562384,Dreamwisp Mask; Resvent iBreeze Auto Bipap,2,0
-CUST00868,Melvyn Lee,Melvyn,2024-01-10,2024-01-10,2,94553028,,,"03-389, 242 TAMPINES STREET 21, 521242, Singapore",,,,Lazada,,,,,,,,Resmed p30i mask,1,1
-CUST00869,Wen Hao Aw,Wen Hao,2024-01-10,2024-01-10,2,,,,"BLOCK 519 JELAPANG ROAD, #13-181,SingaPor
-e,670519",,,,Shopee,,,,,,,,Disposable Filters x12,1,1
-CUST00870,Alison Symons,Alison,2024-01-12,2024-11-25,6,,,,"19 University Walk, Singapore 297781",,,,Shopee,,Possibly a Philosophy professor,,,,,,Disposable Filters x12; Reusable Filters x2,3,3
-CUST00871,Elisa Tan,Elisa,2024-01-12,2024-01-12,2,,,,"251 Bangkit Road, 07-372, Singapore 670251",,,,Shopee,,,,,,,,Disposable Filters x12; Dreamwisp Mask; Reusable Filters x2,1,1
-CUST00872,Muthukumaran,Muthukumaran,2024-01-12,2024-01-12,2,‭92222123‬,,,TBA,,,,Whatsapp,,,,,,,,Resmed p30i mask,1,1
-CUST00873,Shaffinaz Khan,Shaffinaz,2024-01-12,2024-01-12,2,,,,"510 Choa Chu Kang Street 51, 02-239, Singapore 680510",,,,Shopee,,,,,,,,Disposable Filters x12,1,1
-CUST00874,Richard Ong Yong Hwee,Richard,2024-01-15,2025-02-19,4,‭97279651‬,,,"82 Hillview Avenue, #06-02, Singapore 669581",,,,Whatsapp and Yes CPAP UEN,,,,,,,GB-2B569285; GB-H2005403,Resmed p30i mask; Resvent iBreeze Auto Bipap; Resvent iBreeze Plus,3,1
-CUST00875,Karen kdubs33,Karen,2024-01-16,2024-01-16,2,,,,"20B LORONG 3 GEYLANG, #13-74,SingaPore,38
-3020",,,,Shopee,,,,,,,,Disposable Filters x12,1,1
-CUST00876,Leslie Tay,Leslie,2024-01-16,2024-01-16,2,‭98421234‬,,,"37 GROVE AVENUE,
-S279203",,,,Lazada,,Not cardiologist Dr Leslie Tay Not ieatishootipost Dr Leslie Tay. Sells solar panels. ,,,,,,Dreamwisp Mask,1,1
-CUST00877,Ng eng bin,Eng Bin,2024-01-16,2024-09-19,2,90609727‬,,,Landed property somewhere in Singapore,,,,Whatsapp and Yes CPAP UEN,,"Hates resmed cos of the airmini. Still he fit the resmed f20 medium well. No leaks and was comfortable. He has a nephew who works in ICU who gets him free discarded masks. ; Previous record:Hates resmed cos of the airmini. Still he fit the resmed f20 medium well. No leaks and was comfortable. He has a nephew who works in ICU who gets him free discarded masks. 
-More comfortable on iBreeze travel CPAP; Setting is IPR 1, P min 7, P max 12
-History of slipped disc in early Aug 2024. Daughter settled in Australia after uni (he hates that)
-Offshore engineering - expert consultant on laying underwater pipes; Timor Leste job has ended; next going to Philippines more often.",,,,,GB-2B560872; GB-H2005211,Resvent iBreeze Auto Bipap; Resvent iBreeze Plus,2,0
-CUST00878,Desiree Ho,Desiree,2024-01-17,2024-01-17,2,83218738,,,"#02-27, 42 KOVAN RISE, 544729, Singapore",,,,Lazada,,,,,,,,Resmed p30i mask,1,1
-CUST00879,Kelvin Woon Tat Yeh,,2024-01-17,2024-10-06,6,‭96609775‬,,,352 balestier road #014-01 Singapore 329780,,,,Whatsapp,,Friend gave him a dreamstation Bipap; Works for YY doing debt collection service,,,,,,Disposable Filters x12; Foam swap for Dreamstation Auto Bipap; Non heated tubing; Reusable Filters x2,3,3
-CUST00880,Matthias Lim,Matthias,2024-01-17,2024-01-17,2,97983799,,,"#22-90, 70 REDHILL CLOSE, 150070, Singapore",,,,Lazada,,,,,,,,Resmed p30i mask,1,1
-CUST00881,"Su Eng Teck, c/o Cheok Su Cheng (wife)",Eng Teck,2024-01-22,2024-01-22,1,94350071,,,"52, Jalan Limau Purut ,468226.",,,,Whatsapp and Yes CPAP UEN,,,"Marine Chioh, nurse",,,,GB-28569287,Resmed p30i mask; Resvent iBreeze Auto Bipap,1,0
-CUST00882,Eling lin,Eling,2024-01-23,2024-01-23,2,94235771,,,"01-02, 90 PUNGGOL DRIVE, 828794, Singapore",,,,Lazada,,Possible AVP at Temasek,,,,,,Dreamwear Silicone Pillows,1,1
-CUST00883,Shota Takanashi,Shota,2024-01-23,2024-01-23,2,81592586,,,"#03-04, 34 DAKOTA CRESCENT, 399936, Singapore",,,,Lazada,,Possible triathlete born in 1995,,,,,,Resmed n30i mask,1,1
-CUST00884,Wei Yiming,Yiming,2024-01-23,2025-09-27,3,98255483,,,"19-02, Singapore, Singapore, 188 KENG LEE ROAD, 308414, Singapore","Quah Siew Hock
->>>>>>> 566f680a
-993 Bukit Timah Road #05-07
-Maplewoods
-Singapore 589631
-(Access through lift lobby 4 at basement carpark of Saraca Court)",,,Lazada,,"Address is Quah Siew Hock; phone number is Wei Yiming
- Dad in law and Son in law; Address suggests a wealthy individual",,Jo,,,,Resmed p30i; Resmed p30i Mask; Resmed p30i mask; Skip,1,2
-<<<<<<< HEAD
-CUST00873,Joey chua,Joey,2024-01-24,2025-02-04,3,96747005,,,"100 Flora road, #07-64 S(509743)",,,,Whatsapp and Yes CPAP UEN,,Previously on Dreamwear Silcone Pillows,,,,,GB-2B569290,2x iBreeze filters; Dreamwear Silicone Pillows; Resmed p30i mask; Resvent iBreeze Auto Bipap,2,1
-CUST00874,Atiqah - NUR ATIQAH BTE MD SH.  ,Atiqah,2024-01-25,2024-01-25,2,97231627‬,,,,,,,Whatsapp and Yes CPAP UEN,,,,,,,,Resvent iBreeze Auto Pro,1,1
-CUST00875,Derek Lim Choong Meng,Derek,2024-01-29,2024-01-29,1,‭90612225‬,,,"BLOCK 199 PASIR RIS STREET 12, ##03-142,Si
-ngaPore,510199",,,,Shopee,,,,,,,GB-2B560868,Resvent iBreeze Auto,1,0
-CUST00876,Kevin Seah Beng Heng Kevinseah315,Kevin,2024-01-30,2025-04-15,3,‭96258112‬,,,Pasir Ris - full address TBC,,,,Whatsapp,,"Knee and Back pain; diabetes with nutrition plan; married a filipino lady (second marriage), young kids, 1 is 20 months in 2025; previous devilbliss CPAP was 11 years old and hard to surface the info from the machine; was also waking up several times in the night possibly result of apneas with CPAP; introduced me to Dr Ellis Taylor Mayamoto who is Australian Japanese, gives him lots of nutrition and health advice including buying the correct shoes; she and hubby likely live at Furama; in Australia she's an Osteopath; Second marriage. Has a 8 month old, and a 7 year old in 2024, Also a 24 year old from previous marriage. Uses p30i and Devilbliss CPAP. Has a friend who sells medical equipment in Sarawak to hospitals. Drives Tada. Previous expertise -- Bakery and pub -- esp bread with garlic, olive oil and prawns.",Nil,,,,GB-2B612185,Non heated tubing; Resmed p30i mask; iBreeze Auto Bipap,2,1
-CUST00877,Ong KT,KT,2024-02-01,2024-02-01,2,81818804,,,"04-380, 266B PUNGGOL WAY, 822266, Singapore",,,,Lazada,,,,,,,,Disposable Filters x12,1,1
-CUST00878,"""seung""",Seung,2024-02-01,2024-02-01,2,,,,"21 ANGULLIA PARK, #0702,SingaPore,239974",,,,Shopee,,,,,,,,Resmed p30i mask,1,1
-CUST00879,Chris Lu,Chris,2024-02-03,2025-02-19,3,‭92210608‬,,chrisluzw@gmail.com,"7 one north gateway, 
-one north residences
-#04-27, accessible through Lobby F",,,,Hitpay,,,,,,Jo: Updated 5 Apr 2024,GB-2B569289,Dreamwear Silicone Pillows; Resvent iBreeze Auto Bipap,2,1
-CUST00880,Low Teik Yong,Teik Yong,2024-02-03,2024-02-03,2,96729301,,,"10-326, 657 WOODLANDS RING ROAD, 730657, Singapore",,,,Lazada,,,,,,,,Dreamwear Silicone Pillows,1,1
-CUST00881,"""TY"" YONG TE YUNG",TY,2024-02-03,2025-01-21,2,‭98430255‬,,,Yishun,,,,Whatsapp,,End of trial purchase,,,,,GB-2B595805,Resmed p30i mask; Resvent iBreeze Auto Bipap,2,0
-CUST00882,Mindy Felinton C/O Miao,Miao,2024-02-06,2024-02-06,2,‪86126226‬,,,"Conrad Centennial, 2 Temasek Boulevard",,,,Whatsapp,,,,,,,,Dreamwear Silicone Pillows,1,1
-CUST00883,Andrew Seah Yong Hui (Xie Yonghui),Andrew,2024-02-07,2025-07-24,6,‭91510865‬,,,,,,,Whatsapp,,,,,,,,Dreamwisp Mask; F20 mask S for wife; Non heated tubing,3,3
-CUST00884,Hasyna Neo,Hasyna,2024-02-08,2024-02-08,2,‭96269151‬,,,"28 Sumang Walk
-#03-13
-Singapore 828619",,,,Nil,,Charges waived - lucky draw during BNI FP,,,,,,Home sleep test,1,1
-CUST00885,Sheryl Leong ,Sheryl,2024-02-08,2024-02-08,1,‭98181340‬,,,"#14-300, blk 119A Rivervale Drive, Spore 541119",,,,Whatsapp and Yes CPAP UEN,,,,,,Jo: Updated 5 Apr 2024,GB-2B550670,Resmed p30i mask; Resvent iBreeze Auto Pro,1,0
-CUST00886,Tan Chee Wang c/o Jess Tan ,Chee Wang,2024-02-08,2024-02-08,1,‭97575970‬,,,"
-43 West Coast rd s127356",,,,Whatsapp and Yes CPAP UEN,,Jess is a medical doctor working in HSA forensics. Sister works in SGH as anaesthesia doctor. Brother Hong Yun works in finance and has interest in coffee. ,,,,Jo: Updated 5 Apr 2024,GB-2B569291,Dreamwisp Mask; Resvent iBreeze Auto Bipap; f20 medium,1,0
-CUST00887,Amin Bin Idris ,Amin,2024-02-09,2024-02-09,1,‭90085942‬,,,Blk 730 Woodlands Circle #02-29 (730730),,,,Whatsapp and Yes CPAP UEN,,,,,,Jo: Updated 5 Apr 2024,GB-2B569288,Resmed p30i mask; Resvent iBreeze Auto Bipap,1,0
-CUST00888,Tobie Goh,Tobie,2024-02-11,2024-02-11,2,81445959,,,"08-40, 158 YUNG LOH ROAD, 610158, Singapore",,,,Lazada,,,,,,,,Reusable Filters x2,1,1
-CUST00889,Hubert Jiang Chang Cheng,Hubert,2024-02-13,2024-02-13,1,97243829‬,,,,,,,Whatsapp and Yes CPAP UEN,,iBreeze auto bipap trial ,,,,,GB-2B569284,Resmed p30i mask,1,0
-CUST00890,Andrew Teo,Andrew,2024-02-15,2024-02-15,1,92957109‬,,,"block 166, Bishan street 13, #05-248. Spore 570166",,,,Whatsapp and Yes CPAP UEN,,,,,,,GB-2B569294,Resmed p30i mask; Resvent iBreeze Auto Bipap,1,0
-CUST00891,Bryan Kang Ching Choon,Bryan,2024-02-17,2024-10-31,4,96916205,,,"72 Upper Serangoon View
-#16-41. S533882.
-Bryan Kang",,,,Whatsapp,,,,,,,,Disposable Filters x12; Reusable Filters x2,2,2
-CUST00892,Lourdes Veronica,Veronica,2024-02-18,2024-02-18,2,86135044,,,"Pawdy House at Blk 263 Compassvale Street #01-
-07-BLOCK 263, COMPASSVALE STREET, SG, 54
-0263, #01-07,540263",,,,Shopee,,Possible Ms Singapore Universe 1977 - though she denies it,,,,,,Resmed F20 Medium,1,1
-CUST00893,Paul Ng Chian Howe,Paul,2024-02-18,2024-02-18,2,91193255,,,"423 Jurong West Avenue 1
-#08-210
-Singapore 640423",,,,Whatsapp,,,,,,,,Resmed p30i mask,1,1
-CUST00894,Ronny Sidharta,Ronny,2024-02-18,2024-02-18,2,,,,"7-11 at 83 Punggol Central #01-14, Waterway Poi
-nt-83, PUNGGOL CENTRAL, SG, 828761, #01-1
-4, Waterway Point,828761",,,,Shopee,,"Possible - Regional Financial Controller, Asia Pacific for Crane Worldwide Logistics
-https://www.linkedin.com/in/ronny-sidharta/?originalSubdomain=sg",,,,,,Resmed n30i mask,1,1
-CUST00895,Thomas Chiam,Thomas,2024-02-18,2024-02-18,2,‭81397005‬,,,,,,,Whatsapp,,,,,,,,Sleep Test,1,1
-CUST00896,Nicky G c/o Fang,Nicky,2024-02-19,2024-02-19,2,96584114‬,,,,,,,Whatsapp,,,,,,,,Dreamwisp Mask,1,1
-CUST00897,Paul Lonsdale,Paul,2024-02-21,2024-03-12,2,‭97368879‬,,,"794 Yishun Ring Rd #12-3452
-Singapore",,,,Whatsapp and Yes CPAP UEN,,"2 week trial auto Bipap. Patient has a 12 year old system one auto Bipap and 4 year old Airsense 10 that has crack sound when it starts up. Has had heart flutter with and without CPAP. Has tried so many different approaches including different masks , mouth tape, o ring inside mouth, MAD. Has high leaks in Oscar and also likely had pressure a little too high leading to PB. ",,,,Jo: Updated 5 Apr 2024,GB-28569293 ; GB-2B540163 ,PAP pressure initialization; Resvent iBreeze Bipap STA,2,0
-CUST00898,Selly Lee,Selly,2024-02-21,2024-02-21,1,‭93850094‬,,sheilee84_lee@hotmail.com,134 Bukut Batok West Avenue 6 Singapore Singapore 650134 sg,,,,Hitpay,,,,,,Jo: Updated 5 Apr 2024,GB-2B548633,Dreamwisp Mask; Resvent iBreeze Auto,1,0
-CUST00899,Nicole Chng Xinci,Nicole,2024-02-22,2024-02-22,2,‭83494663‬,,,"7-11 at 70 Punggol Central #01-07, Punggol MRT70, PUNGGOL CENTRAL, SG, 828868, #01-07, P
-unggol MRT,828868",,,,Shopee,,,,,,,,Dreamwisp Mask,1,1
-CUST00900,Alex Chong Hock Kee c/o Jobplus Pte Ltd,Alex,2024-02-24,2024-06-07,4,91005539,,,5 Chuan Link S’pore 554778,,,,Whatsapp and Yes CPAP UEN,,Auto bipap trial using deposit of 200sgd ,,,,Jo: Updated 5 Apr 2024,GB-2B569286,Bipap trial for 200sgd ; Filters for iBreeze x2; Resvent iBreeze Auto Bipap,3,1
-CUST00901,Ashwin Raj SO Seliah,Ashwin,2024-02-24,2024-03-24,2,‭94601709‬,,,"650A Jurong West St 61 #03-274 Singapore
-Singapore",,,,Whatsapp and Yes CPAP UEN,,Auto bipap trial negotiated to 3 weeks,,,,Jo: Updated 5 Apr 2024,GB-2B569292,Dreamwear Silicone Pillows; Dreamwisp Mask; Resvent iBreeze Auto Bipap,2,0
-CUST00902,Chai Nyok Kiong c/o chan Kah Meang and Chan Hoong Maeng ,Nyok Kiong,2024-02-25,2024-09-03,3,67806422‬,,,"Tentatively use NUH's address - Lobby G, NUH",,,,Whatsapp and Yes CPAP UEN,,,,,,Jo: Updated 5 Apr 2024,GB-2B550675,Resmed p30i mask; Resvent iBreeze Auto Pro,2,1
-CUST00903,John Kuan redragon118,John,2024-02-27,2024-02-27,2,84681586,,,,,,,Cash,,Visited Junimed before me. Was previously on Dreamwear Under the Nose and leaked for him. Is on 2 year old Dreamstation with new foam. Said he would buy 2nd CPAP from me (convenience of travel as a set),,,,,,Dreamwear Silicone Pillows,1,1
-CUST00904,Chandan Kumar,Chandan,2024-03-01,2024-03-01,4,9*4,,,"0*0,1*1,5*0,S*e",,,,Lazada,,,,,,,,Dreamwear Silicone Pillows; Dreamwisp Mask,2,2
-CUST00905,Alvin Chew,Alvin,2024-03-09,2024-03-09,1,‭87275707‬,,,"Block 986B Jurong West St 93 #08-613 S642986
-=======
-CUST00885,Joey chua,Joey,2024-01-24,2025-02-04,3,96747005,,,"100 Flora road, #07-64 S(509743)",,,,Whatsapp and Yes CPAP UEN,,Previously on Dreamwear Silcone Pillows,,,,,GB-2B569290,2x iBreeze filters; Dreamwear Silicone Pillows; Resmed p30i mask; Resvent iBreeze Auto Bipap,2,1
-CUST00886,Atiqah - NUR ATIQAH BTE MD SH.,Atiqah,2024-01-25,2024-01-25,2,97231627‬,,,,,,,Whatsapp and Yes CPAP UEN,,,,,,,,Resvent iBreeze Auto Pro,1,1
-CUST00887,Derek Lim Choong Meng,Derek,2024-01-29,2024-01-29,1,‭90612225‬,,,"BLOCK 199 PASIR RIS STREET 12, ##03-142,Si
-ngaPore,510199",,,,Shopee,,,,,,,GB-2B560868,Resvent iBreeze Auto,1,0
-CUST00888,Kevin Seah Beng Heng Kevinseah315,Kevin,2024-01-30,2025-04-15,3,‭96258112‬,,,Pasir Ris - full address TBC,,,,Whatsapp,,"Knee and Back pain; diabetes with nutrition plan; married a filipino lady (second marriage), young kids, 1 is 20 months in 2025; previous devilbliss CPAP was 11 years old and hard to surface the info from the machine; was also waking up several times in the night possibly result of apneas with CPAP; introduced me to Dr Ellis Taylor Mayamoto who is Australian Japanese, gives him lots of nutrition and health advice including buying the correct shoes; she and hubby likely live at Furama; in Australia she's an Osteopath; Second marriage. Has a 8 month old, and a 7 year old in 2024, Also a 24 year old from previous marriage. Uses p30i and Devilbliss CPAP. Has a friend who sells medical equipment in Sarawak to hospitals. Drives Tada. Previous expertise -- Bakery and pub -- esp bread with garlic, olive oil and prawns.",Nil,,,,GB-2B612185,Non heated tubing; Resmed p30i mask; iBreeze Auto Bipap,2,1
-CUST00889,Ong KT,KT,2024-02-01,2024-02-01,2,81818804,,,"04-380, 266B PUNGGOL WAY, 822266, Singapore",,,,Lazada,,,,,,,,Disposable Filters x12,1,1
-CUST00890,"""seung""",Seung,2024-02-01,2024-02-01,2,,,,"21 ANGULLIA PARK, #0702,SingaPore,239974",,,,Shopee,,,,,,,,Resmed p30i mask,1,1
-CUST00891,Chris Lu,Chris,2024-02-03,2025-02-19,3,‭92210608‬,,chrisluzw@gmail.com,"7 one north gateway, 
-one north residences
-#04-27, accessible through Lobby F",,,,Hitpay,,,,,,Jo: Updated 5 Apr 2024,GB-2B569289,Dreamwear Silicone Pillows; Resvent iBreeze Auto Bipap,2,1
-CUST00892,Low Teik Yong,Teik Yong,2024-02-03,2024-02-03,2,96729301,,,"10-326, 657 WOODLANDS RING ROAD, 730657, Singapore",,,,Lazada,,,,,,,,Dreamwear Silicone Pillows,1,1
-CUST00893,"""TY"" YONG TE YUNG",TY,2024-02-03,2025-01-21,2,‭98430255‬,,,Yishun,,,,Whatsapp,,End of trial purchase,,,,,GB-2B595805,Resmed p30i mask; Resvent iBreeze Auto Bipap,2,0
-CUST00894,Mindy Felinton C/O Miao,Miao,2024-02-06,2024-02-06,2,‪86126226‬,,,"Conrad Centennial, 2 Temasek Boulevard",,,,Whatsapp,,,,,,,,Dreamwear Silicone Pillows,1,1
-CUST00895,Andrew Seah Yong Hui (Xie Yonghui),Andrew,2024-02-07,2025-07-24,6,‭91510865‬,,,,,,,Whatsapp,,,,,,,,Dreamwisp Mask; F20 mask S for wife; Non heated tubing,3,3
-CUST00896,Hasyna Neo,Hasyna,2024-02-08,2024-02-08,2,‭96269151‬,,,"28 Sumang Walk
-#03-13
-Singapore 828619",,,,Nil,,Charges waived - lucky draw during BNI FP,,,,,,Home sleep test,1,1
-CUST00897,Sheryl Leong,Sheryl,2024-02-08,2024-02-08,1,‭98181340‬,,,"#14-300, blk 119A Rivervale Drive, Spore 541119",,,,Whatsapp and Yes CPAP UEN,,,,,,Jo: Updated 5 Apr 2024,GB-2B550670,Resmed p30i mask; Resvent iBreeze Auto Pro,1,0
-CUST00898,Tan Chee Wang c/o Jess Tan,Chee Wang,2024-02-08,2024-02-08,1,‭97575970‬,,,"
-43 West Coast rd s127356",,,,Whatsapp and Yes CPAP UEN,,Jess is a medical doctor working in HSA forensics. Sister works in SGH as anaesthesia doctor. Brother Hong Yun works in finance and has interest in coffee. ,,,,Jo: Updated 5 Apr 2024,GB-2B569291,Dreamwisp Mask; Resvent iBreeze Auto Bipap; f20 medium,1,0
-CUST00899,Amin Bin Idris,Amin,2024-02-09,2024-02-09,1,‭90085942‬,,,Blk 730 Woodlands Circle #02-29 (730730),,,,Whatsapp and Yes CPAP UEN,,,,,,Jo: Updated 5 Apr 2024,GB-2B569288,Resmed p30i mask; Resvent iBreeze Auto Bipap,1,0
-CUST00900,Tobie Goh,Tobie,2024-02-11,2024-02-11,2,81445959,,,"08-40, 158 YUNG LOH ROAD, 610158, Singapore",,,,Lazada,,,,,,,,Reusable Filters x2,1,1
-CUST00901,Hubert Jiang Chang Cheng,Hubert,2024-02-13,2024-02-13,1,97243829‬,,,,,,,Whatsapp and Yes CPAP UEN,,iBreeze auto bipap trial ,,,,,GB-2B569284,Resmed p30i mask,1,0
-CUST00902,Andrew Teo,Andrew,2024-02-15,2024-02-15,1,92957109‬,,,"block 166, Bishan street 13, #05-248. Spore 570166",,,,Whatsapp and Yes CPAP UEN,,,,,,,GB-2B569294,Resmed p30i mask; Resvent iBreeze Auto Bipap,1,0
-CUST00903,Bryan Kang Ching Choon,Bryan,2024-02-17,2024-10-31,4,96916205,,,"72 Upper Serangoon View
-#16-41. S533882.
-Bryan Kang",,,,Whatsapp,,,,,,,,Disposable Filters x12; Reusable Filters x2,2,2
-CUST00904,Lourdes Veronica,Veronica,2024-02-18,2024-02-18,2,86135044,,,"Pawdy House at Blk 263 Compassvale Street #01-
-07-BLOCK 263, COMPASSVALE STREET, SG, 54
-0263, #01-07,540263",,,,Shopee,,Possible Ms Singapore Universe 1977 - though she denies it,,,,,,Resmed F20 Medium,1,1
-CUST00905,Paul Ng Chian Howe,Paul,2024-02-18,2024-02-18,2,91193255,,,"423 Jurong West Avenue 1
-#08-210
-Singapore 640423",,,,Whatsapp,,,,,,,,Resmed p30i mask,1,1
-CUST00906,Ronny Sidharta,Ronny,2024-02-18,2024-02-18,2,,,,"7-11 at 83 Punggol Central #01-14, Waterway Poi
-nt-83, PUNGGOL CENTRAL, SG, 828761, #01-1
-4, Waterway Point,828761",,,,Shopee,,"Possible - Regional Financial Controller, Asia Pacific for Crane Worldwide Logistics
-https://www.linkedin.com/in/ronny-sidharta/?originalSubdomain=sg",,,,,,Resmed n30i mask,1,1
-CUST00907,Thomas Chiam,Thomas,2024-02-18,2024-02-18,2,‭81397005‬,,,,,,,Whatsapp,,,,,,,,Sleep Test,1,1
-CUST00908,Nicky G c/o Fang,Nicky,2024-02-19,2024-02-19,2,96584114‬,,,,,,,Whatsapp,,,,,,,,Dreamwisp Mask,1,1
-CUST00909,Paul Lonsdale,Paul,2024-02-21,2024-03-12,2,‭97368879‬,,,"794 Yishun Ring Rd #12-3452
-Singapore",,,,Whatsapp and Yes CPAP UEN,,"2 week trial auto Bipap. Patient has a 12 year old system one auto Bipap and 4 year old Airsense 10 that has crack sound when it starts up. Has had heart flutter with and without CPAP. Has tried so many different approaches including different masks , mouth tape, o ring inside mouth, MAD. Has high leaks in Oscar and also likely had pressure a little too high leading to PB. ",,,,Jo: Updated 5 Apr 2024,GB-28569293 ; GB-2B540163 ,PAP pressure initialization; Resvent iBreeze Bipap STA,2,0
-CUST00910,Selly Lee,Selly,2024-02-21,2024-02-21,1,‭93850094‬,,sheilee84_lee@hotmail.com,134 Bukut Batok West Avenue 6 Singapore Singapore 650134 sg,,,,Hitpay,,,,,,Jo: Updated 5 Apr 2024,GB-2B548633,Dreamwisp Mask; Resvent iBreeze Auto,1,0
-CUST00911,Nicole Chng Xinci,Nicole,2024-02-22,2024-02-22,2,‭83494663‬,,,"7-11 at 70 Punggol Central #01-07, Punggol MRT70, PUNGGOL CENTRAL, SG, 828868, #01-07, P
-unggol MRT,828868",,,,Shopee,,,,,,,,Dreamwisp Mask,1,1
-CUST00912,Alex Chong Hock Kee c/o Jobplus Pte Ltd,Alex,2024-02-24,2024-06-07,4,91005539,,,5 Chuan Link S’pore 554778,,,,Whatsapp and Yes CPAP UEN,,Auto bipap trial using deposit of 200sgd ,,,,Jo: Updated 5 Apr 2024,GB-2B569286,Bipap trial for 200sgd ; Filters for iBreeze x2; Resvent iBreeze Auto Bipap,3,1
-CUST00913,Ashwin Raj SO Seliah,Ashwin,2024-02-24,2024-03-24,2,‭94601709‬,,,"650A Jurong West St 61 #03-274 Singapore
-Singapore",,,,Whatsapp and Yes CPAP UEN,,Auto bipap trial negotiated to 3 weeks,,,,Jo: Updated 5 Apr 2024,GB-2B569292,Dreamwear Silicone Pillows; Dreamwisp Mask; Resvent iBreeze Auto Bipap,2,0
-CUST00914,Chai Nyok Kiong c/o chan Kah Meang and Chan Hoong Maeng,Nyok Kiong,2024-02-25,2024-09-03,3,67806422‬,,,"Tentatively use NUH's address - Lobby G, NUH",,,,Whatsapp and Yes CPAP UEN,,,,,,Jo: Updated 5 Apr 2024,GB-2B550675,Resmed p30i mask; Resvent iBreeze Auto Pro,2,1
-CUST00915,John Kuan redragon118,John,2024-02-27,2024-02-27,2,84681586,,,,,,,Cash,,Visited Junimed before me. Was previously on Dreamwear Under the Nose and leaked for him. Is on 2 year old Dreamstation with new foam. Said he would buy 2nd CPAP from me (convenience of travel as a set),,,,,,Dreamwear Silicone Pillows,1,1
-CUST00916,Chandan Kumar,Chandan,2024-03-01,2024-03-01,4,9*4,,,"0*0,1*1,5*0,S*e",,,,Lazada,,,,,,,,Dreamwear Silicone Pillows; Dreamwisp Mask,2,2
-CUST00917,Alvin Chew,Alvin,2024-03-09,2024-03-09,1,‭87275707‬,,,"Block 986B Jurong West St 93 #08-613 S642986
->>>>>>> 566f680a
-Singapore",,,,Whatsapp and Yes CPAP UEN,,Auto Bipap Trial for a few days,,,,Jo: Updated 5 Apr 2024,GB-2B569283,Resmed p30i mask; Resvent iBreeze Auto Bipap,1,0
-CUST00918,Jackie Choo,Jackie,2024-03-09,2024-03-09,1,‭96267280‬,,,"Blk 673 hougang ave 8
-06-653
-530673
-Singapore",,,,Hitpay,,,,,,Jo: Updated 5 Apr 2024,GB-28572567,Resmed p30i mask; Resvent iBreeze Auto Bipap,1,0
-<<<<<<< HEAD
-CUST00907,Edwin Seng c/o Ling,Edwin,2024-03-11,2024-03-25,3,90049652‬,,,"25 Harvey crescent
-489387",,,,Whatsapp and Yes CPAP UEN,,Auto Bipap trial 2 weeks,,,,Jo: Updated 5 Apr 2024,GB-2B572564,Resmed p30i mask; Resvent iBreeze Auto Bipap,2,1
-CUST00908,Lim Keng Yuen,Keng Yuen,2024-03-11,2024-03-11,2,9*5,,,"#*4,6*5,6*9,S*e",,,,Lazada,,,,,,,,Resmed p30i mask,1,1
-CUST00909,Shairazi Suwandi,Shairazi,2024-03-13,2024-03-13,1,96661824‬,,,"559 Jurong West St 42 #02-477 S640559
-=======
-CUST00919,Edwin Seng c/o Ling,Edwin,2024-03-11,2024-03-25,3,90049652‬,,,"25 Harvey crescent
-489387",,,,Whatsapp and Yes CPAP UEN,,Auto Bipap trial 2 weeks,,,,Jo: Updated 5 Apr 2024,GB-2B572564,Resmed p30i mask; Resvent iBreeze Auto Bipap,2,1
-CUST00920,Lim Keng Yuen,Keng Yuen,2024-03-11,2024-03-11,2,9*5,,,"#*4,6*5,6*9,S*e",,,,Lazada,,,,,,,,Resmed p30i mask,1,1
-CUST00921,Shairazi Suwandi,Shairazi,2024-03-13,2024-03-13,1,96661824‬,,,"559 Jurong West St 42 #02-477 S640559
->>>>>>> 566f680a
-Singapore",,,,Whatsapp,,,,,,,GB-2B550682,Resmed p30i mask; Resvent iBreeze Auto Pro,1,0
-CUST00922,Ong Wei Keat,Wei Keat,2024-03-15,2024-03-15,1,91125874,,,"10C, Bendemeer Road, #34-123 (333010)",,,,Whatsapp and Yes CPAP UEN,,10% discount on World Sleep Day event + 5% discount,,,,,GB-2B572572,Resmed p30i mask; Resvent iBreeze Auto Bipap,1,0
-CUST00923,Andy Low Kia Min,Andy,2024-03-18,2024-03-18,1,‭90275979‬,,,"Blk 109 Spottiswoode Park Road #14-87 Singapore 080109
-",,,,Whatsapp and Yes CPAP UEN,,,,,,Jo: Updated 5 Apr 2024,GB-2B572570,Resmed p30i mask; Resvent iBreeze Auto Bipap,1,0
-CUST00924,Stanley Harvey,Ps Stan,2024-03-18,2024-03-18,1,‭61430039166‬,,stan.harvey@posydney.org,"One Farrerr Park Station Road, Singapore, Singapore, 217562, Singapore
-
-",,,,Hitpay,,,,,,,GB-2B572565,Dreamwear Silicone Pillows; Resvent iBreeze Auto Bipap,1,0
-CUST00925,Wendy yeo,Wendy,2024-03-20,2024-03-20,1,‭98188196‬,,,"694B Woodlands Dr 62 #11-26
-S732694",,,,Whatsapp and Yes CPAP UEN,,,,,,Jo: Updated 5 Apr 2024,GB-2B572571,Dreamwear Silicone Pillows; Resvent iBreeze Auto Bipap,1,0
-CUST00926,Jeremy Peter Goh Huan,Jeremy,2024-03-21,2024-03-21,1,‭94506723‬,,,"117b Jalan Tenteram #17-515 s322117
-Singapore",,,,Whatsapp and Yes CPAP UEN,,,,,,,GB-2B572561,Resmed p30i mask; Resvent iBreeze Auto Bipap,1,0
-<<<<<<< HEAD
-CUST00915,Cecil junior McLean ,Cecil,2024-03-25,2024-03-25,1,94569715‬,,,,,,,Whatsapp and Yes CPAP UEN,,,,Failed trial,,,GB-2B572563,Dreamwisp Mask,1,0
-CUST00916,Axel lin xiang Liang ,Axel,2024-03-26,2024-03-26,1,‭98462548‬,,,TBA,,,,Whatsapp and Yes CPAP UEN,,Preferred auto Bipap PS 0.0 to other settings on Bipap. Also was more comfortable with auto Bipap 0.0 than ibreeze plus. Medical device line. Said r&d of a cpap machine wouldn't be difficult. ,,,,Jo: Updated 5 Apr 2024,GB-H2005404,Dreamwisp Mask; Resvent iBreeze Plus,1,0
-CUST00917,Jay Shah,Jay,2024-03-28,2024-03-28,2,8*2,,,"9*D,4*9,S*e",,,,Shopee,,,,,,,,,1,1
-CUST00918,Jerrold koh ,Jerrold,2024-03-30,2024-03-30,1,‭98432163‬,,,"7 claymore road, 06-04
-Singapore",,,,Hitpay,,SGH Thun how's patient. Jerrold is in advertising and Resmed is his former client in Australia. Wife is in data security. She's posting to Bangkok soon. ,,,,,GB-2B560859,Resmed p30i mask; Resvent iBreeze Auto,1,0
-CUST00919,Vincent Cheang You Kong cheangvincent59,Vincent,2024-03-31,2024-03-31,2,Noinfo,,,No info,,,,Shopee,,,,,,,,Disposable Filters x12; Reusable Filters x2,1,1
-CUST00920,Caleb Tan (bro caleb),Bro Caleb,2024-04-04,2024-04-04,1,‭87979749‬,,,"Blk 112, LengKong Tiga #03-215. Singapore 410112",,,,Latitude Pay,,,,,,,GB-H2005408,Resvent iBreeze Plus,1,0
-CUST00921,Paul Goh Teck Hong c/o Jerlyn,Paul,2024-04-04,2024-04-04,1,‭97382038‬,,,517 Bedok Reservoir Road #05-68 Singapore 479275,,9738 2038,,Whatsapp and Yes CPAP UEN,,,,,,,GB-2B569293,Dreamwear Silicone Pillows; Resvent iBreeze Auto Bipap,1,0
-CUST00922,Samuel Teh Xian-Ming (BNI),Samuel,2024-04-05,2024-04-20,2,‭90046370‬,,,"7 Yishun Industrial Street 1 #03-49 North Spring Bizhub, Singapore 768162
-Singapore",,,,Whatsapp and Yes CPAP UEN,,,,,,,GB-2B574227,Dreamwear Silicone Pillows; Resvent iBreeze Auto Bipap,2,0
-CUST00923,Everett wee xin Yun (bro of Jon wee jian le),Everett,2024-04-11,2024-04-11,1,‭98187046‬,,,Rivervale drive Blk 187A #15-852 541187,,,,Whatsapp and Yes CPAP UEN,,,,,,,GB-2B572563,Dreamwear Silicone Pillows; Home sleep test ; Resvent iBreeze Auto Bipap; Ventmed home sleep test,1,0
-CUST00924,Darren chow ,Darren,2024-04-17,2024-04-17,1,81063854‬,,,"80 Barker Road, Singapore 309937",,,,Hitpay,,,,,,,GB-28574226,Resmed p30i mask; Resvent iBreeze Auto Bipap,1,0
-CUST00925,Clarence Pang Yu Chen,Clarence,2024-04-20,2024-04-20,1,90018691,,,Lorong 2 Toa Payoh blk 99B #10-25 S311099,,,,Whatsapp and Yes CPAP UEN,,,,,,,GB-2B574229,Dreamwear Silicone Pillows; Resvent iBreeze Auto Bipap,1,0
-CUST00926,Haikel Lim,Haikel,2024-04-22,2024-04-22,2,,,,"1*0,1*S,3*3,S*e",,,,Lazada,,,,,,,,Dreamwisp Mask,1,1
-CUST00927,Kek yuong yuong (partial name given),Yuong,2024-04-24,2024-04-24,2,‭96710494‬,,,31 Balam Rd (Unit Number TBC),,,,Hitpay,,"Bought for friend - secretive - likely either her family member with surname Kwek or Kek, or friend Sam",,,,,GB-2B550671; GB-H2005398,Resvent iBreeze Auto Pro; Resvent iBreeze Plus,2,0
-CUST00928,Jason ng jie Sheng ,Jason,2024-04-26,2024-05-08,2,91777636,,,218C Boon Lay avenue  04-291,,,,Whatsapp and Yes CPAP UEN,,2 week trial auto Bipap - going to claim insurance. Going on cpap for sake of long term health. Snores but doesn't feel daytime sleepiness apart from being home. ; ibreeze Auto Bipap was loud for him,,,,,(21)23233472050; GB-2B574212,Dreamwear Silicone Pillows; Resmed Airsense 10,2,0
-CUST00929,Ronald tan Hartono ,Ronald,2024-04-27,2024-04-27,1,‭6282211111110‬,,ronald_2108@hotmail.com,"Jakarta, Indonesia (Full Address TBC)",,,,Hitpay (2 transactions),,,,,,,GB-2B574234,Resmed p30i mask; Resvent iBreeze Auto Bipap,1,0
-CUST00930,Dawn Lou,Dawn,2024-05-01,2024-05-01,2,96507246,,,"09-29, 114 WOODLANDS AVENUE 5- BELLEWOODS, 739017, Singapore",,,,Lazada,,,,,,,,Reusable Filters x2,1,1
-CUST00931,Joshua Ang,Joshua,2024-05-01,2024-05-01,2,97507681,,,"12-499, 512A YISHUN STREET 51- OLEANDER BREEZE @ YISHUN, 761512, Singapore",,,,Lazada,,,,,,,,Resmed p30i mask,1,1
-CUST00932,Prakash Nair,Prakash,2024-05-05,2024-05-05,2,98331839,,,"#10-47, 5 MARINE VISTA- NEPTUNE COURT, 449029, Singapore",,,,Lazada,,,,,,,,Resmed p30i mask,1,1
-CUST00933,muska_80,Muska,2024-05-06,2024-05-06,2,,,,,,,,Carousell,,,,,,,,Dreamwisp,1,1
-CUST00934,Eden Toh Kim Yang,Eden,2024-05-08,2025-10-25,3,‭91800913‬,,,323A sengkang eastway #10-545 s(541323),323A sengkang eastway #10-545 s(541323),,,Whatsapp and Yes CPAP UEN,,Broken nose piece connector; iBreeze Auto Bipap 2 week trial. In sales - employee - company prints stickers - location near Simpang Bedok industrial area. ,Jo,,,,GB-28574217,Dreamwear Silicone Pillows; Dreamwear silicone pillows; Resvent iBreeze Auto Bipap,2,1
-CUST00935,Mark Shaw,Mark,2024-05-08,2024-05-08,2,,,,"1*0,S*e,S*e,1*D,2*8,S*e",,,,Lazada,,,,,,,,Dreamwear Silicone Pillows,1,1
-CUST00936,Madam Tee,Mdm Tee,2024-05-13,2024-05-13,2,87468875,,,"13-218, 119C KIM TIAN ROAD- KIM TIAN 119, 163119, Singapore",,,,Lazada,,,,,,,,Dreamwear Silicone Pillows,1,1
-CUST00937,Susan Heng,Susan,2024-05-13,2024-05-13,2,90694630,,,"08-11, 32 MOUNT VERNON ROAD- BARTLEY RIDGE, 368056, Singapore",,,,Lazada,,,,,,,,Dreamwear Silicone Pillows,1,1
-CUST00938,Thai Lian Tan,Thai Lian,2024-05-13,2024-05-13,2,81263197,,,"09-107, 334B YISHUN STREET 31- YISHUN RIVERWALK, 762334, Singapore",,,,Lazada,,,,,,,,Resmed p30i mask,1,1
-CUST00939,Faith Tan,Faith,2024-05-21,2024-05-21,1,‭97777354‬,,,"155 Ang Mo Kio Ave 4, 560155, 03-734, lift D
-Singapore",,,,Whatsapp,,"2 week trial for Auto Bipap. Has deeper health issues including narrow jaw and regular nose bleed.
-Update: Failed trial
-",,Failed trial,,,GB-2B572566,Resmed p30i mask,1,0
-CUST00940,Hian Goh,Hian,2024-05-22,2024-05-22,2,90669900,,,"07-03, 91 GRANGE ROAD - GRANGE RESIDENCES, 249613, Singapore",,,,Lazada,,,,,,,,Resmed p30i mask,1,1
-CUST00941,Doreen Choong Chui Fong and Matthew ,Doreen,2024-05-27,2024-05-27,1,‭93638672‬,,,2E Dunbar Walk Singapore 459271 thanks,,,,Whatsapp and Yes CPAP UEN,,"iBreeze Auto Bipap 1 week trial. Patient has an extra Dreamwear Silicone Pillows that needs to be collected.
-=======
-CUST00927,Cecil junior McLean,Cecil,2024-03-25,2024-03-25,1,94569715‬,,,,,,,Whatsapp and Yes CPAP UEN,,,,Failed trial,,,GB-2B572563,Dreamwisp Mask,1,0
-CUST00928,Axel lin xiang Liang,Axel,2024-03-26,2024-03-26,1,‭98462548‬,,,TBA,,,,Whatsapp and Yes CPAP UEN,,Preferred auto Bipap PS 0.0 to other settings on Bipap. Also was more comfortable with auto Bipap 0.0 than ibreeze plus. Medical device line. Said r&d of a cpap machine wouldn't be difficult. ,,,,Jo: Updated 5 Apr 2024,GB-H2005404,Dreamwisp Mask; Resvent iBreeze Plus,1,0
-CUST00929,Jay Shah,Jay,2024-03-28,2024-03-28,2,8*2,,,"9*D,4*9,S*e",,,,Shopee,,,,,,,,,1,1
-CUST00930,Jerrold koh,Jerrold,2024-03-30,2024-03-30,1,‭98432163‬,,,"7 claymore road, 06-04
-Singapore",,,,Hitpay,,SGH Thun how's patient. Jerrold is in advertising and Resmed is his former client in Australia. Wife is in data security. She's posting to Bangkok soon. ,,,,,GB-2B560859,Resmed p30i mask; Resvent iBreeze Auto,1,0
-CUST00931,Vincent Cheang You Kong cheangvincent59,Vincent,2024-03-31,2024-03-31,2,Noinfo,,,No info,,,,Shopee,,,,,,,,Disposable Filters x12; Reusable Filters x2,1,1
-CUST00932,Caleb Tan (bro caleb),Bro Caleb,2024-04-04,2024-04-04,1,‭87979749‬,,,"Blk 112, LengKong Tiga #03-215. Singapore 410112",,,,Latitude Pay,,,,,,,GB-H2005408,Resvent iBreeze Plus,1,0
-CUST00933,Paul Goh Teck Hong c/o Jerlyn,Paul,2024-04-04,2024-04-04,1,‭97382038‬,,,517 Bedok Reservoir Road #05-68 Singapore 479275,,9738 2038,,Whatsapp and Yes CPAP UEN,,,,,,,GB-2B569293,Dreamwear Silicone Pillows; Resvent iBreeze Auto Bipap,1,0
-CUST00934,Samuel Teh Xian-Ming (BNI),Samuel,2024-04-05,2024-04-20,2,‭90046370‬,,,"7 Yishun Industrial Street 1 #03-49 North Spring Bizhub, Singapore 768162
-Singapore",,,,Whatsapp and Yes CPAP UEN,,,,,,,GB-2B574227,Dreamwear Silicone Pillows; Resvent iBreeze Auto Bipap,2,0
-CUST00935,Everett wee xin Yun (bro of Jon wee jian le),Everett,2024-04-11,2024-04-11,1,‭98187046‬,,,Rivervale drive Blk 187A #15-852 541187,,,,Whatsapp and Yes CPAP UEN,,,,,,,GB-2B572563,Dreamwear Silicone Pillows; Home sleep test ; Resvent iBreeze Auto Bipap; Ventmed home sleep test,1,0
-CUST00936,Darren chow,Darren,2024-04-17,2024-04-17,1,81063854‬,,,"80 Barker Road, Singapore 309937",,,,Hitpay,,,,,,,GB-28574226,Resmed p30i mask; Resvent iBreeze Auto Bipap,1,0
-CUST00937,Clarence Pang Yu Chen,Clarence,2024-04-20,2024-04-20,1,90018691,,,Lorong 2 Toa Payoh blk 99B #10-25 S311099,,,,Whatsapp and Yes CPAP UEN,,,,,,,GB-2B574229,Dreamwear Silicone Pillows; Resvent iBreeze Auto Bipap,1,0
-CUST00938,Haikel Lim,Haikel,2024-04-22,2024-04-22,2,,,,"1*0,1*S,3*3,S*e",,,,Lazada,,,,,,,,Dreamwisp Mask,1,1
-CUST00939,Kek yuong yuong (partial name given),Yuong,2024-04-24,2024-04-24,2,‭96710494‬,,,31 Balam Rd (Unit Number TBC),,,,Hitpay,,"Bought for friend - secretive - likely either her family member with surname Kwek or Kek, or friend Sam",,,,,GB-2B550671; GB-H2005398,Resvent iBreeze Auto Pro; Resvent iBreeze Plus,2,0
-CUST00940,Jason ng jie Sheng,Jason,2024-04-26,2024-05-08,2,91777636,,,218C Boon Lay avenue  04-291,,,,Whatsapp and Yes CPAP UEN,,2 week trial auto Bipap - going to claim insurance. Going on cpap for sake of long term health. Snores but doesn't feel daytime sleepiness apart from being home. ; ibreeze Auto Bipap was loud for him,,,,,(21)23233472050; GB-2B574212,Dreamwear Silicone Pillows; Resmed Airsense 10,2,0
-CUST00941,Ronald tan Hartono,Ronald,2024-04-27,2024-04-27,1,‭6282211111110‬,,ronald_2108@hotmail.com,"Jakarta, Indonesia (Full Address TBC)",,,,Hitpay (2 transactions),,,,,,,GB-2B574234,Resmed p30i mask; Resvent iBreeze Auto Bipap,1,0
-CUST00942,Dawn Lou,Dawn,2024-05-01,2024-05-01,2,96507246,,,"09-29, 114 WOODLANDS AVENUE 5- BELLEWOODS, 739017, Singapore",,,,Lazada,,,,,,,,Reusable Filters x2,1,1
-CUST00943,Joshua Ang,Joshua,2024-05-01,2024-05-01,2,97507681,,,"12-499, 512A YISHUN STREET 51- OLEANDER BREEZE @ YISHUN, 761512, Singapore",,,,Lazada,,,,,,,,Resmed p30i mask,1,1
-CUST00944,Prakash Nair,Prakash,2024-05-05,2024-05-05,2,98331839,,,"#10-47, 5 MARINE VISTA- NEPTUNE COURT, 449029, Singapore",,,,Lazada,,,,,,,,Resmed p30i mask,1,1
-CUST00945,muska_80,Muska,2024-05-06,2024-05-06,2,,,,,,,,Carousell,,,,,,,,Dreamwisp,1,1
-CUST00946,Eden Toh Kim Yang,Eden,2024-05-08,2025-10-25,3,‭91800913‬,,,323A sengkang eastway #10-545 s(541323),323A sengkang eastway #10-545 s(541323),,,Whatsapp and Yes CPAP UEN,,Broken nose piece connector; iBreeze Auto Bipap 2 week trial. In sales - employee - company prints stickers - location near Simpang Bedok industrial area. ,Jo,,,,GB-28574217,Dreamwear Silicone Pillows; Dreamwear silicone pillows; Resvent iBreeze Auto Bipap,2,1
-CUST00947,Mark Shaw,Mark,2024-05-08,2024-05-08,2,,,,"1*0,S*e,S*e,1*D,2*8,S*e",,,,Lazada,,,,,,,,Dreamwear Silicone Pillows,1,1
-CUST00948,Madam Tee,Mdm Tee,2024-05-13,2024-05-13,2,87468875,,,"13-218, 119C KIM TIAN ROAD- KIM TIAN 119, 163119, Singapore",,,,Lazada,,,,,,,,Dreamwear Silicone Pillows,1,1
-CUST00949,Susan Heng,Susan,2024-05-13,2024-05-13,2,90694630,,,"08-11, 32 MOUNT VERNON ROAD- BARTLEY RIDGE, 368056, Singapore",,,,Lazada,,,,,,,,Dreamwear Silicone Pillows,1,1
-CUST00950,Thai Lian Tan,Thai Lian,2024-05-13,2024-05-13,2,81263197,,,"09-107, 334B YISHUN STREET 31- YISHUN RIVERWALK, 762334, Singapore",,,,Lazada,,,,,,,,Resmed p30i mask,1,1
-CUST00951,Faith Tan,Faith,2024-05-21,2024-05-21,1,‭97777354‬,,,"155 Ang Mo Kio Ave 4, 560155, 03-734, lift D
-Singapore",,,,Whatsapp,,"2 week trial for Auto Bipap. Has deeper health issues including narrow jaw and regular nose bleed.
-Update: Failed trial
-",,Failed trial,,,GB-2B572566,Resmed p30i mask,1,0
-CUST00952,Hian Goh,Hian,2024-05-22,2024-05-22,2,90669900,,,"07-03, 91 GRANGE ROAD - GRANGE RESIDENCES, 249613, Singapore",,,,Lazada,,,,,,,,Resmed p30i mask,1,1
-CUST00953,Doreen Choong Chui Fong and Matthew,Doreen,2024-05-27,2024-05-27,1,‭93638672‬,,,2E Dunbar Walk Singapore 459271 thanks,,,,Whatsapp and Yes CPAP UEN,,"iBreeze Auto Bipap 1 week trial. Patient has an extra Dreamwear Silicone Pillows that needs to be collected.
->>>>>>> 566f680a
-Update: Failed trial",,Failed trial,,,GB-28574233,Resmed p30i mask,1,0
-CUST00954,"Kho Zhi Qiang @ Xu Zh c/o Rachel, Kristen Kiong's colleague)",Zhi Qiang,2024-05-27,2024-05-27,1,‭90464560‬,,,"420 clementi ave 1 #33-211
-120420
-singapore",,,,Whatsapp and Yes CPAP UEN,,iBreeze Auto Bipap 1 day trial. ,,,,,GB-2B574235,Resmed p30i mask; Resvent iBreeze Auto Bipap,1,0
-<<<<<<< HEAD
-CUST00943,Ryan takashi.ryan,Ryan,2024-06-03,2024-06-03,2,87877926,,,"122 Serangoon Avenue 3 AMARANDA GARDENS, #03-01, Singapore 554775",,,,Carousell,,,,,,,,Dreamwisp Mask,1,1
-CUST00944,Reza Ho Heng Fu,Reza,2024-06-05,2025-08-08,4,‭96477710‬,,reza9ho2@gmail.com,"57 New upper changi rd #14-1338
-461057",,,,Shopify,,"Bit of a blue jolly; is a marketing analyst for dow jones(?). Learnt about sleep apnea from his richer friend who had surgery. First searched shopee, then later realized wanted personal service and searched Google(?) and discovered Yes CPAP; 4 Nov 2024: I replaced his bipap for him under warranty; there was Error 402; irregular voltage issue, even after power supply had been swapped. Replacement Bipap on 4 Nov 2024: GB-2B595807; current last drawn 4K and wants to move out from parents place. Mum is Indonesian and dad is singapore Chinese. One is a cleaner or similar; both of working class background. He did degree in sg but overseas degree. Story of slight social mobility. ",,,,,GB-2B574212; GB-2B595807,Dreamwear Silicone Pillows; Resmed p30i mask; Resvent iBreeze Auto Bipap,3,1
-CUST00945,Arivalagan,Arivalagan,2024-06-07,2024-06-07,2,90238285,,,"#02-30, 653 SENJA LINK, 670653, Singapore",,,,Lazada,,,,,,,,Disposable Filters x12,1,1
-CUST00946,Ewen Lim,Ewen,2024-06-07,2024-06-07,2,86918059,,,"13-532, 807B CHOA CHU KANG AVENUE 1 - KEAT HONG AXIS, 682807, Singapore",,,,Lazada,,,,,,,,Resmed p30i mask,1,1
-CUST00947,Kelvin Ng,Kelvin,2024-06-07,2024-06-07,2,96326856,,,"#04-453, 122 PASIR RIS STREET 11, 510122, Singapore",,,,Lazada,,,,,,,,Disposable Filters x12,1,1
-CUST00948,Shelly Bhagat,Shelly,2024-06-07,2024-08-16,4,96564762,,,"05-03, Singapore, Singapore, 700 LORONG 1 TOA PAYOH, 319773, Singapore",,,,Lazada,,,,,,,,Disposable Filters x12; Dreamwear Silicone Pillows,2,2
-CUST00949,Victor Wong Qi Zhi,Victor,2024-06-12,2024-06-12,2,‭81821895‬,,,TBC,,,,Whatsapp and Yes CPAP UEN,,,,,,,,O2 Ring Sleep Test,1,1
-CUST00950,Tim Leo Yuin Thim ,Tim,2024-06-17,2024-06-17,2,97766433,,,"#07-21, 301D ANCHORVALE DRIVE - ANCHORVALE COURT, 544301, Singapore",,,,Lazada,,,,,,,,Resmed p30i mask,1,1
-CUST00951,Alice tan TJ c/o Jason Lim,Sis Alice,2024-06-19,2024-06-19,1,‭98168051‬,,,"649, Woodlands ring Rd, 07-436
-=======
-CUST00955,Ryan takashi.ryan,Ryan,2024-06-03,2024-06-03,2,87877926,,,"122 Serangoon Avenue 3 AMARANDA GARDENS, #03-01, Singapore 554775",,,,Carousell,,,,,,,,Dreamwisp Mask,1,1
-CUST00956,Reza Ho Heng Fu,Reza,2024-06-05,2025-08-08,4,‭96477710‬,,reza9ho2@gmail.com,"57 New upper changi rd #14-1338
-461057",,,,Shopify,,"Bit of a blue jolly; is a marketing analyst for dow jones(?). Learnt about sleep apnea from his richer friend who had surgery. First searched shopee, then later realized wanted personal service and searched Google(?) and discovered Yes CPAP; 4 Nov 2024: I replaced his bipap for him under warranty; there was Error 402; irregular voltage issue, even after power supply had been swapped. Replacement Bipap on 4 Nov 2024: GB-2B595807; current last drawn 4K and wants to move out from parents place. Mum is Indonesian and dad is singapore Chinese. One is a cleaner or similar; both of working class background. He did degree in sg but overseas degree. Story of slight social mobility. ",,,,,GB-2B574212; GB-2B595807,Dreamwear Silicone Pillows; Resmed p30i mask; Resvent iBreeze Auto Bipap,3,1
-CUST00957,Arivalagan,Arivalagan,2024-06-07,2024-06-07,2,90238285,,,"#02-30, 653 SENJA LINK, 670653, Singapore",,,,Lazada,,,,,,,,Disposable Filters x12,1,1
-CUST00958,Ewen Lim,Ewen,2024-06-07,2024-06-07,2,86918059,,,"13-532, 807B CHOA CHU KANG AVENUE 1 - KEAT HONG AXIS, 682807, Singapore",,,,Lazada,,,,,,,,Resmed p30i mask,1,1
-CUST00959,Kelvin Ng,Kelvin,2024-06-07,2024-06-07,2,96326856,,,"#04-453, 122 PASIR RIS STREET 11, 510122, Singapore",,,,Lazada,,,,,,,,Disposable Filters x12,1,1
-CUST00960,Shelly Bhagat,Shelly,2024-06-07,2024-08-16,4,96564762,,,"05-03, Singapore, Singapore, 700 LORONG 1 TOA PAYOH, 319773, Singapore",,,,Lazada,,,,,,,,Disposable Filters x12; Dreamwear Silicone Pillows,2,2
-CUST00961,Victor Wong Qi Zhi,Victor,2024-06-12,2024-06-12,2,‭81821895‬,,,TBC,,,,Whatsapp and Yes CPAP UEN,,,,,,,,O2 Ring Sleep Test,1,1
-CUST00962,Tim Leo Yuin Thim,Tim,2024-06-17,2024-06-17,2,97766433,,,"#07-21, 301D ANCHORVALE DRIVE - ANCHORVALE COURT, 544301, Singapore",,,,Lazada,,,,,,,,Resmed p30i mask,1,1
-CUST00963,Alice tan TJ c/o Jason Lim,Sis Alice,2024-06-19,2024-06-19,1,‭98168051‬,,,"649, Woodlands ring Rd, 07-436
->>>>>>> 566f680a
-Singapore",,,,Whatsapp and Yes CPAP UEN,,"History of  asthma, uses fluimucil, also previously on yuwell Bipap but on cpap mode 8.5. Prefers full face mask and bought dreamwisp mask. Needs to be persuaded about mouth tape. Son is police officer and brother to Shankar and kelvin toy. ",,,,,GB-2B574219,Dreamwisp Mask; Resvent iBreeze Auto Bipap,1,0
-CUST00964,Bong Chee Keong (CK),CK,2024-06-19,2024-06-19,1,‭83997586‬,,,"11, Arnasalam cherry road, sg 239949",,,,Whatsapp and Yes CPAP UEN,,Tp chemical engineering lecturer. Brought his friend Khee Nguen along too. ,,,,,GB-2B574219,Resmed p30i mask; Resvent iBreeze Auto Bipap,1,0
-CUST00965,Jimmy Kang,Jimmy,2024-06-20,2024-06-20,1,97228098‬,,"kangjimmy@outlook.com
-",TBC,,,,Hitpay,,"￼Jimmy Kang is JX Kang‘s brother. He’s also Bryan Loh‘s ex colleague in PDPA. He is a healthcare data protection consultant and used to work for PPA, AMDA, and now he is working in something like SHC(?)
-His wife is shirley. Saw them in June 2024 at Chai Chee. Ibreeze auto Bipap. ",,,,,GB-28574231,Resmed p30i mask; Resvent iBreeze Auto Bipap,1,0
-CUST00966,Michael lam,Michael,2024-06-20,2024-06-20,1,‭90011407‬,,,"#04-1762 Jalan bukit merah Block 108 s160108
-Singapore",,,,Whatsapp and Yes CPAP UEN,,"Michael lam works in Apple and his job is investigations to discover if the item has been stolen from a person he knows. He knows constance, and Belinda is quite close to Constance who is also in the medical device Line doing something to do with muscles. He shared that after China bosses took over from Ang Moh bosses, the culture in his workplace has been bad. He seemed to have a Chinese bible at his desk. He uses both windows and Mac - office issued computer.",,,,,GB-28574223,Dreamwisp Mask; Resvent iBreeze Auto Bipap,1,0
-<<<<<<< HEAD
-CUST00955,Franky,Franky,2024-06-25,2024-06-25,2,96171203,,,"10-348, 126A EDGEDALE PLAINS, 821126, Singapore",,,,Lazada,,,,,,,,Resmed p30i mask,1,1
-CUST00956,Zackaria meesterzack,Zackaria,2024-06-25,2024-06-25,2,96611834‬,,,"203, Choa Chu Kang Ave 1, #02-39,SingaPore,68
-0203",,,,Shopee,,,,,,,,Dreamwear Silicone Pillows,1,1
-CUST00957,"Glen Goh Tai Wei (likely 2 transactions, 2000 + 50)",Glen,2024-06-27,2024-06-27,1,93851785‬,,,"815 Tampines Avenue 4
-=======
-CUST00967,Franky,Franky,2024-06-25,2024-06-25,2,96171203,,,"10-348, 126A EDGEDALE PLAINS, 821126, Singapore",,,,Lazada,,,,,,,,Resmed p30i mask,1,1
-CUST00968,Zackaria meesterzack,Zackaria,2024-06-25,2024-06-25,2,96611834‬,,,"203, Choa Chu Kang Ave 1, #02-39,SingaPore,68
-0203",,,,Shopee,,,,,,,,Dreamwear Silicone Pillows,1,1
-CUST00969,"Glen Goh Tai Wei (likely 2 transactions, 2000 + 50)",Glen,2024-06-27,2024-06-27,1,93851785‬,,,"815 Tampines Avenue 4
->>>>>>> 566f680a
-03-237",,,,Whatsapp and Yes CPAP UEN,,,,,,,GB-2B581738,Resmed p30i mask; Resvent iBreeze Auto Bipap,1,0
-CUST00970,Han toy fang c/o Zena Tay Peiyi (mum and daughter),Zena,2024-07-03,2024-07-03,2,‭93631421‬,,,161 Mei Ling Street #03-315 Singapore 140161,,,,UEN,,"Property agent and apparels. Mum overweight 
-High BP
-Oxygen issues 
-Admitted due to low oxygen, they thought cos of sleep apnea 
-Probably has diabetes too
-
-Definitely breathing through mouth 
-They have a full face mask which they may try if p30i doesn’t work out in a few nights",,,,,"
-GB-28581737; GB-28572566",Resmed p30i mask; Resvent iBreeze Auto Pro; Urgent Home Visit,2,0
-<<<<<<< HEAD
-CUST00959,Glenn Tan Kuan Yi ,Glenn,2024-07-05,2024-07-05,2,91785175,,,"03-06, 385 PASIR PANJANG ROAD - VILLA DE WEST, 118719, Singapore",,,,Lazada,,,,,,,,Dreamwear Silicone Pillows,1,1
-CUST00960,Jacob Kwek Jui Ying,Jacob,2024-07-11,2024-07-11,1,96844078,,happyrollerblade00@gmail.com,"Pasir Ris Street 12 #02-112 Singapore Singapore 510197 sg
-",,,,Hitpay,,Had heart attack a year ago at age 44. Cardiologist asked him to do a home sleep test - WatchPAT. Airsense 10 trial with p30i from another vendor. Found me via Google search and spotted Yes CPAP on Google Maps Google Business. Did WatchPAT sleep study with Dr Ruth Kam Ming Li (Ruth Kam Heart and Arryhmia Clinic),,,,,GB-2B581750,Resvent iBreeze Auto Bipap,1,0
-CUST00961,Norman Leong,Norman,2024-07-11,2024-07-11,3,88743113,,,"08-23, 206A WOODLEIGH LINK, 361206, Singapore",,,,Lazada,Jo,,,,,,J35642924F888,12mm tubing for Dreamstation Go; Dreamstation Go; Resmed p30i mask,2,1
-CUST00962,Yap Kheng Yeow k.yeow_yap,Kheng Yeow,2024-07-12,2024-07-12,2,,,,"BLOCK 206D, COMPASSVALE LANE, #16-123 ,S
-ingaPore,544206",,,,Shopee,,,,,,,,Disposable Filters x12,1,1
-CUST00963,Leong Kok Chuen ,Kok Chuen,2024-07-15,2024-07-15,2,94240190,,,"#25-172, 26C JALAN MEMBINA- MEMBINA COURT, 166026, Singapore
-",,,,Lazada,,,,,,,,Resmed p30i mask,1,1
-CUST00964,Wisman Siew,Wisman,2024-07-20,2025-08-31,2,97399362,,,Serangoon,Tba,,,Whatsapp and Yes CPAP UEN,,"Going to apply for SQ pilot training
-Changed his mind; this order has been refunded",Joseph chan,,,,GB-28581741; GB-H2010249,Resmed p30i Mask; Resmed p30i mask; Resvent iBreeze Auto Bipap; Resvent iBreeze Plus; Skip,1,1
-CUST00965,Lim Chee Siong,Chee Siong,2024-07-23,2024-07-23,2,,,,"BLOCK 28, GHIM MOH LINK, #24-264 ,SingaPor
-e,270028",,,,Shopee,,,,,,,,Disposable Filters x12,1,1
-CUST00966,Moses M Paul,Moses,2024-07-23,2024-07-23,2,,,,"BLOCK 165, BISHAN STREET 13, #17-276 ,Sing aPore,570165",,,,Shopee,,,,,,,,Resmed p30i mask,1,1
-CUST00967,Desmond Sum c/o Belinda Bie,Desmond,2024-07-24,2024-07-24,1,‭98552999‬,,,Bukit Batok,,,,Whatsapp and Yes CPAP UEN,,,,,,,GB-2B581740,Dreamwear Silicone Pillows; Resvent iBreeze Auto Bipap,1,0
-CUST00968,Matthew Tan Puay Leng c/o Lee Wing Shan Branda,Matthew,2024-07-24,2024-08-08,2,‭84995857‬,,,"7 Canberra Drive #09-13, One Canberra
-S768069",,,,Whatsapp,,2 week trial for iBreeze Auto CPAP -- claimed more comfortable with CPAP than Bipap; Works in IT and sometimes does OT until midnight,,,,,GB-2B550690,Resmed p30i mask; Resvent iBreeze Auto,2,0
-CUST00969,Jace Wong,Jace,2024-07-26,2024-07-26,2,88306678‬,,,"BLOCK 860, TAMPINES AVENUE 5, #08-645 ,Sin
-gaPore,520860",,,,Shopee,,,,,,,,Dreamwisp Mask,1,1
-CUST00970,Terry wong,Terry,2024-07-26,2024-07-26,2,92337112,,,"716 BEDOK RESERVOIR
-ROAD,08-4506 S470716",,,,Lazada,,,,,,,,Resmed p30i mask,1,1
-CUST00971,Alan tan Jellydot ,Alan,2024-07-31,2024-07-31,2,94888725,,,Pasir Ris near Tampines ikea. ,,,,Whatsapp,,"New creation church. Amazing conversion story. Parents were idol sellers. Dad ended up converted to Christianity. 27 years a believer and because of lying in bed in hospital. Alan had cousin who was hanged cos of fire arms possession - the first case and also featured on crime watch. He was a naughty boy in his youth and went to church accidentally for tuition. His life was turned around. He had his boy at age 35 36 also. Also started in 3 room flat at Bedok 85. Now based in Pasir Ris near ikea Tampines. I said I'm looking at older version of myself. He's a career counseller in TP attached by MOE. Strong Christian counselling angle. Has strong background as chef and chef trainer in RP and TP. Has produced executive chef's in hotels. Loves cars. Drives Mini Cooper S and his retirement car he's aiming for E class. Currently on Airsense 10 since around 2016. He tried the ibreeze auto, travel and Bipap. He was impressed by ibreeze Bipap. ",,,,,,Dreamwear Silicone Pillows,1,1
-CUST00972,Annula Perera,Annula,2024-07-31,2024-07-31,2,81269086,,,"310 HOUGANG AVENUE
-5,#04-257 S530310",,,,Lazada,,,,,,,,Resmed p30i mask,1,1
-CUST00973,Benjamin Wu,Benjamin,2024-07-31,2024-08-14,2,96570663‬,,,"Tanglin View, Prince Charles Crescent Rd, #01-12, Tower C, S 159012",,,,Whatsapp,,2 week trial - iBreeze Auto Bipap,,,,,GB-2B581752,Resmed p30i mask; Resvent iBreeze Auto Bipap,2,0
-CUST00974,Timothy Ngui Choon Ming / Wei Junming,Timothy,2024-08-01,2025-09-15,2,88683999‬,,,,163 Gangsa Road #25-86 670163,,,Whatsapp,,Also keen on iBreeze Plus Humidifier replacement; Non Heated Tubing waived,,,,,GB-H2005405,Non Heated Tubing; Resmed p30i mask; Resvent iBreeze Plus,1,1
-CUST00975,Victor law TH,Victor,2024-08-04,2024-08-04,1,98899551‬,,,,,,,UEN,,Came over from Airsense 10. Said the pressure was untolerable. Tried auto cpap with comfort 8/10. Auto Bipap comfort 10/10. Is in construction in Japanese company tadaka. Wife is an ENT nurse in SGH ward 55. Sees patients recovering from OSA surgery. ,,,,,GB-28581743,Resmed p30i mask; Resvent iBreeze Auto Bipap,1,0
-CUST00976,Morgan Thomas - Hite Morgan Thomas,Morgan,2024-08-05,2024-08-06,4,‭96121721‬,,,237 Tembeling road unit 02-03 423721,,,,Whatsapp,,"In Tech, from San Francisco. Airsense 10",,,,,,Non heated tubing; Resmed p30i mask,2,2
-CUST00977,Jonathan Ng,Jonathan,2024-08-08,2024-08-08,2,96309601,,,"23 HUME AVENUEHUME PARK 2,06-07
-S598729",,,,Lazada,,"Possibly this person - With Iterative Health, Jonathan Ng is working to transform gastrointestinal healthcare, using AI to improve diagnosis by creating complex endoscopic videos. The company also has a database to screen patients suitable for clinical trials. It has raised more than $195 million from healthcare players including Johnson & Johnson and Eli Lilly, and VCs including Insight Partners, Breyer Capital and Alumni Ventures.",,,,,,Resmed p30i mask,1,1
-CUST00978,"Reynaldo Daisog 
-_ci4b_t16z",Reynaldo,2024-08-08,2024-08-08,2,‭97259624‬,,,"BLOCK 157, JALAN TECK WHYE, #12-129 ,Sing
-aPore,680157",,,,Shopee,,used shopee paylater for 200 sgd product,,,,,,Dreamwisp Mask,1,1
-CUST00979,June Wong,June,2024-08-15,2024-08-15,2,,,,"521 Yio Chu Kang Rd, The Calrose, 04-83, Singapore 787086",,,,Shopee,,,,,,,,Disposable Filters x12,1,1
-CUST00980,Peter Chong c/o Chong Ching Ching,Peter,2024-08-15,2024-08-15,2,‭88528282‬,,,825 woodlands st 81 #06-40 S730825,,,,Whatsapp,,,,,,,,Resvent AC Power Bar,1,1
-CUST00981,Kenny Tham Guo Feng,Kenny,2024-08-17,2024-08-17,2,,,,"BLOCK 288, BISHAN STREET 24, #09-11,SingaP
-ore,570288",,,,Shopee,,"https://www.facebook.com/kenny.t.feng
-",,,,,,Disposable Filters x12; Reusable Filters x2,1,1
-CUST00982,Diana S (paid 100 SGD),Diana,2024-08-20,2024-08-20,1,‭92303484‬,,,Block 445B bukit batok west ave 8 #13-439 S652445,,,,Whatsapp,,"Was rude for no reason during conversation and created her own quote for cost of trial. Mentioned that Joe said it was $60, when that isn't our policy. Ended up paying me 100 SGD for 1 night's worth of using the machine.",,failed trial,unreasonable customer,,GB-28550705,Bipap trial (failed),1,0
-CUST00983,Biswajit ,Biswajit,2024-08-21,2024-08-21,1,‭91065760‬,,,,,,,Whatsapp and Yes CPAP UEN,,Former trend micro. CTO of a it security startup. Heading to the US. Did a lot of price comparison to shake me up as a seller. Kept asking for discount. Pretended to be not happy. ,,,Unreasonble customer,,GB-2B572566,Dreamwear Silicone Pillows; Resvent iBreeze Auto Bipap,1,0
-CUST00984,Grace Foo Wye Ern (failed trial),Grace,2024-08-23,2024-08-23,1,94779877‬,,,Hillview Area (Address TBC),,,,Whatsapp and Yes CPAP UEN,,"2 week trial with ibreeze auto bipap. Former architect turned primary school tuition, English and Science",,Failed trial,,,GB-2B581744,Resmed p30i mask,1,0
-CUST00985,N Maran,Maran,2024-08-23,2024-08-23,2,,,,"BLOCK 99C LORONG 2 TOA PAYOH, ##13-23,Si
-ngaPore,312099",,,,Shopee,,,,,,,,Disposable Filters x12,1,1
-CUST00986,Phua Ah Leok c/o Phua Li Guen,Ah Leok,2024-08-23,2024-09-14,4,‭96337488‬,,,106 Yishun Ring Road #01- 151,,,,Whatsapp,,"Auto CPAP trial 2 weeks; Dreamwisp mask more comfortable than p30i; Now on Bipap trial; EPAP Min 4, IPAP Max 12, PS 1",,Failed trial,,,GB-2B550705; GB-2B574214,Dreamwisp Mask; O2 Ring Sleep Test Kit Rental; Resmed p30i mask,3,1
-CUST00987,Salwinderjit Kaur,Salwinderjit,2024-08-23,2024-12-03,5,‭82687272‬,,,"Blk 851 #04-07 Hougang Central  Singapore 530851
-Singapore",,,,Whatsapp,,"2 week trial iBreeze Bipap; had blocked nose before CPAP therapy; was unable to exercise and always had trouble controlling eating; has diabetes; swapped from dreamwear silicone pillows to n30i mask. ; 50 SGD for upgrade to n30i mask from DWSP; purchase at end of trial; 50 SGD for upgrade to n30i mask from DWSP; purchase at end of trial. Aug 2025 - gave her a Dreamwear under the nose mask
-",,,,,GB-28595800,N30i; O2 Ring Sleep Test Kit Rental; Resvent iBreeze Auto Bipap,3,2
-CUST00988,Alvin Ong Chee Keong Auyeong,Alvin,2024-08-24,2024-10-07,3,96648268,,,"36 Anchorvale Lane, #05-31, Singapore 544592",,,,Whatsapp,,,,,,,,Dreamwear Silicone Pillows; Dreamwisp Mask,2,1
-CUST00989,Saiful saifulbahri379 ,Saiful,2024-08-24,2024-08-24,2,,,,"BLOCK 878 WOODLANDS AVENUE 9, #06-286,S
-ingaPore,730878",,,,Shopee,,,,,,,,Disposable Filters x12,1,1
-CUST00990,Zaini,Zaini,2024-08-24,2024-08-24,2,‭87492806‬,,,"192B Rivervale Drive, #01-946, s(542192)
-",,,,Whatsapp,,Prospective Gastric Sleeve Surgery; Sleep Test to build case to claim insurance; referred my Muhsin,,,,,,O2 Ring Sleep Test Kit Rental,1,1
-CUST00991,Tay Lay May,Lay May,2024-08-25,2024-08-25,2,,,,"232 WESTWOOD AVENUE, #08-32 ,SingaPore,6
-48360",,,,Shopee,,,,,,,,Disposable Filters x12,1,1
-CUST00992,Muhammad Yusof Hamzah,Yusof,2024-08-26,2024-08-26,2,,,,"BLOCK 526B, PASIR RIS STREET 51, #10-519 ,S
-ingaPore,512526",,,,Shopee,,,,,,,,Disposable Filters x12,1,1
-CUST00993,"Peh Jia Hao ""Dualdias""",Jia Hao,2024-08-26,2024-08-26,2,‭88151159‬,,,TBC,,,,Whatsapp,,,,,,,,Dreamwisp Mask,1,1
-CUST00994,Kenneth Cheong,Kenneth,2024-08-31,2024-08-31,1,‭97937701‬,,,91A Linden Drive,,,,Whatsapp and Yes CPAP UEN,,2 week trial with iBreeze Auto Bipap,,,,,GB-2b574218,Resmed p30i mask; Resvent iBreeze Auto Bipap,1,0
-CUST00995,Alvin lim Jing Yik,Alvin,2024-09-02,2024-10-06,2,82331637,,,Blk 854 #03-500 jurong west st 81 s640854,,,,Hitpay,,2 week trial auto Bipap. Came from trialing apex Xt and Airsense 10. Met him on fb sleep apnea singapore group. His bro in law is Ben Wu. Ben tried and bought first. Alvin is a software engineer. Joe's assessment is he's not serious and just wants to try and return. ,Ben Wu,,,,GB-2B574225,Resmed p30i mask; Resvent iBreeze Auto Bipap,2,0
-CUST00996,Chris yap shin Tyng c/o Angeline ,Chris,2024-09-02,2025-08-18,2,‭93848301‬,,,Simei ,,,,Whatsapp and Yes CPAP UEN,,"Bipap blower had error code and I gave him 121 swap; Defence contractor, civil engineer. Had heart palpitations in 2023 leading to panic attack and anxiety. Saw specialist after specialist including cardiologist and urologist and psychologist. Eventually did sleep test for 1000sgd with Kyo-med. Wife Angeline knows Gillian through workshops. ",,,,,GB-28581739; GB-2B617873,Bipap swap; Resmed p30i mask; Resvent iBreeze Auto Bipap,2,0
-CUST00997,Olivia,Olivia,2024-09-02,2024-11-04,4,90492118,,6.7777529E7,"5 WEST COAST WAY - WEST COAST
-GARDENS,(home no 67777529 pls call
-when reach) S126988",,,,Lazada,,Possible association with C.O.T. Island Pte Ltd; Olivia Tay,,,,,,Resmed p30i mask,2,2
-CUST00998,Ishfaque,Ishfaque,2024-09-08,2024-09-08,2,91116558,,,"14/03, 21 PASIR RIS STREET 72 - WHITEWATER, 518764, Singapore",,,,Lazada,,,,,,,,Disposable Filters x12,1,1
-CUST00999,Lawrence Poh,Lawrence,2024-09-08,2024-09-08,2,97329606,,,"09-26, 219 TAMPINES STREET 24, 520219, Singapore",,,,Lazada,,,,,,,,Disposable Filters x12,1,1
-CUST01000,Melton Aung,Melton,2024-09-10,2024-09-10,2,,,,"Blk 202A 07-575 compassvale Dr, #07-575,SingaP
-ore,541202",,,,Shopee,,,,,,,,Disposable Filters x12,1,1
-CUST01001,Surendranath Duvvuru,Surendranath,2024-09-12,2024-09-12,2,94569741,,,"15-357, 272D SENGKANG CENTRAL- ATRINA, 544272, Singapore",,,,Lazada,,,,,,,,Reusable Filters x2,1,1
-CUST01002,Alan Chua ,Alan,2024-09-16,2024-10-08,3,‭96389842‬,,,29 Kelantan Rd,,,,Whatsapp,,Mortgage broker with Redbrick. Bni steadfast through Belinda whom he didnt previously know. Cpap and humidifier helped him clear severe blocked nose issue. Was previously mouth breathing. 2 week trial. ; Previously bought from Airstation; wasn't happy with their service,,,,,GB-2B581747,Resmed p30i mask; Resvent iBreeze Auto Bipap,2,1
-CUST01003,Karen Low,Karen,2024-09-17,2024-09-17,1,‭96452368‬,,,Hougang St 21,,,,Whatsapp and Yes CPAP UEN,,,,,,,GB-2B574216,Dreamwisp Mask; Resvent iBreeze Auto Bipap,1,0
-CUST01004,Sylvia Tan,Sylvia,2024-09-18,2024-10-15,3,‭97935636‬,,,36 Begonia Walk,,,,Whatsapp,,2 week trial APAP iBreeze; Auto Bipap trial; Bought after trial; also tried Airsense 10 to some success,Dave Soh,,,,GB-2B550705; GB-2B574214,Nil; Resmed p30i mask; Resvent iBreeze Auto Bipap,3,0
-CUST01005,Raymond Kua,Raymond,2024-09-20,2024-09-20,1,‭98368281‬,,,,,,,Whatsapp and Yes CPAP UEN,,,,,,,GB-2B581751,Dreamwear Silicone Pillows; Resvent iBreeze Auto Bipap,1,0
-CUST01006,Dr Aloysius Tan,Aloysius,2024-09-21,2024-09-21,2,88083928,,,"No. 288, Singapore, Singapore, 288 UPPER PAYA LEBAR ROAD, 534925, Singapore",,,,Lazada,,Doctor; possibly a colorectal surgeon,,,,,,Resmed p30i mask,1,1
-CUST01007,Clayton Chong,Clayton,2024-09-22,2024-10-14,4,‭96795165‬,,,145 Lor Ah Soo #08-127,,,,Shopify,,200 SGD each,,,,,G8-2B574233; GB-2B581744,O2 ring sale; Resmed p30i mask; Resvent iBreeze Auto Bipap,3,1
-CUST01008,Terence lim Sey kiat c/o christine Chiang ,Terence,2024-09-23,2024-10-08,2,‭81230946‬,,,"7 Marymount terrace #19-06 s573963
-Singapore",,,,Whatsapp,,"Payment at end of trial; Urologist, mt E orchard. Some patients wake at night to pee. Actually OSA. Bipap trial
-Sleep test but didn't test positive for OSA; still, snoring is 8/10 volume",,,,,GB-2B581748,Resmed p30i mask; Resvent iBreeze Auto Bipap,2,0
-CUST01009,Lee Jit Shin (paid for iBreeze bipap on 30 Oct),Jit Shin,2024-10-02,2024-10-28,2,84491902‬,,,2 Lilac Drive 808192,,,,Whatsapp and Yes CPAP UEN,,,,,,,GB-2B581742,Resmed p30i mask; Resvent iBreeze Auto Bipap,2,0
-CUST01010,Soeren Vinther Poulsen,Soeren,2024-10-02,2024-10-02,2,87872096,,,"08-11, Singapore,Singapore,371 BEACH ROAD - CITY GATE, 199597, Singapore",,,,Lazada,,,,,,,,n30i,1,1
-CUST01011,Choo Yit Lai,Yit Lai,2024-10-03,2024-10-03,2,,,,"31 YISHUN CENTRAL 1, North Park Residences,
-#06-65 ,SingaPore,768805",,,,Shopee,,,,,,,,Dreamwisp Mask,1,1
-CUST01012,Lee Chin Choo; bought for hubby Anthony Tan,Chin Choo,2024-10-08,2024-10-08,1,‭91258700‬,,,"02-541, 542 BUKIT BATOK STREET 52 - GUILIN BREEZE, 650542, Singapore",,,,Lazada,,Previously bought from Airstation; wasn't happy with their service,,,,,,Resmed p30i mask,1,0
-CUST01013,Robyn Goh - Gan Ngok Ping,Robyn,2024-10-10,2024-10-21,2,‭94366431‬,,robyn_ganz@yahoo.com.sg,12 Holland Ave #18-47. Singapore 272012,,,,Whatsapp,,Auto cpap trial; headaches and palpitations when wake ,,,,,GB-2B550705,O2 Ring Sleep Test Kit Rental; Resmed p30i mask; Resvent iBreeze Auto,2,0
-CUST01014,Loh Kean Wah,Kean Wah,2024-10-11,2024-10-11,1,‭91518101‬,,,Farrer Rd area,,,,Whatsapp and Yes CPAP UEN,,,,,,,GB-H2008810,Resvent iBreeze Plus,1,0
-CUST01015,Xie Wei Jun,Wei Jun,2024-10-11,2024-10-11,1,‭90090979‬,,,"131b Tengah garden avenue #09-316
-=======
-CUST00971,Glenn Tan Kuan Yi,Glenn,2024-07-05,2024-07-05,2,91785175,,,"03-06, 385 PASIR PANJANG ROAD - VILLA DE WEST, 118719, Singapore",,,,Lazada,,,,,,,,Dreamwear Silicone Pillows,1,1
-CUST00972,Jacob Kwek Jui Ying,Jacob,2024-07-11,2024-07-11,1,96844078,,happyrollerblade00@gmail.com,"Pasir Ris Street 12 #02-112 Singapore Singapore 510197 sg
-",,,,Hitpay,,Had heart attack a year ago at age 44. Cardiologist asked him to do a home sleep test - WatchPAT. Airsense 10 trial with p30i from another vendor. Found me via Google search and spotted Yes CPAP on Google Maps Google Business. Did WatchPAT sleep study with Dr Ruth Kam Ming Li (Ruth Kam Heart and Arryhmia Clinic),,,,,GB-2B581750,Resvent iBreeze Auto Bipap,1,0
-CUST00973,Norman Leong,Norman,2024-07-11,2024-07-11,3,88743113,,,"08-23, 206A WOODLEIGH LINK, 361206, Singapore",,,,Lazada,Jo,,,,,,J35642924F888,12mm tubing for Dreamstation Go; Dreamstation Go; Resmed p30i mask,2,1
-CUST00974,Yap Kheng Yeow k.yeow_yap,Kheng Yeow,2024-07-12,2024-07-12,2,,,,"BLOCK 206D, COMPASSVALE LANE, #16-123 ,S
-ingaPore,544206",,,,Shopee,,,,,,,,Disposable Filters x12,1,1
-CUST00975,Leong Kok Chuen,Kok Chuen,2024-07-15,2024-07-15,2,94240190,,,"#25-172, 26C JALAN MEMBINA- MEMBINA COURT, 166026, Singapore
-",,,,Lazada,,,,,,,,Resmed p30i mask,1,1
-CUST00976,Wisman Siew,Wisman,2024-07-20,2025-08-31,2,97399362,,,Serangoon,Tba,,,Whatsapp and Yes CPAP UEN,,"Going to apply for SQ pilot training
-Changed his mind; this order has been refunded",Joseph chan,,,,GB-28581741; GB-H2010249,Resmed p30i Mask; Resmed p30i mask; Resvent iBreeze Auto Bipap; Resvent iBreeze Plus; Skip,1,1
-CUST00977,Lim Chee Siong,Chee Siong,2024-07-23,2024-07-23,2,,,,"BLOCK 28, GHIM MOH LINK, #24-264 ,SingaPor
-e,270028",,,,Shopee,,,,,,,,Disposable Filters x12,1,1
-CUST00978,Moses M Paul,Moses,2024-07-23,2024-07-23,2,,,,"BLOCK 165, BISHAN STREET 13, #17-276 ,Sing aPore,570165",,,,Shopee,,,,,,,,Resmed p30i mask,1,1
-CUST00979,Desmond Sum c/o Belinda Bie,Desmond,2024-07-24,2024-07-24,1,‭98552999‬,,,Bukit Batok,,,,Whatsapp and Yes CPAP UEN,,,,,,,GB-2B581740,Dreamwear Silicone Pillows; Resvent iBreeze Auto Bipap,1,0
-CUST00980,Matthew Tan Puay Leng c/o Lee Wing Shan Branda,Matthew,2024-07-24,2024-08-08,2,‭84995857‬,,,"7 Canberra Drive #09-13, One Canberra
-S768069",,,,Whatsapp,,2 week trial for iBreeze Auto CPAP -- claimed more comfortable with CPAP than Bipap; Works in IT and sometimes does OT until midnight,,,,,GB-2B550690,Resmed p30i mask; Resvent iBreeze Auto,2,0
-CUST00981,Jace Wong,Jace,2024-07-26,2024-07-26,2,88306678‬,,,"BLOCK 860, TAMPINES AVENUE 5, #08-645 ,Sin
-gaPore,520860",,,,Shopee,,,,,,,,Dreamwisp Mask,1,1
-CUST00982,Terry wong,Terry,2024-07-26,2024-07-26,2,92337112,,,"716 BEDOK RESERVOIR
-ROAD,08-4506 S470716",,,,Lazada,,,,,,,,Resmed p30i mask,1,1
-CUST00983,Alan tan Jellydot,Alan,2024-07-31,2024-07-31,2,94888725,,,Pasir Ris near Tampines ikea. ,,,,Whatsapp,,"New creation church. Amazing conversion story. Parents were idol sellers. Dad ended up converted to Christianity. 27 years a believer and because of lying in bed in hospital. Alan had cousin who was hanged cos of fire arms possession - the first case and also featured on crime watch. He was a naughty boy in his youth and went to church accidentally for tuition. His life was turned around. He had his boy at age 35 36 also. Also started in 3 room flat at Bedok 85. Now based in Pasir Ris near ikea Tampines. I said I'm looking at older version of myself. He's a career counseller in TP attached by MOE. Strong Christian counselling angle. Has strong background as chef and chef trainer in RP and TP. Has produced executive chef's in hotels. Loves cars. Drives Mini Cooper S and his retirement car he's aiming for E class. Currently on Airsense 10 since around 2016. He tried the ibreeze auto, travel and Bipap. He was impressed by ibreeze Bipap. ",,,,,,Dreamwear Silicone Pillows,1,1
-CUST00984,Annula Perera,Annula,2024-07-31,2024-07-31,2,81269086,,,"310 HOUGANG AVENUE
-5,#04-257 S530310",,,,Lazada,,,,,,,,Resmed p30i mask,1,1
-CUST00985,Benjamin Wu,Benjamin,2024-07-31,2024-08-14,2,96570663‬,,,"Tanglin View, Prince Charles Crescent Rd, #01-12, Tower C, S 159012",,,,Whatsapp,,2 week trial - iBreeze Auto Bipap,,,,,GB-2B581752,Resmed p30i mask; Resvent iBreeze Auto Bipap,2,0
-CUST00986,Timothy Ngui Choon Ming / Wei Junming,Timothy,2024-08-01,2025-09-15,2,88683999‬,,,,163 Gangsa Road #25-86 670163,,,Whatsapp,,Also keen on iBreeze Plus Humidifier replacement; Non Heated Tubing waived,,,,,GB-H2005405,Non Heated Tubing; Resmed p30i mask; Resvent iBreeze Plus,1,1
-CUST00987,Victor law TH,Victor,2024-08-04,2024-08-04,1,98899551‬,,,,,,,UEN,,Came over from Airsense 10. Said the pressure was untolerable. Tried auto cpap with comfort 8/10. Auto Bipap comfort 10/10. Is in construction in Japanese company tadaka. Wife is an ENT nurse in SGH ward 55. Sees patients recovering from OSA surgery. ,,,,,GB-28581743,Resmed p30i mask; Resvent iBreeze Auto Bipap,1,0
-CUST00988,Morgan Thomas - Hite Morgan Thomas,Morgan,2024-08-05,2024-08-06,4,‭96121721‬,,,237 Tembeling road unit 02-03 423721,,,,Whatsapp,,"In Tech, from San Francisco. Airsense 10",,,,,,Non heated tubing; Resmed p30i mask,2,2
-CUST00989,Jonathan Ng,Jonathan,2024-08-08,2024-08-08,2,96309601,,,"23 HUME AVENUEHUME PARK 2,06-07
-S598729",,,,Lazada,,"Possibly this person - With Iterative Health, Jonathan Ng is working to transform gastrointestinal healthcare, using AI to improve diagnosis by creating complex endoscopic videos. The company also has a database to screen patients suitable for clinical trials. It has raised more than $195 million from healthcare players including Johnson & Johnson and Eli Lilly, and VCs including Insight Partners, Breyer Capital and Alumni Ventures.",,,,,,Resmed p30i mask,1,1
-CUST00990,Reynaldo Daisog _ci4b_t16z,Reynaldo,2024-08-08,2024-08-08,2,‭97259624‬,,,"BLOCK 157, JALAN TECK WHYE, #12-129 ,Sing
-aPore,680157",,,,Shopee,,used shopee paylater for 200 sgd product,,,,,,Dreamwisp Mask,1,1
-CUST00991,June Wong,June,2024-08-15,2024-08-15,2,,,,"521 Yio Chu Kang Rd, The Calrose, 04-83, Singapore 787086",,,,Shopee,,,,,,,,Disposable Filters x12,1,1
-CUST00992,Peter Chong c/o Chong Ching Ching,Peter,2024-08-15,2024-08-15,2,‭88528282‬,,,825 woodlands st 81 #06-40 S730825,,,,Whatsapp,,,,,,,,Resvent AC Power Bar,1,1
-CUST00993,Kenny Tham Guo Feng,Kenny,2024-08-17,2024-08-17,2,,,,"BLOCK 288, BISHAN STREET 24, #09-11,SingaP
-ore,570288",,,,Shopee,,"https://www.facebook.com/kenny.t.feng
-",,,,,,Disposable Filters x12; Reusable Filters x2,1,1
-CUST00994,Diana S (paid 100 SGD),Diana,2024-08-20,2024-08-20,1,‭92303484‬,,,Block 445B bukit batok west ave 8 #13-439 S652445,,,,Whatsapp,,"Was rude for no reason during conversation and created her own quote for cost of trial. Mentioned that Joe said it was $60, when that isn't our policy. Ended up paying me 100 SGD for 1 night's worth of using the machine.",,failed trial,unreasonable customer,,GB-28550705,Bipap trial (failed),1,0
-CUST00995,Biswajit,Biswajit,2024-08-21,2024-08-21,1,‭91065760‬,,,,,,,Whatsapp and Yes CPAP UEN,,Former trend micro. CTO of a it security startup. Heading to the US. Did a lot of price comparison to shake me up as a seller. Kept asking for discount. Pretended to be not happy. ,,,Unreasonble customer,,GB-2B572566,Dreamwear Silicone Pillows; Resvent iBreeze Auto Bipap,1,0
-CUST00996,Grace Foo Wye Ern (failed trial),Grace,2024-08-23,2024-08-23,1,94779877‬,,,Hillview Area (Address TBC),,,,Whatsapp and Yes CPAP UEN,,"2 week trial with ibreeze auto bipap. Former architect turned primary school tuition, English and Science",,Failed trial,,,GB-2B581744,Resmed p30i mask,1,0
-CUST00997,N Maran,Maran,2024-08-23,2024-08-23,2,,,,"BLOCK 99C LORONG 2 TOA PAYOH, ##13-23,Si
-ngaPore,312099",,,,Shopee,,,,,,,,Disposable Filters x12,1,1
-CUST00998,Phua Ah Leok c/o Phua Li Guen,Ah Leok,2024-08-23,2024-09-14,4,‭96337488‬,,,106 Yishun Ring Road #01- 151,,,,Whatsapp,,"Auto CPAP trial 2 weeks; Dreamwisp mask more comfortable than p30i; Now on Bipap trial; EPAP Min 4, IPAP Max 12, PS 1",,Failed trial,,,GB-2B550705; GB-2B574214,Dreamwisp Mask; O2 Ring Sleep Test Kit Rental; Resmed p30i mask,3,1
-CUST00999,Salwinderjit Kaur,Salwinderjit,2024-08-23,2024-12-03,5,‭82687272‬,,,"Blk 851 #04-07 Hougang Central  Singapore 530851
-Singapore",,,,Whatsapp,,"2 week trial iBreeze Bipap; had blocked nose before CPAP therapy; was unable to exercise and always had trouble controlling eating; has diabetes; swapped from dreamwear silicone pillows to n30i mask. ; 50 SGD for upgrade to n30i mask from DWSP; purchase at end of trial; 50 SGD for upgrade to n30i mask from DWSP; purchase at end of trial. Aug 2025 - gave her a Dreamwear under the nose mask
-",,,,,GB-28595800,N30i; O2 Ring Sleep Test Kit Rental; Resvent iBreeze Auto Bipap,3,2
-CUST01000,Alvin Ong Chee Keong Auyeong,Alvin,2024-08-24,2024-10-07,3,96648268,,,"36 Anchorvale Lane, #05-31, Singapore 544592",,,,Whatsapp,,,,,,,,Dreamwear Silicone Pillows; Dreamwisp Mask,2,1
-CUST01001,Saiful saifulbahri379,Saiful,2024-08-24,2024-08-24,2,,,,"BLOCK 878 WOODLANDS AVENUE 9, #06-286,S
-ingaPore,730878",,,,Shopee,,,,,,,,Disposable Filters x12,1,1
-CUST01002,Zaini,Zaini,2024-08-24,2024-08-24,2,‭87492806‬,,,"192B Rivervale Drive, #01-946, s(542192)
-",,,,Whatsapp,,Prospective Gastric Sleeve Surgery; Sleep Test to build case to claim insurance; referred my Muhsin,,,,,,O2 Ring Sleep Test Kit Rental,1,1
-CUST01003,Tay Lay May,Lay May,2024-08-25,2024-08-25,2,,,,"232 WESTWOOD AVENUE, #08-32 ,SingaPore,6
-48360",,,,Shopee,,,,,,,,Disposable Filters x12,1,1
-CUST01004,Muhammad Yusof Hamzah,Yusof,2024-08-26,2024-08-26,2,,,,"BLOCK 526B, PASIR RIS STREET 51, #10-519 ,S
-ingaPore,512526",,,,Shopee,,,,,,,,Disposable Filters x12,1,1
-CUST01005,"Peh Jia Hao ""Dualdias""",Jia Hao,2024-08-26,2024-08-26,2,‭88151159‬,,,TBC,,,,Whatsapp,,,,,,,,Dreamwisp Mask,1,1
-CUST01006,Kenneth Cheong,Kenneth,2024-08-31,2024-08-31,1,‭97937701‬,,,91A Linden Drive,,,,Whatsapp and Yes CPAP UEN,,2 week trial with iBreeze Auto Bipap,,,,,GB-2b574218,Resmed p30i mask; Resvent iBreeze Auto Bipap,1,0
-CUST01007,Alvin lim Jing Yik,Alvin,2024-09-02,2024-10-06,2,82331637,,,Blk 854 #03-500 jurong west st 81 s640854,,,,Hitpay,,2 week trial auto Bipap. Came from trialing apex Xt and Airsense 10. Met him on fb sleep apnea singapore group. His bro in law is Ben Wu. Ben tried and bought first. Alvin is a software engineer. Joe's assessment is he's not serious and just wants to try and return. ,Ben Wu,,,,GB-2B574225,Resmed p30i mask; Resvent iBreeze Auto Bipap,2,0
-CUST01008,Chris yap shin Tyng c/o Angeline,Chris,2024-09-02,2025-08-18,2,‭93848301‬,,,Simei ,,,,Whatsapp and Yes CPAP UEN,,"Bipap blower had error code and I gave him 121 swap; Defence contractor, civil engineer. Had heart palpitations in 2023 leading to panic attack and anxiety. Saw specialist after specialist including cardiologist and urologist and psychologist. Eventually did sleep test for 1000sgd with Kyo-med. Wife Angeline knows Gillian through workshops. ",,,,,GB-28581739; GB-2B617873,Bipap swap; Resmed p30i mask; Resvent iBreeze Auto Bipap,2,0
-CUST01009,Olivia,Olivia,2024-09-02,2024-11-04,4,90492118,,6.7777529E7,"5 WEST COAST WAY - WEST COAST
-GARDENS,(home no 67777529 pls call
-when reach) S126988",,,,Lazada,,Possible association with C.O.T. Island Pte Ltd; Olivia Tay,,,,,,Resmed p30i mask,2,2
-CUST01010,Ishfaque,Ishfaque,2024-09-08,2024-09-08,2,91116558,,,"14/03, 21 PASIR RIS STREET 72 - WHITEWATER, 518764, Singapore",,,,Lazada,,,,,,,,Disposable Filters x12,1,1
-CUST01011,Lawrence Poh,Lawrence,2024-09-08,2024-09-08,2,97329606,,,"09-26, 219 TAMPINES STREET 24, 520219, Singapore",,,,Lazada,,,,,,,,Disposable Filters x12,1,1
-CUST01012,Melton Aung,Melton,2024-09-10,2024-09-10,2,,,,"Blk 202A 07-575 compassvale Dr, #07-575,SingaP
-ore,541202",,,,Shopee,,,,,,,,Disposable Filters x12,1,1
-CUST01013,Surendranath Duvvuru,Surendranath,2024-09-12,2024-09-12,2,94569741,,,"15-357, 272D SENGKANG CENTRAL- ATRINA, 544272, Singapore",,,,Lazada,,,,,,,,Reusable Filters x2,1,1
-CUST01014,Alan Chua,Alan,2024-09-16,2024-10-08,3,‭96389842‬,,,29 Kelantan Rd,,,,Whatsapp,,Mortgage broker with Redbrick. Bni steadfast through Belinda whom he didnt previously know. Cpap and humidifier helped him clear severe blocked nose issue. Was previously mouth breathing. 2 week trial. ; Previously bought from Airstation; wasn't happy with their service,,,,,GB-2B581747,Resmed p30i mask; Resvent iBreeze Auto Bipap,2,1
-CUST01015,Karen Low,Karen,2024-09-17,2024-09-17,1,‭96452368‬,,,Hougang St 21,,,,Whatsapp and Yes CPAP UEN,,,,,,,GB-2B574216,Dreamwisp Mask; Resvent iBreeze Auto Bipap,1,0
-CUST01016,Sylvia Tan,Sylvia,2024-09-18,2024-10-15,3,‭97935636‬,,,36 Begonia Walk,,,,Whatsapp,,2 week trial APAP iBreeze; Auto Bipap trial; Bought after trial; also tried Airsense 10 to some success,Dave Soh,,,,GB-2B550705; GB-2B574214,Nil; Resmed p30i mask; Resvent iBreeze Auto Bipap,3,0
-CUST01017,Raymond Kua,Raymond,2024-09-20,2024-09-20,1,‭98368281‬,,,,,,,Whatsapp and Yes CPAP UEN,,,,,,,GB-2B581751,Dreamwear Silicone Pillows; Resvent iBreeze Auto Bipap,1,0
-CUST01018,Dr Aloysius Tan,Aloysius,2024-09-21,2024-09-21,2,88083928,,,"No. 288, Singapore, Singapore, 288 UPPER PAYA LEBAR ROAD, 534925, Singapore",,,,Lazada,,Doctor; possibly a colorectal surgeon,,,,,,Resmed p30i mask,1,1
-CUST01019,Clayton Chong,Clayton,2024-09-22,2024-10-14,4,‭96795165‬,,,145 Lor Ah Soo #08-127,,,,Shopify,,200 SGD each,,,,,G8-2B574233; GB-2B581744,O2 ring sale; Resmed p30i mask; Resvent iBreeze Auto Bipap,3,1
-CUST01020,Terence lim Sey kiat c/o christine Chiang,Terence,2024-09-23,2024-10-08,2,‭81230946‬,,,"7 Marymount terrace #19-06 s573963
-Singapore",,,,Whatsapp,,"Payment at end of trial; Urologist, mt E orchard. Some patients wake at night to pee. Actually OSA. Bipap trial
-Sleep test but didn't test positive for OSA; still, snoring is 8/10 volume",,,,,GB-2B581748,Resmed p30i mask; Resvent iBreeze Auto Bipap,2,0
-CUST01021,Lee Jit Shin (paid for iBreeze bipap on 30 Oct),Jit Shin,2024-10-02,2024-10-28,2,84491902‬,,,2 Lilac Drive 808192,,,,Whatsapp and Yes CPAP UEN,,,,,,,GB-2B581742,Resmed p30i mask; Resvent iBreeze Auto Bipap,2,0
-CUST01022,Soeren Vinther Poulsen,Soeren,2024-10-02,2024-10-02,2,87872096,,,"08-11, Singapore,Singapore,371 BEACH ROAD - CITY GATE, 199597, Singapore",,,,Lazada,,,,,,,,n30i,1,1
-CUST01023,Choo Yit Lai,Yit Lai,2024-10-03,2024-10-03,2,,,,"31 YISHUN CENTRAL 1, North Park Residences,
-#06-65 ,SingaPore,768805",,,,Shopee,,,,,,,,Dreamwisp Mask,1,1
-CUST01024,Lee Chin Choo; bought for hubby Anthony Tan,Chin Choo,2024-10-08,2024-10-08,1,‭91258700‬,,,"02-541, 542 BUKIT BATOK STREET 52 - GUILIN BREEZE, 650542, Singapore",,,,Lazada,,Previously bought from Airstation; wasn't happy with their service,,,,,,Resmed p30i mask,1,0
-CUST01025,Robyn Goh - Gan Ngok Ping,Robyn,2024-10-10,2024-10-21,2,‭94366431‬,,robyn_ganz@yahoo.com.sg,12 Holland Ave #18-47. Singapore 272012,,,,Whatsapp,,Auto cpap trial; headaches and palpitations when wake ,,,,,GB-2B550705,O2 Ring Sleep Test Kit Rental; Resmed p30i mask; Resvent iBreeze Auto,2,0
-CUST01026,Loh Kean Wah,Kean Wah,2024-10-11,2024-10-11,1,‭91518101‬,,,Farrer Rd area,,,,Whatsapp and Yes CPAP UEN,,,,,,,GB-H2008810,Resvent iBreeze Plus,1,0
-CUST01027,Xie Wei Jun,Wei Jun,2024-10-11,2024-10-11,1,‭90090979‬,,,"131b Tengah garden avenue #09-316
->>>>>>> 566f680a
-S692131",,,,Whatsapp and Yes CPAP UEN,,100 SGD commission discount; does IT and network security for SLA,Bob,,,,GB-2B595806,Resmed p30i mask; Resvent iBreeze Auto Bipap,1,0
-CUST01028,Zakaria,Zakaria,2024-10-11,2024-10-11,1,‭6281277721975‬,,,,,,,Whatsapp and Yes CPAP UEN,,Son collected from Chai Chee,,,,,GB-H2008812,Resvent iBreeze Plus,1,0
-CUST01029,Dr Nick Tan,Nick,2024-10-16,2024-10-16,1,‭90017416‬,,,,,,,,,2 week trial; Dreamwear Silicone Pillows and iBreeze Auto Bipap; B2B referral partner,,Failed trial,,,GB-2B595805,,1,0
-CUST01030,Jeffrey LOK WAI KHIN,Jeffrey,2024-10-17,2024-11-07,2,‭97609145‬,,,"57 greenfield drive S457951
-Singapore",,,,Whatsapp,,2 week trial; iBreeze Auto Pro (women's model); Extended trial and customer purchased; I gave him a 100sgd discount as referred by Jacelyn ,Jacelyn Phou,,,,GB-2B560844,Resmed p30i mask; Resvent iBreeze Auto Pro,2,0
-<<<<<<< HEAD
-CUST01019,Khairul Hilmi B Mohd,Khairul,2024-10-17,2025-08-04,3,‭93850757‬,,,172B Edgedale Plains #06-488 Singapore 822172,,,,UEN,,2 week trial; iBreeze Bipap; Brenda's colleague at Stroke Support Station; Stroke support station; Brenda Lee's colleague ; Travelling mid august; bought travel CPAP,Brenda Lee,,,,GB-2B574222; GB-H2010250,Resmed p30i mask; Resvent iBreeze Auto Bipap; Resvent iBreeze Plus,3,0
-CUST01020,Andrew ang boon heng ,Andrew,2024-10-19,2025-07-29,4,‭96482288‬,,,"682 Choa Chu Kang Crescent #08-514
-S 680682",,,,Whatsapp,,Dreamstation; previously ordered on Lazada but Lazada seller app didn't alert me about order,,,,,,Dreamwisp Mask,2,2
-CUST01021,Yap Leong Hock,Leong Hock,2024-10-21,2024-10-21,2,93219351,,,"15-228, 532 UPPER CROSS STREET, 050532, Singapore","Collection Pt: 181 New Bridge Rd, 01-03, Hotel 81 Chinatown",,,Lazada,,"https://www.instagram.com/guitarfreakv/
-Cycles; likes gaming; follows gaming streams",,,,,,Disposable Filters x12,1,1
-CUST01022,George Tan,George,2024-10-22,2024-10-22,1,‭97571138‬,,,Eunos,,,,Whatsapp and Yes CPAP UEN,,"Works in an elderly care centre; they have one in whampoa and one in Chai Chee block 31(or thirty something); not computer savvy but needs help with SD card data from wife and kid(s)
-Uses BMC N5A mask; tried Dreamwisp, p30i and DWSP with me but not comfortable for him. 
-",,,,,GB-2B595796,Resvent iBreeze Auto Bipap,1,0
-CUST01023,Nicolas Huang,Nicolas,2024-10-22,2024-10-22,2,80143092,,,"#37-550, Singapore, Singapore, 53 COMMONWEALTH DRIVE, 142053, Singapore",,,,Lazada,,,,,,,,Resmed p30i mask,1,1
-CUST01024,"Mary Tan Geok Suan, for Andrew Chua",Mary,2024-10-23,2024-10-23,2,‭82880621‬,,,"24 Lorong 1 Realty Park
-536947
-Singapore",,,,Whatsapp,,,,,,,,Reusable Filters x2,1,1
-CUST01025,Wee ding Wei ,Ding Wei,2024-10-23,2024-10-23,1,‭97777223‬,,,6 Camden Park 299796,,,,Whatsapp and Yes CPAP UEN,,Son of Mrs S Wee and likely one of the millennial kids of the wee Cho yaw family. Has a neighbour friend who is a physiotherapist. Loves basketball. Snores loud. But doesn't feel daytime tiredness. Likely better to be approaching cpap from biohacking perspective. Exercise Recovery portion. Working marketing for tiger balm and haw par including aquariums business. Works for his dad. Dad was telling him to work instead of not working to do cpap appointment. His mum insists that he should be on cpap.  His mum Mr's s wee is a cooking aficionado and kitted out the kitchen impressively to commercial specifications eg aluminium and sharp edges. Family has a maybach in the porch. ,,,,10.0,GB-2B595797,Dreamwear Silicone Pillows; Resvent iBreeze Auto Bipap,1,0
-CUST01026,Clyde Seah,Clyde,2024-10-28,2024-12-10,3,96822563‬,,, 105 Towner road #07-422,,,,Whatsapp,,"Former banker, fintech and investment company staff. Last drawn 10-20k and left a job recently. Very promising knowledge base and vocab regarding cpap sales; 8 Nov update: Returned bipap as he can't afford it; wanting to try existing Airsense 10, I lent him Vcom to try",,,,,GB-2B595802,Dreamwear Silicone Pillows,2,1
-CUST01027,Kelvin Neo,Kelvin,2024-10-28,2024-10-28,2,91378166,,,"58 MARIAM WALK, 507129, Singapore",,,,Lazada,,"M frame, L nose piece",,,,,,Dreamwisp Mask,1,1
-CUST01028,Lim Seow Thong,Seow Thong,2024-10-28,2025-10-21,4,98591069‬,,,"160 Canberra Drive, 05-45, The Brownstone","160 Canberra Drive, 05-45, The Brownstone (Old address)
-Blk 126D, Canberra Street, #15-837 S(754126) - Sep 2025",,,Whatsapp,,"CPAP to Bipap trial. Bought mask on 28 Oct 2024.; End of trial, purchase; Nil; Trial of iBreeze 20A Pro; tried Bipap but was less comfortable",Jo,,,,GB-2B560848; GB-2B595799,4x filters ibreeze; Resmed p30i mask; Resvent iBreeze Auto Bipap,3,1
-CUST01029,Ronald Choo,Ronald,2024-10-28,2024-10-28,2,92978218,,,"UNIT 02-21, 15 TAMPINES AVENUE 8 - ARC AT TAMPINES, 529601, Singapore",,,,Lazada,,,,,,,,Dreamwear Silicone Pillows,1,1
-CUST01030,Zenaida Lorenzo Phang,Mum,2024-10-29,2024-10-29,2,94487850‬,,,,,,,,,Jo chans direct colleague ; Swap for previous dreamstation auto,,,,,GB-2B595803; J281701279B4A,Dreamstation auto; Resmed p30i mask; Resvent iBreeze (Auto Bipap),2,0
-CUST01031,Valerie Ban Hui Min,Valerie,2024-10-30,2024-10-30,2,96995473,,,"#04-297, 190 PUNGGOL CENTRAL, 820190, Singapore",,,,Lazada,,,,,,,,Disposable Filters x12,1,1
-CUST01032,Jeremy wong jun jie ,Jeremy,2024-10-31,2024-10-31,2,83989898‬,,,,,,,Whatsapp,,,,,,,,Dreamstation humidifier ,1,1
-CUST01033,Wing Leong,Wing Leong,2024-11-02,2024-11-15,2,‭98526798‬,,,,,,,Whatsapp and Yes CPAP UEN,,"2 week trial auto bipap; End of trial, purchase",Dr KH Lim,,,,GB-2B581745,Resvent iBreeze Auto Bipap; p30i,2,0
-CUST01034,Sridhar Krishnan,Sridhar,2024-11-02,2024-11-02,2,,,,"237 ARCADIA ROAD, #07-06,SingaPore,289844",,,,Shopee,,,,,,,,Dreamwear Silicone Pillows,1,1
-CUST01035,Wiratha Wang Kang Kwang,Wira,2024-11-02,2024-11-17,2,‭83224026‬,,,Eunos area condo ,,,,Whatsapp,,,,,,,GB-28595798,Dreamwear Silicone Pillows; O2 Ring Sleep Test Kit Rental; Resvent iBreeze Auto Bipap,2,0
-CUST01036,Eddie Seah Kee Chye,Eddie,2024-11-06,2024-11-06,1,97220183‬,,,"769 Pasir Ris Street 71, #10-342
-510769",,,,Whatsapp and Yes CPAP UEN,,,,,,,GB-2B574213,Resmed p30i mask; Resvent iBreeze Auto Bipap,1,0
-CUST01037,Casey Ee Jian Da,Casey,2024-11-08,2024-11-08,1,98458544‬,,,Serangoon,,,,Whatsapp and Yes CPAP UEN,,More comfortable on women's auto CPAP (APAP mode) than men's auto CPAP; pharma tech involved in deliveries; gave him price of 1200 SGD,,,,,GB-2B550672,Resmed p30i mask; Resvent iBreeze Auto Pro,1,0
-CUST01038,Letty Teo,Letty,2024-11-08,2024-11-08,1,‭96734989‬,,,Frankel Estate,,,,Whatsapp,,"2 week trial of auto bipap; patient's body is sensitive to mask loudness with n30i; was 5/10 comfortable with auto CPAP; went up to 7/10 comfort with auto bipap; EPAP Min 6, PS 2.0, IPAP Max 9 with Dreamwisp; returned bipap on 18 Nov 2024; areas to address include noise and mouth leak - revisit in mid Jan 2025",,failed trial,,,GB-28595802,Dreamwisp Mask,1,0
-CUST01039,Raymond Lim Chee Soon,Raymond,2024-11-08,2025-06-03,3,‭90118901‬,,,Tampines Street 33,,,,Whatsapp,,2 week trial auto bipap; Nil; Paid after trial ,Nil,,,,GB-2B574232; Nil,O2 ring; O2 ring purchase - 50 + 150sgd ; Resmed p30i mask; Resvent iBreeze Auto Bipap,3,0
-CUST01040,Simon charles corbet c/o Soonhwa chung,Simon,2024-11-09,2024-11-09,1,90042530‬,,,"10 Lorong 27 Geylang - The Alcove, 03-07, S388199",,,,Whatsapp and Yes CPAP UEN,,"Simon is English. Soon Hwa is Korean ethnicity but grew up in Japan. First language Japanese, second Korean and third English. 3 kids. First 2 are boys. Geylang Methodist primary. They learnt Chinese in MSF and berries and now star learners in Bedok. Learnt coding from first job in uk railways. Prev history major. Now works on standard chartered, he's the one requesting for coding projects instead of managing them. ",,,,,GB-2B548624,Resmed p30i mask; Resvent iBreeze Auto,1,0
-CUST01041,Andrew Tan,Andrew,2024-11-11,2024-11-11,2,,,,"BLOCK 249 TAMPINES STREET 21, ##03-534,Si
-ngaPore,520249",,,,Shopee,,,,,,,,Disposable Filters x12,1,1
-CUST01042,Celeste Kuah Theng Theng,Celeste,2024-11-11,2024-11-11,2,97688391‬,,,Eunos,,,,Whatsapp and Yes CPAP UEN,,"Introduced her friend Diana Chay (Tampines) to Bipap and CPAP.  They are NP friends who did accountancy together.
-Celeste is an SGH patient; on p30i and had trial of Airsense 10 with Airstation",,,,,GB-2B595804 ; GB-2B595808 ,Resvent iBreeze Auto Bipap,2,0
-CUST01043,Char C 657,Char,2024-11-13,2024-11-13,2,84284657,,,31 Saint Thomas walk 16-01 S238141,,,,Whatsapp,,Filipino with American accent; likely high SES based on address,,,,,,Dreamwisp Mask; M nose piece,1,1
-CUST01044,Alexander pei,Alexander,2024-11-14,2024-12-10,3,‭80287623‬,,,"8 Woodleigh Lane
-#06-34, Park Colonial",,,,Whatsapp and Yes CPAP UEN,,Bipap trial ; End of trial and bought machine,,,,,GB-2B595801,Resmed p30i mask; Resvent iBreeze Auto Bipap,2,1
-CUST01045,Dr Wong Chin Ho - for his mum (payment TBC),Dr Wong Chin Ho,2024-11-14,2024-11-14,1,‭81231103‬,,,106 watten estate road,,,,Whatsapp,,Bipap trial. Mum doesn't really know what sleep apnea is; bed was a little sunken at 6 years. Double pillows suggest not enough support for the neck. She does have snoring according to Dr wong. Incredible house. Plastic surgeon in private practice. Advised me to sleep early. Exercises a lot. Started snoring in last year. Was KH Lim's classmate; along with other folks,,,,,GB-2B598006,Resmed p30i mask,1,0
-CUST01046,Ang Thiat Leong,TL,2024-11-19,2024-11-19,1,97649413‬,,,,,,,Whatsapp,,iBreeze Bipap - swap for Dreamstation; sold at 600 SGD; sold p30i at 250 SGD and gave 33 SGD discount,,,,,GB-2B595794,Resmed p30i mask,1,0
-CUST01047,Charles Ng,Charles,2024-11-19,2024-11-19,1,‭97606188‬,,,,,,,Whatsapp,,iBreeze Auto CPAP - swap for Dreamstation; sold at 0 SGD; sold 200 SGD Dreamwear Silicone Pillows mask; gave 33 SGD discount,,,,,GB-2B564123,Dreamwear Silicone Pillows,1,0
-CUST01048,Marcello Bilbeisi,Marcello,2024-11-19,2024-11-19,2,97201917,,,"52 STEVENS ROAD - FIFTY-TWO
-STEVENS,01-01(01-01, 52 Stevens Road,
-257848) S257848",,,,Lazada,,,,,,,,Dreamwisp Mask,1,1
-CUST01049,Chelsy Liu,Chelsy,2024-11-21,2024-11-21,1,96461449‬,,,"126 aljunied road
-#16-08 s380126",,,,Whatsapp,,"Auto CPAP Pro Trial; tried p30i, nose piece was too solid; has unrefreshing sleep complaint",,Failed Trial,,,GB-2B560847 ,Dreamwear Silicone Pillows,1,0
-CUST01050,George Liang - paid 21 Dec HitPay,George,2024-11-24,2024-11-24,1,‭98225473‬,,,222 Loyang Avenue #07-03 Singapore 509068,,,,Whatsapp and Yes CPAP UEN,,Trial - p30i and auto cpap pro; ,,,,,GB-2B560850,Resmed p30i mask; Resvent iBreeze Auto Pro,1,0
-CUST01051,Hong Wee Kang,Wee Kang,2024-11-25,2024-12-06,2,‭93365327‬,,,"164 canberra drive #01-59, 768001",,,,Whatsapp and Yes CPAP UEN,,2 week trial; bipap; Bought after trial,,,,,GB-2B574220,Resmed p30i mask; Resvent iBreeze Auto Bipap,2,0
-CUST01052,Jesslyn Li shoperaholic,Jesslyn,2024-11-25,2024-11-25,2,‭96999963‬,,,,,,,Shopee,,,,,,,,Disposable Filters x12,1,1
-CUST01053,Chace TEO CHOON HIANG,Chace,2024-11-26,2024-12-06,2,90066965‬,,,"891 Tampines Ave 8
-#14-78
-SG: 520891",,,,Whatsapp,,2 week trial; bipap; Bought before he flies,,,,,GB-2B595795,Resmed p30i mask; Resvent iBreeze Auto Bipap,2,0
-CUST01054,Benjamin Ben Judah c/o Claire Wazah,Benjamin,2024-11-27,2024-12-16,3,96156640‬,,,"19 fifth Avenue
-Singapore","283 Ocean drive  Oceanfront #11-04 Sentosa 098528
-Singapore",,,Whatsapp,,2 week trial bipap; family of historical wealth and significance; Jewish background; Rubina Watch Company; Coffee Bean and Tea Leaf; pivotted to selling debt; Victor Sassoon is the Patriarch,,,,10.0,GB-28595802,Resmed n30i mask; Resmed p30i mask; Resvent iBreeze Auto Bipap,2,1
-CUST01055,Daniel Gan,Daniel,2024-11-27,2024-11-27,2,81423259,,,"02-189, 92B TELOK BLANGAH STREET 31 - TELOK BLANGAH PARCVIEW, 102092, Singapore",,,,Lazada,,,,,,,,Disposable Filters x12,1,1
-CUST01056,Ng Siew Kueen,Siew Kueen,2024-11-27,2024-11-27,2,82067526,,,"#12-265, 525 JURONG WEST STREET 52, 640525, Singapore",,,,Lazada,,,,,,,,Disposable Filters x12,1,1
-CUST01057,Victor Sassoon c/o Claire Wazah Sassoon - tbc payment for mask,Victor,2024-11-29,2024-11-29,2,96381103‬,,,"19 fifth Avenue
-Singapore","283 Ocean drive  Oceanfront #11-04 Sentosa 098528
-Singapore",,,Whatsapp and Yes CPAP UEN,,2 week trial bipap; family of historical wealth and significance; Jewish background; Rubina Watch Company; Coffee Bean and Tea Leaf; pivotted to selling debt; Victor Sassoon is the Patriarch,,,,10.0,GB-2B595807,Dreamwisp Mask; Resmed p30i mask; Resvent iBreeze Auto Bipap,2,0
-CUST01058,Joseph Tan dreamer021102,Joseph,2024-11-30,2024-11-30,2,..42,,,"Blk 129 Lor Ah Soo, #09-352,SingaPore,530129",,,,Shopee,,,,,,,,Disposable Filters x12,1,1
-CUST01059,"""Koon"" kee hong Koon c/o KEE SOK KHENG ""Linda""",Koon,2024-12-01,2024-12-28,4,‭96601838‬,,,Blk 674B Jurong West St.65 #12-50,,,,Whatsapp,,"Second visit; changed to bipap and Dreamwear Silicone Pillows from F20 Large (previous mask not from Yes CPAP); Trial without buying mask; 50+ this year
-=======
-CUST01031,Khairul Hilmi B Mohd,Khairul,2024-10-17,2025-08-04,3,‭93850757‬,,,172B Edgedale Plains #06-488 Singapore 822172,,,,UEN,,2 week trial; iBreeze Bipap; Brenda's colleague at Stroke Support Station; Stroke support station; Brenda Lee's colleague ; Travelling mid august; bought travel CPAP,Brenda Lee,,,,GB-2B574222; GB-H2010250,Resmed p30i mask; Resvent iBreeze Auto Bipap; Resvent iBreeze Plus,3,0
-CUST01032,Andrew ang boon heng,Andrew,2024-10-19,2025-07-29,4,‭96482288‬,,,"682 Choa Chu Kang Crescent #08-514
-S 680682",,,,Whatsapp,,Dreamstation; previously ordered on Lazada but Lazada seller app didn't alert me about order,,,,,,Dreamwisp Mask,2,2
-CUST01033,Yap Leong Hock,Leong Hock,2024-10-21,2024-10-21,2,93219351,,,"15-228, 532 UPPER CROSS STREET, 050532, Singapore","Collection Pt: 181 New Bridge Rd, 01-03, Hotel 81 Chinatown",,,Lazada,,"https://www.instagram.com/guitarfreakv/
-Cycles; likes gaming; follows gaming streams",,,,,,Disposable Filters x12,1,1
-CUST01034,George Tan,George,2024-10-22,2024-10-22,1,‭97571138‬,,,Eunos,,,,Whatsapp and Yes CPAP UEN,,"Works in an elderly care centre; they have one in whampoa and one in Chai Chee block 31(or thirty something); not computer savvy but needs help with SD card data from wife and kid(s)
-Uses BMC N5A mask; tried Dreamwisp, p30i and DWSP with me but not comfortable for him. 
-",,,,,GB-2B595796,Resvent iBreeze Auto Bipap,1,0
-CUST01035,Nicolas Huang,Nicolas,2024-10-22,2024-10-22,2,80143092,,,"#37-550, Singapore, Singapore, 53 COMMONWEALTH DRIVE, 142053, Singapore",,,,Lazada,,,,,,,,Resmed p30i mask,1,1
-CUST01036,"Mary Tan Geok Suan, for Andrew Chua",Mary,2024-10-23,2024-10-23,2,‭82880621‬,,,"24 Lorong 1 Realty Park
-536947
-Singapore",,,,Whatsapp,,,,,,,,Reusable Filters x2,1,1
-CUST01037,Wee ding Wei,Ding Wei,2024-10-23,2024-10-23,1,‭97777223‬,,,6 Camden Park 299796,,,,Whatsapp and Yes CPAP UEN,,Son of Mrs S Wee and likely one of the millennial kids of the wee Cho yaw family. Has a neighbour friend who is a physiotherapist. Loves basketball. Snores loud. But doesn't feel daytime tiredness. Likely better to be approaching cpap from biohacking perspective. Exercise Recovery portion. Working marketing for tiger balm and haw par including aquariums business. Works for his dad. Dad was telling him to work instead of not working to do cpap appointment. His mum insists that he should be on cpap.  His mum Mr's s wee is a cooking aficionado and kitted out the kitchen impressively to commercial specifications eg aluminium and sharp edges. Family has a maybach in the porch. ,,,,10.0,GB-2B595797,Dreamwear Silicone Pillows; Resvent iBreeze Auto Bipap,1,0
-CUST01038,Clyde Seah,Clyde,2024-10-28,2024-12-10,3,96822563‬,,, 105 Towner road #07-422,,,,Whatsapp,,"Former banker, fintech and investment company staff. Last drawn 10-20k and left a job recently. Very promising knowledge base and vocab regarding cpap sales; 8 Nov update: Returned bipap as he can't afford it; wanting to try existing Airsense 10, I lent him Vcom to try",,,,,GB-2B595802,Dreamwear Silicone Pillows,2,1
-CUST01039,Kelvin Neo,Kelvin,2024-10-28,2024-10-28,2,91378166,,,"58 MARIAM WALK, 507129, Singapore",,,,Lazada,,"M frame, L nose piece",,,,,,Dreamwisp Mask,1,1
-CUST01040,Lim Seow Thong,Seow Thong,2024-10-28,2025-10-21,4,98591069‬,,,"160 Canberra Drive, 05-45, The Brownstone","160 Canberra Drive, 05-45, The Brownstone (Old address)
-Blk 126D, Canberra Street, #15-837 S(754126) - Sep 2025",,,Whatsapp,,"CPAP to Bipap trial. Bought mask on 28 Oct 2024.; End of trial, purchase; Nil; Trial of iBreeze 20A Pro; tried Bipap but was less comfortable",Jo,,,,GB-2B560848; GB-2B595799,4x filters ibreeze; Resmed p30i mask; Resvent iBreeze Auto Bipap,3,1
-CUST01041,Ronald Choo,Ronald,2024-10-28,2024-10-28,2,92978218,,,"UNIT 02-21, 15 TAMPINES AVENUE 8 - ARC AT TAMPINES, 529601, Singapore",,,,Lazada,,,,,,,,Dreamwear Silicone Pillows,1,1
-CUST01042,Zenaida Lorenzo Phang,Mum,2024-10-29,2024-10-29,2,94487850‬,,,,,,,,,Jo chans direct colleague ; Swap for previous dreamstation auto,,,,,GB-2B595803; J281701279B4A,Dreamstation auto; Resmed p30i mask; Resvent iBreeze (Auto Bipap),2,0
-CUST01043,Valerie Ban Hui Min,Valerie,2024-10-30,2024-10-30,2,96995473,,,"#04-297, 190 PUNGGOL CENTRAL, 820190, Singapore",,,,Lazada,,,,,,,,Disposable Filters x12,1,1
-CUST01044,Jeremy wong jun jie,Jeremy,2024-10-31,2024-10-31,2,83989898‬,,,,,,,Whatsapp,,,,,,,,Dreamstation humidifier ,1,1
-CUST01045,Wing Leong,Wing Leong,2024-11-02,2024-11-15,2,‭98526798‬,,,,,,,Whatsapp and Yes CPAP UEN,,"2 week trial auto bipap; End of trial, purchase",Dr KH Lim,,,,GB-2B581745,Resvent iBreeze Auto Bipap; p30i,2,0
-CUST01046,Sridhar Krishnan,Sridhar,2024-11-02,2024-11-02,2,,,,"237 ARCADIA ROAD, #07-06,SingaPore,289844",,,,Shopee,,,,,,,,Dreamwear Silicone Pillows,1,1
-CUST01047,Wiratha Wang Kang Kwang,Wira,2024-11-02,2024-11-17,2,‭83224026‬,,,Eunos area condo ,,,,Whatsapp,,,,,,,GB-28595798,Dreamwear Silicone Pillows; O2 Ring Sleep Test Kit Rental; Resvent iBreeze Auto Bipap,2,0
-CUST01048,Eddie Seah Kee Chye,Eddie,2024-11-06,2024-11-06,1,97220183‬,,,"769 Pasir Ris Street 71, #10-342
-510769",,,,Whatsapp and Yes CPAP UEN,,,,,,,GB-2B574213,Resmed p30i mask; Resvent iBreeze Auto Bipap,1,0
-CUST01049,Casey Ee Jian Da,Casey,2024-11-08,2024-11-08,1,98458544‬,,,Serangoon,,,,Whatsapp and Yes CPAP UEN,,More comfortable on women's auto CPAP (APAP mode) than men's auto CPAP; pharma tech involved in deliveries; gave him price of 1200 SGD,,,,,GB-2B550672,Resmed p30i mask; Resvent iBreeze Auto Pro,1,0
-CUST01050,Letty Teo,Letty,2024-11-08,2024-11-08,1,‭96734989‬,,,Frankel Estate,,,,Whatsapp,,"2 week trial of auto bipap; patient's body is sensitive to mask loudness with n30i; was 5/10 comfortable with auto CPAP; went up to 7/10 comfort with auto bipap; EPAP Min 6, PS 2.0, IPAP Max 9 with Dreamwisp; returned bipap on 18 Nov 2024; areas to address include noise and mouth leak - revisit in mid Jan 2025",,failed trial,,,GB-28595802,Dreamwisp Mask,1,0
-CUST01051,Raymond Lim Chee Soon,Raymond,2024-11-08,2025-06-03,3,‭90118901‬,,,Tampines Street 33,,,,Whatsapp,,2 week trial auto bipap; Nil; Paid after trial ,Nil,,,,GB-2B574232; Nil,O2 ring; O2 ring purchase - 50 + 150sgd ; Resmed p30i mask; Resvent iBreeze Auto Bipap,3,0
-CUST01052,Simon charles corbet c/o Soonhwa chung,Simon,2024-11-09,2024-11-09,1,90042530‬,,,"10 Lorong 27 Geylang - The Alcove, 03-07, S388199",,,,Whatsapp and Yes CPAP UEN,,"Simon is English. Soon Hwa is Korean ethnicity but grew up in Japan. First language Japanese, second Korean and third English. 3 kids. First 2 are boys. Geylang Methodist primary. They learnt Chinese in MSF and berries and now star learners in Bedok. Learnt coding from first job in uk railways. Prev history major. Now works on standard chartered, he's the one requesting for coding projects instead of managing them. ",,,,,GB-2B548624,Resmed p30i mask; Resvent iBreeze Auto,1,0
-CUST01053,Andrew Tan,Andrew,2024-11-11,2024-11-11,2,,,,"BLOCK 249 TAMPINES STREET 21, ##03-534,Si
-ngaPore,520249",,,,Shopee,,,,,,,,Disposable Filters x12,1,1
-CUST01054,Celeste Kuah Theng Theng,Celeste,2024-11-11,2024-11-11,2,97688391‬,,,Eunos,,,,Whatsapp and Yes CPAP UEN,,"Introduced her friend Diana Chay (Tampines) to Bipap and CPAP.  They are NP friends who did accountancy together.
-Celeste is an SGH patient; on p30i and had trial of Airsense 10 with Airstation",,,,,GB-2B595804 ; GB-2B595808 ,Resvent iBreeze Auto Bipap,2,0
-CUST01055,Char C 657,Char,2024-11-13,2024-11-13,2,84284657,,,31 Saint Thomas walk 16-01 S238141,,,,Whatsapp,,Filipino with American accent; likely high SES based on address,,,,,,Dreamwisp Mask; M nose piece,1,1
-CUST01056,Alexander pei,Alexander,2024-11-14,2024-12-10,3,‭80287623‬,,,"8 Woodleigh Lane
-#06-34, Park Colonial",,,,Whatsapp and Yes CPAP UEN,,Bipap trial ; End of trial and bought machine,,,,,GB-2B595801,Resmed p30i mask; Resvent iBreeze Auto Bipap,2,1
-CUST01057,Dr Wong Chin Ho - for his mum (payment TBC),Dr Wong Chin Ho,2024-11-14,2024-11-14,1,‭81231103‬,,,106 watten estate road,,,,Whatsapp,,Bipap trial. Mum doesn't really know what sleep apnea is; bed was a little sunken at 6 years. Double pillows suggest not enough support for the neck. She does have snoring according to Dr wong. Incredible house. Plastic surgeon in private practice. Advised me to sleep early. Exercises a lot. Started snoring in last year. Was KH Lim's classmate; along with other folks,,,,,GB-2B598006,Resmed p30i mask,1,0
-CUST01058,Ang Thiat Leong,TL,2024-11-19,2024-11-19,1,97649413‬,,,,,,,Whatsapp,,iBreeze Bipap - swap for Dreamstation; sold at 600 SGD; sold p30i at 250 SGD and gave 33 SGD discount,,,,,GB-2B595794,Resmed p30i mask,1,0
-CUST01059,Charles Ng,Charles,2024-11-19,2024-11-19,1,‭97606188‬,,,,,,,Whatsapp,,iBreeze Auto CPAP - swap for Dreamstation; sold at 0 SGD; sold 200 SGD Dreamwear Silicone Pillows mask; gave 33 SGD discount,,,,,GB-2B564123,Dreamwear Silicone Pillows,1,0
-CUST01060,Marcello Bilbeisi,Marcello,2024-11-19,2024-11-19,2,97201917,,,"52 STEVENS ROAD - FIFTY-TWO
-STEVENS,01-01(01-01, 52 Stevens Road,
-257848) S257848",,,,Lazada,,,,,,,,Dreamwisp Mask,1,1
-CUST01061,Chelsy Liu,Chelsy,2024-11-21,2024-11-21,1,96461449‬,,,"126 aljunied road
-#16-08 s380126",,,,Whatsapp,,"Auto CPAP Pro Trial; tried p30i, nose piece was too solid; has unrefreshing sleep complaint",,Failed Trial,,,GB-2B560847 ,Dreamwear Silicone Pillows,1,0
-CUST01062,George Liang - paid 21 Dec HitPay,George,2024-11-24,2024-11-24,1,‭98225473‬,,,222 Loyang Avenue #07-03 Singapore 509068,,,,Whatsapp and Yes CPAP UEN,,Trial - p30i and auto cpap pro; ,,,,,GB-2B560850,Resmed p30i mask; Resvent iBreeze Auto Pro,1,0
-CUST01063,Hong Wee Kang,Wee Kang,2024-11-25,2024-12-06,2,‭93365327‬,,,"164 canberra drive #01-59, 768001",,,,Whatsapp and Yes CPAP UEN,,2 week trial; bipap; Bought after trial,,,,,GB-2B574220,Resmed p30i mask; Resvent iBreeze Auto Bipap,2,0
-CUST01064,Jesslyn Li shoperaholic,Jesslyn,2024-11-25,2024-11-25,2,‭96999963‬,,,,,,,Shopee,,,,,,,,Disposable Filters x12,1,1
-CUST01065,Chace TEO CHOON HIANG,Chace,2024-11-26,2024-12-06,2,90066965‬,,,"891 Tampines Ave 8
-#14-78
-SG: 520891",,,,Whatsapp,,2 week trial; bipap; Bought before he flies,,,,,GB-2B595795,Resmed p30i mask; Resvent iBreeze Auto Bipap,2,0
-CUST01066,Benjamin Ben Judah c/o Claire Wazah,Benjamin,2024-11-27,2024-12-16,3,96156640‬,,,"19 fifth Avenue
-Singapore","283 Ocean drive  Oceanfront #11-04 Sentosa 098528
-Singapore",,,Whatsapp,,2 week trial bipap; family of historical wealth and significance; Jewish background; Rubina Watch Company; Coffee Bean and Tea Leaf; pivotted to selling debt; Victor Sassoon is the Patriarch,,,,10.0,GB-28595802,Resmed n30i mask; Resmed p30i mask; Resvent iBreeze Auto Bipap,2,1
-CUST01067,Daniel Gan,Daniel,2024-11-27,2024-11-27,2,81423259,,,"02-189, 92B TELOK BLANGAH STREET 31 - TELOK BLANGAH PARCVIEW, 102092, Singapore",,,,Lazada,,,,,,,,Disposable Filters x12,1,1
-CUST01068,Ng Siew Kueen,Siew Kueen,2024-11-27,2024-11-27,2,82067526,,,"#12-265, 525 JURONG WEST STREET 52, 640525, Singapore",,,,Lazada,,,,,,,,Disposable Filters x12,1,1
-CUST01069,Victor Sassoon c/o Claire Wazah Sassoon - tbc payment for mask,Victor,2024-11-29,2024-11-29,2,96381103‬,,,"19 fifth Avenue
-Singapore","283 Ocean drive  Oceanfront #11-04 Sentosa 098528
-Singapore",,,Whatsapp and Yes CPAP UEN,,2 week trial bipap; family of historical wealth and significance; Jewish background; Rubina Watch Company; Coffee Bean and Tea Leaf; pivotted to selling debt; Victor Sassoon is the Patriarch,,,,10.0,GB-2B595807,Dreamwisp Mask; Resmed p30i mask; Resvent iBreeze Auto Bipap,2,0
-CUST01070,Joseph Tan dreamer021102,Joseph,2024-11-30,2024-11-30,2,..42,,,"Blk 129 Lor Ah Soo, #09-352,SingaPore,530129",,,,Shopee,,,,,,,,Disposable Filters x12,1,1
-CUST01071,"""Koon"" kee hong Koon c/o KEE SOK KHENG ""Linda""",Koon,2024-12-01,2024-12-28,4,‭96601838‬,,,Blk 674B Jurong West St.65 #12-50,,,,Whatsapp,,"Second visit; changed to bipap and Dreamwear Silicone Pillows from F20 Large (previous mask not from Yes CPAP); Trial without buying mask; 50+ this year
->>>>>>> 566f680a
-He’s admitted to NUH and soon to be discharged
-Experienced chest pains and difficulty breathing 
-Did psg with split night and did have some cpap titration done 
-Doctor proposed straight cpap therapy 
-(Linda and Koon, can share sleep report if and when possible)",,,,,"GB-2B560862
-; GB-2B601637; GB-2B601647
-; Replacement Bipap GB-2B601637",Dreamwear Silicone Pillows; Resvent iBreeze Auto Bipap; Trial Deposit,4,0
-CUST01072,Deron tan,Deron,2024-12-05,2025-01-13,2,‭98576549‬,,,214c Bidadari park drive 12-661,,,,Whatsapp,,Trial changed to bipap; Deron has deviated septum; Trial of ibreeze auto cpap ,,,,,"GB-2B564130
-; GB-2B601641",Resmed p30i mask,2,0
-<<<<<<< HEAD
-CUST01061,Raj Lalwani,Raj,2024-12-07,2024-12-07,2,97500210,,,"#04-18 Laguna Park, 5000E MARINE PARADE ROAD - LAGUNA PARK, 449288, Singapore",,,,Lazada,,,,,,,,Dreamwear Silicone Pillows,1,1
-CUST01062,Richa chaddha,Richa,2024-12-07,2024-12-07,2,85116509,,,"12-/195, 316B ANCHORVALE LINK - ANCHORVALE GARDENS, 542316, Singapore",,,,Lazada,,,,,,,,Disposable Filters x12,1,1
-CUST01063,Ng Jiang Hao,Jiang Hao,2024-12-08,2024-12-08,2,,,,"BLOCK 7, PINE CLOSE, #17-123,SingaPore,3910
-07",,,,Shopee,,,,,,,,Dreamwear Silicone Pillows,1,1
-CUST01064,Zenas Deng ,Zenas,2024-12-09,2024-12-09,1,91078377,,,"171A Sengkang East Dr #08-68 Singapore 541171
-Singapore",,,,Whatsapp and Yes CPAP UEN,,"Claiming under prudential insurance; Hydi Wong is his sister in law; wife was disturbed by his sleep. Zenas is an architect and Joann's childhood friend. Zenas works for company that is handling dept's new heritage centre; he has met and found Katherine Hor to be an ugly personality, even openly saying things during meetings like tell the vendor that it's crap. He knows Raymond ng as a very good guy. Also works with Xiao ying and Joshua chee. His Bipap experienced weird situation which i never encountered until now; choppy pressure leading to a need to adjust to max from 2.0 to 4.0. I shared with him I was praying about coldstore situation and what to do. ",,,,,GB-2B601640,Dreamwear Silicone Pillows; Resvent iBreeze Auto Bipap,1,0
-CUST01065,Waileong907,Waileong,2024-12-13,2024-12-13,2,,,,"305A ANCHORVALE LINK, ##14-03,SingaPore,54
-1305",,,,Shopee,,,,,,,,Disposable Filters x12,1,1
-CUST01066,Donald Wee,Donald,2024-12-16,2024-12-16,2,82397170,,,"#11-675, 174 ANG MO KIO AVENUE 4 - KEBUN BARU LINK 1, 560174, Singapore",,,,Lazada,,,,,,,,Reusable Filters x2,1,1
-CUST01067,Eric Seah,Eric,2024-12-16,2024-12-16,2,93877385,,,"Singapore, Singapore, 33 JALAN ANGIN LAUT, 489233, Singapore",,,,Lazada,,,,,,,,Reusable Filters x2,1,1
-CUST01068,Jegan Das ,Jegan,2024-12-16,2024-12-16,1,97951664‬,,,Punggol living with GF,,,,Whatsapp and Yes CPAP UEN,,2 week trial; famous ex car journalist; recently quit advertising job and exploring next opportunity; extremely well spoken,,,,,GB-2B601645,Dreamwear Silicone Pillows,1,0
-CUST01069,"Novi ""bellapalace""",Novi,2024-12-25,2024-12-25,2,,,,"TREVISTA, 25 LORONG 3 TOA PAYOH, #19-16 ,
-SingaPore,319583",,,,Shopee,,,,,,,,Disposable Filters x12,1,1
-CUST01070,"Teo Jia Voon ""JV"" jiavoon86",JV,2024-12-25,2024-12-25,1,,,,"Bedok Reservoir View, #13-
-299,SingaPore,470762",,,,Shopee,,,,,,,,Disposable Filters x12,1,0
-CUST01295,Teo JV jiavoon86,JV,2024-12-25,2024-12-25,1,,,,"Bedok Reservoir View, #13-
-299,SingaPore,470762",,,,Shopee,,,,,,,,Disposable Filters x12,0,1
-CUST01071,"Brandon Tay ""tayejenbrandon""",Brandon,2024-12-27,2024-12-27,1,,,," 8 ST MARTINS DRIVE, #01-20,SingaPore,258005",,,,Shopee,,,,,,,,Disposable Filters x12; Reusable Filters x2,1,0
-CUST01072,Kartika Supryanata ,Kartika,2024-12-28,2025-01-09,2,‭97307288‬,,, 20 Balmoral Park #01-04 The Balmoral S259849,,,,Whatsapp,,"Bought at end of trial; Customer is on a 2-week trial with IBreeze Auto Bipap. Has a few symptoms which led to sleep test; dizziness and vertigo attacks, snoring, memory issues. AHI was 15 and REM AHI was 35. After Bipap, AHI is 0.6; OAI 0 and HI 0.4",,,,,GB-2B572562; GB-2B601642,Resmed p30i mask; Resvent iBreeze Auto Bipap,2,0
-CUST01073,"""kimthye"" Lim Kim Thye",Kim Thye,2024-12-30,2024-12-30,2,,,,"BLOCK 339B, SEMBAWANG CLOSE, #09-15 ,Sin
-gaPore,752339",,,,Shopee,,,,,,,,Dreamwear Silicone Pillows,1,1
-CUST01074,Kelvin Lim Meng Hoe,Kelvin,2025-01-02,2025-01-02,2,98773465,,,"11-01, 42 LAKESIDE DRIVE- THE LAKEFRONT RESIDENCES, 648322, Singapore",,,,Lazada,,,,,,,,Micro Flexible Heated 12mm Tube for Dreamstation and Dreamstation Go,1,1
-CUST01075,Ron Nevis,Ron,2025-01-02,2025-01-02,2,91919994,,,"429 KEW CRESCENT, 466264, Singapore",,,,Lazada,,,,,,,,Dreamwisp Mask,1,1
-CUST01076,"Samuel ""realsamtaro""",Samuel,2025-01-02,2025-01-02,2,,,,"BLOCK 34, TELOK BLANGAH WAY, #10-1062 ,Si
-ngaPore,090034",,,,Shopee,,,,,,,,Disposable Filters x12; Reusable Filters x2,1,1
-CUST01077,“Ano” Halaiano Suluka,Ano,2025-01-03,2025-05-07,3,89498400‬,,halaiano.suluka@gmail.com,3a Hyderabad Road Singapore 119572,,,,Whatsapp and Yes CPAP UEN,,Made payment for Ibreeze Auto Bipap using Hitpay(Atome) on 13 Jan 2025,,,,,GB-2B601639,Resmed p30i mask; Resvent iBreeze Auto Bipap; iBreeze filters x4,2,1
-CUST01078,"""Bala"" NAGAMANI BALASUNDARAM",Bala,2025-01-03,2025-01-03,1,97623891‬,,,,,,,,,"2 week trial of iBreeze auto bipap; update on 7 Jan, patient possibly lost his M size nose piece and attempted to pin it on Yes CPAP; We offered to send him an M size nose piece and he asked whether it's new; also didn't want to return bipap via courier; instead demanded for personal service to come and collect, yet doesn't want to pay 50 SGD for this",,Failed trial,Unreasonable customer,,GB-2B601633,Dreamwear Silicone Pillows,1,0
-CUST01079,Chris Chau Chee Chiang,Chris,2025-01-03,2025-01-19,3,‭93868019‬,,,,,,,,,2 week trial of iBreeze Auto Bipap. Chris and wife Christine run a watch microbrand,,,,,GB-2B601631,Dreamwear Silicone Pillows,2,1
-CUST01080,Dinoalfian Rashid,Dino,2025-01-04,2025-01-04,2,97972636,,,"LILYDALE #11-12, 556 YISHUN AVENUE 6- LILYDALE, 768964, Singapore",,,,Lazada,,,,,,,,Dreamwear Silicone Pillows,1,1
-CUST01081,Niko Xu c/o Anna Xu and Tim Ngui,Niko,2025-01-05,2025-01-28,2,‭88699955‬,,,,,,,Whatsapp,,"2 week trial of iBreeze auto bipap. Brother and sister; their mum likely has sleep apnea too; Niko has 7/7 daytime tiredness. Anna grinds her teeth; Niko has acid reflux issues once a month; he didn't sleep the day before the appointment cos of this. Previously Tim shared that Niko was ""not arsed"" to start CPAP therapy. Niko went from 5/10 comfort on CPAP to 8.5/10 on Bipap. Anna shared that Tim felt sad(!) that he couldn't get a bipap from me cos I hadn't started offering it yet. Anna and Niko's mum runs a fruit stall business with multiple outlets including hougang (famous for durians) and mindef. They shared the challenge of fruit business is they need to sell fast so that the stock doesn't spoil. The fruit stall chain is called Lian Hua Chun Fruits; End of trial, made payment",,,,,GB-2B601630,Dreamwear Silicone Pillows; Resvent iBreeze Auto Bipap,2,0
-CUST01082,Christopher Lee - paid cash 21 jan 2024,Chris,2025-01-07,2025-09-28,2,‭+61406157533‬,,,,"23B Matheson Road, Applecross, Perth, WA6153
-Australia",,,Whatsapp,,Dreamwear silicone pillows + bipap trial for 2 weeks. Did ok on ibreeze auto Bipap. Was comfortable on Airsense 11 and also on ibreeze plus travel cpap. ; Gift for putting us up in Perth sep Oct 2025. He’s now on dreamwear under the nose mask.,,And on Lowenstein prisma auto cpap,,,GB-2B601638; GB-H2015345,Dreamwear Silicone Pillows; Resvent iBreeze Plus,1,1
-CUST01083,Justin Loo Hwa Seng,Justin,2025-01-09,2025-01-20,2,‭96512022‬,,,,,,,Whatsapp,,"2 week trial auto bipap, previously on Airsense 10 trial, finds iBreeze Auto Bipap more comfortable for breathing",,,,,GB-2B601633,Dreamwear Silicone Pillows; Resvent iBreeze Auto Bipap,2,0
-CUST01085,Jarrod Tjo,Jarrod,2025-01-13,2025-02-10,2,‭81334178‬,,,,,,,Whatsapp,,2 week trial of Dreamwear silicone pillows; End of extended trial; payment made; DWSP has been itchy to nostril; moisturizer advised; also let him borrow a p30i and a Dreamwisp mask,,,,,GB-2B601647,Dreamwear Silicone Pillows; Resvent iBreeze Auto Bipap,2,0
-CUST01086,Adrian Tan Yee Loon,Adrian,2025-01-19,2025-01-19,3,‭98562644‬,,,"504D Montreal Drive 13-18, Singapore 754504",,,,Whatsapp,,2 week bipap trial; End of trial ,Soo yong ,Failed trial,,,GB-2B601649,Resmed p30i mask,2,1
-CUST01087,Elnie Linardi ,Elnie,2025-01-19,2025-01-19,2,98160110‬,,,,,,,,,30sgd. Referred by pharmanex Ttsh Jocelyn ,,,,,,O2 to cpap T adapter ,1,1
-CUST01088,Lim boon wee ,Boon Wee,2025-01-20,2025-02-03,2,‭96575237‬,,,,,,,Whatsapp,,End of trial purchase; Peggy chia's husband. Svp SMU and former DS education. Knows Loh Ngai seng and tai wei Shyong well. May be inportant connector for future coldstore book and project. 2 weeks trial Bipap. ,,,,10.0,GB-2B601632,Dreamwear Silicone Pillows; Resvent iBreeze Auto Bipap,2,0
-CUST01089,Tan Ngan Leng,Ngan Leng,2025-01-20,2025-01-20,1,81280965‬,,,Serangoon North,,,,Whatsapp and Yes CPAP UEN,,Bought after trial with SKGH (likely the vendor is SG Medical); on n20 mask,,,,,(21)22241761232; device no 93555,Resmed Airsense 10,1,0
-CUST01090,Leitao Domnic Savio Nicholas,Savio,2025-01-21,2025-02-22,2,81662232‬,,,,,,,Whatsapp,,"End of trial; payment was delayed and received today; Trial for iBreeze Auto CPAP Pro (I quoted 1200 SGD); a former coder and now does project management; works for DBS; shared that MS word is actually made of 5000 vendors that made their mini apps. 3 daughters; 2 in geylang methodist secondary, 1 in geylang methodist primary. Currently staying in Block 2 Marine Terrace and shifting in April to 808A Chai Chee Rd. ",,,,,GB-2B560847,Resmed p30i mask; Resvent iBreeze Auto,2,0
-CUST01091,Jolly Ng c/o MC,Jolly,2025-01-26,2025-01-26,4,‭97775861‬,,,,,,,Whatsapp,,,,,,,,Resmed p30i mask,2,2
-CUST01092,Alex Weinberg,Alex,2025-01-30,2025-01-30,1,‭+1(269)599-1910‬,,,,,,,Hitpay,,,,,,,GB-2B548621,500sgd deposit ; N30i mask; Rental ibreeze auto cpap ,1,0
-CUST01093,Lakshmi S nc0fe8w98x,Lakshmi,2025-02-05,2025-02-05,2,"L******S,******40
-10******",,,Tampines,,,,Shopee,,,,,,,,Dreamwisp Mask,1,1
-CUST01094,Zachary Lim Zi Kang,Zachary,2025-02-05,2025-02-05,1,91712940‬,,,"Pasir Ris St 51 Blk 566 #05-110
-Singapore",,,,Whatsapp,,2 week trial; failed trial,,Failed trial,,,GB-2B564129,Resmed p30i mask,1,0
-CUST01095,Evelyn Tey,Evelyn,2025-02-07,2025-02-07,2,"E******y,******88
-2******",,,"2 BISHAN STREET 25, clover by the park, #30-0
-2,SingaPore,573973",,,,Shopee,,,,,,,,Dreamwisp Mask,1,1
-CUST01096,Andy Chandra Tan,Andy,2025-02-08,2025-02-08,2,‭+6281223531156‬,,,"118 kim seng road 12-08 Singapore 239435  Trilium
-Singapore",,,,Whatsapp,,,,,,,                                                                                                                                                                                                                               ,100 SGD weekend fee; Resmed p30i mask; Resvent iBreeze Auto Bipap,1,1
-CUST01097,Carsten Schousboe,Carsten,2025-02-10,2025-02-10,1,83447447‬,,,One Amber condo; works at Paya Lebar area,,,,Whatsapp,,"New Zealander; health economist, works with many neurologists; has expertise in multiple sclerosis; has a major hand tremor; Has tried nasal prong masks, doesn't like. Previously 7 year user of F&P Sleepstyle",,,,,GB-2B612186,Dreamwisp Mask; Resvent iBreeze Auto Bipap,1,0
-CUST01098,"Lee Yuen Yong,  Asia Development Pte Ltd",YY,2025-02-10,2025-02-24,3,97666666,,,,,,,Whatsapp,,Kelvin Woon works for him doing licensed money lending. His other main business is property development and management; buying and selling properties on a large scale. Offered free consult on property transactions.; paid cash; is careful not to use paynow; but has Google Pay; wanted to use credit card but ended up using Cash(!); drives a white mercedes S class; Previous mask was leaking,,,,,GB-2B612192,Resmed F20 M ; Resmed p30i mask; Resvent iBreeze Auto Bipap,2,1
-CUST01099,Lim Jit Sy,Jitsy,2025-02-11,2025-03-03,2,97307750‬,,,Depot Road Bto,,,,Whatsapp,,Auto Bipap 2 week trial. 1986 too. Nus psychology and now lecturing in Suss. Married and husband complains about her snoring. She's also recently had terrible sleep cos of jaw clenching. Previous history of bruxism by rubbing. Waited 6 months for sleep test with sgh(!). Was gonna wait another 3 months cos they're out of stock of Cpaps. Possibly Easmed out of stock. Mum lives at Danga Bay. Bought a house there. ; Purchase at end of trial,,,,,GB-28601635,Dreamwisp Mask; Resvent iBreeze Auto Bipap,2,0
-CUST01100,Shirleen Tan,Shirleen,2025-02-13,2025-02-13,2,91287376,,,Blk 241 Compassvale walk #11-586 (540241),,,,Whatsapp,,,,,,,,Home sleep test rental kit,1,1
-CUST01101,"Kai SOPE ""pandazoo""",Kai,2025-02-14,2025-02-14,2,"******84
-",,,"809 TAMPINES AVE 4, #06-163,520809,Singapor
-e",,,,Shopee,,,,,,,,Dreamwisp Mask,1,1
-CUST01102,Desmond Wu,Desmond,2025-02-19,2025-02-19,2,81006040,,,"365A SEMBAWANG CRESCENT -
-SUN BREEZE,SUN BREEZE #14-
-103 S751365",,,,Lazada,,,,,,,,Dreamwisp Mask,1,1
-CUST01103,Lawrence Lee Hoong Yew,Lawrence,2025-02-19,2025-02-19,2,97457906‬,,,,,,,Whatsapp,,"Airsense 10 and Bmc N5A trial with cgh. Tried ibreeze auto Bipap and various masks dreamwisp p30i dwsp. Difference between Airsense 10 comfort 7 and ibreeze auto Bipap comfort 8. Exploring a compact normal size cpap like Airsense 11. Next cgh appt 13 march and flying 14 march. Is married with kids. In marine or shipping sector. Family likes to take long holidays 12-16 days and he feels tired walking with them whole day in Japan. Has super good cpap outcomes - very energetic in first day of Airsense 10 trial. Proposed settings ibreeze auto Bipap 7, 12, 1.6 with dwsp. Was also good at epap min 4 with n5a. Ps 1.6 very specific. Breathing doesn't seem to trigger auto start. With Airsense 10 his start pressure was 4 and the machine increased it soon. Eventually we tried auto min 7 with dwsp and the machine increased to 8. ",,,,,,Consult 80sgd; Dreamwear Silicone Pillows,1,1
-CUST01104,Neo Guan Seng c/o Nikole Neo and Zhi Hong,Guan Seng,2025-02-20,2025-02-20,1,,,,166A Teck Whye Crescent #04-357 S681166,,,,Whatsapp,,Trial iBreeze Auto Bipap; Nikole Neo is Kartika's daughter in law and lives with Kartika; husband is in investment business,,,,,GB-2B601644,Dreamwear Silicone Pillows,1,0
-CUST01105,Terry Tang Jia Lin,Terry,2025-02-21,2025-02-21,1,93360065‬,,,Tiong Bahru,Dify Office Address: 67 Ayer rajah Cres #04-09 Singapore 139950,,,Whatsapp,,"2 week trial iBreeze Auto Bipap; comfort was 6 on Auto CPAP and 10 on Auto Bipap ""very natural""; first enquiry was actually May 2024; now 35 and more ready ",,,,,GB-2B612183,Resmed p30i mask,1,0
-CUST01106,Elizaah - Yah Ting Zhi,Elizaah,2025-02-22,2025-02-22,2,86912131‬,,,,,,,,,,Marjorie Poon,,,,,Promo - Home Sleep Test Rental,1,1
-CUST01107,Steven Marc Shaw,Steven,2025-02-22,2025-02-22,2,98389755‬,,,"36 Tomlinson Road 
-09-40 Kum Hing Court
-S 247856",,,,Whatsapp,,Started as a carousell transaction for oofos,,,,,,Airsense 10 Humidifier for 125 SGD,1,1
-CUST01108,Xindy and Gary,Xindy,2025-02-24,2025-02-24,3,‭93678064‬,,,"633A Punggol Dr
-#11-679 
-S821633",,,,Whatsapp,,Trial iBreeze Auto Pro ,,,,,GB-2B560843,No mask - existing N20,2,1
-CUST01109,David Waun - WAUN SOON MUN (WEN S.   ,David,2025-02-25,2025-03-16,3,‭96868103‬,,,"58 Woodlands Drive 16, #10-17 S 737897",,,,Whatsapp,,Prev CPAP humidifier found to be defective; Purchase at end of trial ; Trial iBreeze Auto Pro ,,,,,GB-28560864; GB-2B560845; GB-2B560864,Resmed p30i mask; Resvent iBreeze Auto,3,0
-CUST01110,Grace goh for dad,Grace,2025-02-26,2025-02-26,2,‭97480741‬,,,"#17-27, 7 KOVAN ROAD - KOVAN RESIDENCES, 544896, Singapore",,,,Lazada,,,,,,,,Dreamstation mini tubing 12mm,1,1
-CUST01111,Gwee Jia Han,Jia Han,2025-02-27,2025-02-27,1,92254696,,,"West Coast Drive Blk 511 #12-323
-=======
-CUST01073,Raj Lalwani,Raj,2024-12-07,2024-12-07,2,97500210,,,"#04-18 Laguna Park, 5000E MARINE PARADE ROAD - LAGUNA PARK, 449288, Singapore",,,,Lazada,,,,,,,,Dreamwear Silicone Pillows,1,1
-CUST01074,Richa chaddha,Richa,2024-12-07,2024-12-07,2,85116509,,,"12-/195, 316B ANCHORVALE LINK - ANCHORVALE GARDENS, 542316, Singapore",,,,Lazada,,,,,,,,Disposable Filters x12,1,1
-CUST01075,Ng Jiang Hao,Jiang Hao,2024-12-08,2024-12-08,2,,,,"BLOCK 7, PINE CLOSE, #17-123,SingaPore,3910
-07",,,,Shopee,,,,,,,,Dreamwear Silicone Pillows,1,1
-CUST01076,Zenas Deng,Zenas,2024-12-09,2024-12-09,1,91078377,,,"171A Sengkang East Dr #08-68 Singapore 541171
-Singapore",,,,Whatsapp and Yes CPAP UEN,,"Claiming under prudential insurance; Hydi Wong is his sister in law; wife was disturbed by his sleep. Zenas is an architect and Joann's childhood friend. Zenas works for company that is handling dept's new heritage centre; he has met and found Katherine Hor to be an ugly personality, even openly saying things during meetings like tell the vendor that it's crap. He knows Raymond ng as a very good guy. Also works with Xiao ying and Joshua chee. His Bipap experienced weird situation which i never encountered until now; choppy pressure leading to a need to adjust to max from 2.0 to 4.0. I shared with him I was praying about coldstore situation and what to do. ",,,,,GB-2B601640,Dreamwear Silicone Pillows; Resvent iBreeze Auto Bipap,1,0
-CUST01077,Waileong907,Waileong,2024-12-13,2024-12-13,2,,,,"305A ANCHORVALE LINK, ##14-03,SingaPore,54
-1305",,,,Shopee,,,,,,,,Disposable Filters x12,1,1
-CUST01078,Donald Wee,Donald,2024-12-16,2024-12-16,2,82397170,,,"#11-675, 174 ANG MO KIO AVENUE 4 - KEBUN BARU LINK 1, 560174, Singapore",,,,Lazada,,,,,,,,Reusable Filters x2,1,1
-CUST01079,Eric Seah,Eric,2024-12-16,2024-12-16,2,93877385,,,"Singapore, Singapore, 33 JALAN ANGIN LAUT, 489233, Singapore",,,,Lazada,,,,,,,,Reusable Filters x2,1,1
-CUST01080,Jegan Das,Jegan,2024-12-16,2024-12-16,1,97951664‬,,,Punggol living with GF,,,,Whatsapp and Yes CPAP UEN,,2 week trial; famous ex car journalist; recently quit advertising job and exploring next opportunity; extremely well spoken,,,,,GB-2B601645,Dreamwear Silicone Pillows,1,0
-CUST01081,"Novi ""bellapalace""",Novi,2024-12-25,2024-12-25,2,,,,"TREVISTA, 25 LORONG 3 TOA PAYOH, #19-16 ,
-SingaPore,319583",,,,Shopee,,,,,,,,Disposable Filters x12,1,1
-CUST01082,"Teo Jia Voon ""JV"" jiavoon86",JV,2024-12-25,2024-12-25,1,,,,"Bedok Reservoir View, #13-
-299,SingaPore,470762",,,,Shopee,,,,,,,,Disposable Filters x12,1,0
-CUST01083,Teo JV jiavoon86,JV,2024-12-25,2024-12-25,1,,,,"Bedok Reservoir View, #13-
-299,SingaPore,470762",,,,Shopee,,,,,,,,Disposable Filters x12,0,1
-CUST01084,"Brandon Tay ""tayejenbrandon""",Brandon,2024-12-27,2024-12-27,1,,,," 8 ST MARTINS DRIVE, #01-20,SingaPore,258005",,,,Shopee,,,,,,,,Disposable Filters x12; Reusable Filters x2,1,0
-CUST01085,Kartika Supryanata,Kartika,2024-12-28,2025-01-09,2,‭97307288‬,,, 20 Balmoral Park #01-04 The Balmoral S259849,,,,Whatsapp,,"Bought at end of trial; Customer is on a 2-week trial with IBreeze Auto Bipap. Has a few symptoms which led to sleep test; dizziness and vertigo attacks, snoring, memory issues. AHI was 15 and REM AHI was 35. After Bipap, AHI is 0.6; OAI 0 and HI 0.4",,,,,GB-2B572562; GB-2B601642,Resmed p30i mask; Resvent iBreeze Auto Bipap,2,0
-CUST01086,"""kimthye"" Lim Kim Thye",Kim Thye,2024-12-30,2024-12-30,2,,,,"BLOCK 339B, SEMBAWANG CLOSE, #09-15 ,Sin
-gaPore,752339",,,,Shopee,,,,,,,,Dreamwear Silicone Pillows,1,1
-CUST01087,Kelvin Lim Meng Hoe,Kelvin,2025-01-02,2025-01-02,2,98773465,,,"11-01, 42 LAKESIDE DRIVE- THE LAKEFRONT RESIDENCES, 648322, Singapore",,,,Lazada,,,,,,,,Micro Flexible Heated 12mm Tube for Dreamstation and Dreamstation Go,1,1
-CUST01088,Ron Nevis,Ron,2025-01-02,2025-01-02,2,91919994,,,"429 KEW CRESCENT, 466264, Singapore",,,,Lazada,,,,,,,,Dreamwisp Mask,1,1
-CUST01089,"Samuel ""realsamtaro""",Samuel,2025-01-02,2025-01-02,2,,,,"BLOCK 34, TELOK BLANGAH WAY, #10-1062 ,Si
-ngaPore,090034",,,,Shopee,,,,,,,,Disposable Filters x12; Reusable Filters x2,1,1
-CUST01090,“Ano” Halaiano Suluka,Ano,2025-01-03,2025-05-07,3,89498400‬,,halaiano.suluka@gmail.com,3a Hyderabad Road Singapore 119572,,,,Whatsapp and Yes CPAP UEN,,Made payment for Ibreeze Auto Bipap using Hitpay(Atome) on 13 Jan 2025,,,,,GB-2B601639,Resmed p30i mask; Resvent iBreeze Auto Bipap; iBreeze filters x4,2,1
-CUST01091,"""Bala"" NAGAMANI BALASUNDARAM",Bala,2025-01-03,2025-01-03,1,97623891‬,,,,,,,,,"2 week trial of iBreeze auto bipap; update on 7 Jan, patient possibly lost his M size nose piece and attempted to pin it on Yes CPAP; We offered to send him an M size nose piece and he asked whether it's new; also didn't want to return bipap via courier; instead demanded for personal service to come and collect, yet doesn't want to pay 50 SGD for this",,Failed trial,Unreasonable customer,,GB-2B601633,Dreamwear Silicone Pillows,1,0
-CUST01092,Chris Chau Chee Chiang,Chris,2025-01-03,2025-01-19,3,‭93868019‬,,,,,,,,,2 week trial of iBreeze Auto Bipap. Chris and wife Christine run a watch microbrand,,,,,GB-2B601631,Dreamwear Silicone Pillows,2,1
-CUST01093,Dinoalfian Rashid,Dino,2025-01-04,2025-01-04,2,97972636,,,"LILYDALE #11-12, 556 YISHUN AVENUE 6- LILYDALE, 768964, Singapore",,,,Lazada,,,,,,,,Dreamwear Silicone Pillows,1,1
-CUST01094,Niko Xu c/o Anna Xu and Tim Ngui,Niko,2025-01-05,2025-01-28,2,‭88699955‬,,,,,,,Whatsapp,,"2 week trial of iBreeze auto bipap. Brother and sister; their mum likely has sleep apnea too; Niko has 7/7 daytime tiredness. Anna grinds her teeth; Niko has acid reflux issues once a month; he didn't sleep the day before the appointment cos of this. Previously Tim shared that Niko was ""not arsed"" to start CPAP therapy. Niko went from 5/10 comfort on CPAP to 8.5/10 on Bipap. Anna shared that Tim felt sad(!) that he couldn't get a bipap from me cos I hadn't started offering it yet. Anna and Niko's mum runs a fruit stall business with multiple outlets including hougang (famous for durians) and mindef. They shared the challenge of fruit business is they need to sell fast so that the stock doesn't spoil. The fruit stall chain is called Lian Hua Chun Fruits; End of trial, made payment",,,,,GB-2B601630,Dreamwear Silicone Pillows; Resvent iBreeze Auto Bipap,2,0
-CUST01095,Christopher Lee - paid cash 21 jan 2024,Chris,2025-01-07,2025-09-28,2,‭+61406157533‬,,,,"23B Matheson Road, Applecross, Perth, WA6153
-Australia",,,Whatsapp,,Dreamwear silicone pillows + bipap trial for 2 weeks. Did ok on ibreeze auto Bipap. Was comfortable on Airsense 11 and also on ibreeze plus travel cpap. ; Gift for putting us up in Perth sep Oct 2025. He’s now on dreamwear under the nose mask.,,And on Lowenstein prisma auto cpap,,,GB-2B601638; GB-H2015345,Dreamwear Silicone Pillows; Resvent iBreeze Plus,1,1
-CUST01096,Justin Loo Hwa Seng,Justin,2025-01-09,2025-01-20,2,‭96512022‬,,,,,,,Whatsapp,,"2 week trial auto bipap, previously on Airsense 10 trial, finds iBreeze Auto Bipap more comfortable for breathing",,,,,GB-2B601633,Dreamwear Silicone Pillows; Resvent iBreeze Auto Bipap,2,0
-CUST01097,Jarrod Tjo,Jarrod,2025-01-13,2025-02-10,2,‭81334178‬,,,,,,,Whatsapp,,2 week trial of Dreamwear silicone pillows; End of extended trial; payment made; DWSP has been itchy to nostril; moisturizer advised; also let him borrow a p30i and a Dreamwisp mask,,,,,GB-2B601647,Dreamwear Silicone Pillows; Resvent iBreeze Auto Bipap,2,0
-CUST01098,Adrian Tan Yee Loon,Adrian,2025-01-19,2025-01-19,3,‭98562644‬,,,"504D Montreal Drive 13-18, Singapore 754504",,,,Whatsapp,,2 week bipap trial; End of trial ,Soo yong ,Failed trial,,,GB-2B601649,Resmed p30i mask,2,1
-CUST01099,Elnie Linardi,Elnie,2025-01-19,2025-01-19,2,98160110‬,,,,,,,,,30sgd. Referred by pharmanex Ttsh Jocelyn ,,,,,,O2 to cpap T adapter ,1,1
-CUST01100,Lim boon wee,Boon Wee,2025-01-20,2025-02-03,2,‭96575237‬,,,,,,,Whatsapp,,End of trial purchase; Peggy chia's husband. Svp SMU and former DS education. Knows Loh Ngai seng and tai wei Shyong well. May be inportant connector for future coldstore book and project. 2 weeks trial Bipap. ,,,,10.0,GB-2B601632,Dreamwear Silicone Pillows; Resvent iBreeze Auto Bipap,2,0
-CUST01101,Tan Ngan Leng,Ngan Leng,2025-01-20,2025-01-20,1,81280965‬,,,Serangoon North,,,,Whatsapp and Yes CPAP UEN,,Bought after trial with SKGH (likely the vendor is SG Medical); on n20 mask,,,,,(21)22241761232; device no 93555,Resmed Airsense 10,1,0
-CUST01102,Leitao Domnic Savio Nicholas,Savio,2025-01-21,2025-02-22,2,81662232‬,,,,,,,Whatsapp,,"End of trial; payment was delayed and received today; Trial for iBreeze Auto CPAP Pro (I quoted 1200 SGD); a former coder and now does project management; works for DBS; shared that MS word is actually made of 5000 vendors that made their mini apps. 3 daughters; 2 in geylang methodist secondary, 1 in geylang methodist primary. Currently staying in Block 2 Marine Terrace and shifting in April to 808A Chai Chee Rd. ",,,,,GB-2B560847,Resmed p30i mask; Resvent iBreeze Auto,2,0
-CUST01103,Jolly Ng c/o MC,Jolly,2025-01-26,2025-01-26,4,‭97775861‬,,,,,,,Whatsapp,,,,,,,,Resmed p30i mask,2,2
-CUST01104,Alex Weinberg,Alex,2025-01-30,2025-01-30,1,‭+1(269)599-1910‬,,,,,,,Hitpay,,,,,,,GB-2B548621,500sgd deposit ; N30i mask; Rental ibreeze auto cpap ,1,0
-CUST01105,Lakshmi S nc0fe8w98x,Lakshmi,2025-02-05,2025-02-05,2,"L******S,******40
-10******",,,Tampines,,,,Shopee,,,,,,,,Dreamwisp Mask,1,1
-CUST01106,Zachary Lim Zi Kang,Zachary,2025-02-05,2025-02-05,1,91712940‬,,,"Pasir Ris St 51 Blk 566 #05-110
-Singapore",,,,Whatsapp,,2 week trial; failed trial,,Failed trial,,,GB-2B564129,Resmed p30i mask,1,0
-CUST01107,Evelyn Tey,Evelyn,2025-02-07,2025-02-07,2,"E******y,******88
-2******",,,"2 BISHAN STREET 25, clover by the park, #30-0
-2,SingaPore,573973",,,,Shopee,,,,,,,,Dreamwisp Mask,1,1
-CUST01108,Andy Chandra Tan,Andy,2025-02-08,2025-02-08,2,‭+6281223531156‬,,,"118 kim seng road 12-08 Singapore 239435  Trilium
-Singapore",,,,Whatsapp,,,,,,,                                                                                                                                                                                                                               ,100 SGD weekend fee; Resmed p30i mask; Resvent iBreeze Auto Bipap,1,1
-CUST01109,Carsten Schousboe,Carsten,2025-02-10,2025-02-10,1,83447447‬,,,One Amber condo; works at Paya Lebar area,,,,Whatsapp,,"New Zealander; health economist, works with many neurologists; has expertise in multiple sclerosis; has a major hand tremor; Has tried nasal prong masks, doesn't like. Previously 7 year user of F&P Sleepstyle",,,,,GB-2B612186,Dreamwisp Mask; Resvent iBreeze Auto Bipap,1,0
-CUST01110,"Lee Yuen Yong, Asia Development Pte Ltd",YY,2025-02-10,2025-02-24,3,97666666,,,,,,,Whatsapp,,Kelvin Woon works for him doing licensed money lending. His other main business is property development and management; buying and selling properties on a large scale. Offered free consult on property transactions.; paid cash; is careful not to use paynow; but has Google Pay; wanted to use credit card but ended up using Cash(!); drives a white mercedes S class; Previous mask was leaking,,,,,GB-2B612192,Resmed F20 M ; Resmed p30i mask; Resvent iBreeze Auto Bipap,2,1
-CUST01111,Lim Jit Sy,Jitsy,2025-02-11,2025-03-03,2,97307750‬,,,Depot Road Bto,,,,Whatsapp,,Auto Bipap 2 week trial. 1986 too. Nus psychology and now lecturing in Suss. Married and husband complains about her snoring. She's also recently had terrible sleep cos of jaw clenching. Previous history of bruxism by rubbing. Waited 6 months for sleep test with sgh(!). Was gonna wait another 3 months cos they're out of stock of Cpaps. Possibly Easmed out of stock. Mum lives at Danga Bay. Bought a house there. ; Purchase at end of trial,,,,,GB-28601635,Dreamwisp Mask; Resvent iBreeze Auto Bipap,2,0
-CUST01112,Shirleen Tan,Shirleen,2025-02-13,2025-02-13,2,91287376,,,Blk 241 Compassvale walk #11-586 (540241),,,,Whatsapp,,,,,,,,Home sleep test rental kit,1,1
-CUST01113,"Kai SOPE ""pandazoo""",Kai,2025-02-14,2025-02-14,2,"******84
-",,,"809 TAMPINES AVE 4, #06-163,520809,Singapor
-e",,,,Shopee,,,,,,,,Dreamwisp Mask,1,1
-CUST01114,Desmond Wu,Desmond,2025-02-19,2025-02-19,2,81006040,,,"365A SEMBAWANG CRESCENT -
-SUN BREEZE,SUN BREEZE #14-
-103 S751365",,,,Lazada,,,,,,,,Dreamwisp Mask,1,1
-CUST01115,Lawrence Lee Hoong Yew,Lawrence,2025-02-19,2025-02-19,2,97457906‬,,,,,,,Whatsapp,,"Airsense 10 and Bmc N5A trial with cgh. Tried ibreeze auto Bipap and various masks dreamwisp p30i dwsp. Difference between Airsense 10 comfort 7 and ibreeze auto Bipap comfort 8. Exploring a compact normal size cpap like Airsense 11. Next cgh appt 13 march and flying 14 march. Is married with kids. In marine or shipping sector. Family likes to take long holidays 12-16 days and he feels tired walking with them whole day in Japan. Has super good cpap outcomes - very energetic in first day of Airsense 10 trial. Proposed settings ibreeze auto Bipap 7, 12, 1.6 with dwsp. Was also good at epap min 4 with n5a. Ps 1.6 very specific. Breathing doesn't seem to trigger auto start. With Airsense 10 his start pressure was 4 and the machine increased it soon. Eventually we tried auto min 7 with dwsp and the machine increased to 8. ",,,,,,Consult 80sgd; Dreamwear Silicone Pillows,1,1
-CUST01116,Neo Guan Seng c/o Nikole Neo and Zhi Hong,Guan Seng,2025-02-20,2025-02-20,1,,,,166A Teck Whye Crescent #04-357 S681166,,,,Whatsapp,,Trial iBreeze Auto Bipap; Nikole Neo is Kartika's daughter in law and lives with Kartika; husband is in investment business,,,,,GB-2B601644,Dreamwear Silicone Pillows,1,0
-CUST01117,Terry Tang Jia Lin,Terry,2025-02-21,2025-02-21,1,93360065‬,,,Tiong Bahru,Dify Office Address: 67 Ayer rajah Cres #04-09 Singapore 139950,,,Whatsapp,,"2 week trial iBreeze Auto Bipap; comfort was 6 on Auto CPAP and 10 on Auto Bipap ""very natural""; first enquiry was actually May 2024; now 35 and more ready ",,,,,GB-2B612183,Resmed p30i mask,1,0
-CUST01118,Elizaah - Yah Ting Zhi,Elizaah,2025-02-22,2025-02-22,2,86912131‬,,,,,,,,,,Marjorie Poon,,,,,Promo - Home Sleep Test Rental,1,1
-CUST01119,Steven Marc Shaw,Steven,2025-02-22,2025-02-22,2,98389755‬,,,"36 Tomlinson Road 
-09-40 Kum Hing Court
-S 247856",,,,Whatsapp,,Started as a carousell transaction for oofos,,,,,,Airsense 10 Humidifier for 125 SGD,1,1
-CUST01120,Xindy and Gary,Xindy,2025-02-24,2025-02-24,3,‭93678064‬,,,"633A Punggol Dr
-#11-679 
-S821633",,,,Whatsapp,,Trial iBreeze Auto Pro ,,,,,GB-2B560843,No mask - existing N20,2,1
-CUST01121,David Waun - WAUN SOON MUN (WEN S.,David,2025-02-25,2025-03-16,3,‭96868103‬,,,"58 Woodlands Drive 16, #10-17 S 737897",,,,Whatsapp,,Prev CPAP humidifier found to be defective; Purchase at end of trial ; Trial iBreeze Auto Pro ,,,,,GB-28560864; GB-2B560845; GB-2B560864,Resmed p30i mask; Resvent iBreeze Auto,3,0
-CUST01122,Grace goh for dad,Grace,2025-02-26,2025-02-26,2,‭97480741‬,,,"#17-27, 7 KOVAN ROAD - KOVAN RESIDENCES, 544896, Singapore",,,,Lazada,,,,,,,,Dreamstation mini tubing 12mm,1,1
-CUST01123,Gwee Jia Han,Jia Han,2025-02-27,2025-02-27,1,92254696,,,"West Coast Drive Blk 511 #12-323
->>>>>>> 566f680a
-Singapore 120511",,,,Shopify,,Used Shopback payment; initial contact via Tiktok,,,,,GB-2B560867,Dreamwear Silicone Pillows; Resvent iBreeze Auto,1,0
-CUST01124,Benjamin Tan Tien Ping,Benjamin,2025-02-28,2025-03-15,2,91861214‬,,,,,,,Whatsapp,,2 week trial - iBreeze Auto CPAP; Paid at end of trial,Peng Chung Mien,,,,GB-2B564125,Resmed p30i mask; Resvent iBreeze Auto,2,0
-CUST01125,Niko Ang c/o Chan Wan Hong,Niko,2025-02-28,2025-02-28,1,‭90706331‬,,,"10 West Coast Crescent #02-03, Westcove condo, S(128041)
-Singapore",,,,Whatsapp,,2 week trial - iBreeze Auto Bipap; returned bipap on Sat 15 March,,,,,GB-2B612182,Resmed p30i mask,1,0
-CUST01126,Adila - NURADILA BINTE ABDUL ALIM,Adila,2025-03-03,2025-03-17,2,‭97706823‬,,,"448c bt batok west ave 9
-#13-38
-653448",,,,Whatsapp,,2 week trial iBreeze Auto CPAP Pro; Purchased at end of trial,,,,,GB-2B560848,Dreamwear Silicone Pillows; Resvent iBreeze Auto,2,0
-CUST01127,Keane Chan,Keane,2025-03-03,2025-03-03,1,91455249‬,,," 44 Marine Crescent, #24-16, Singapore 440044
-Singapore",,,,Whatsapp,,2 week trial iBreeze Auto Bipap,,Failed trial,,,GB-2B612184,Dreamwear Silicone Pillows,1,0
-<<<<<<< HEAD
-CUST01116,Ken tan - Tan Poh Ling c/o Doreen Tan,Ken,2025-03-03,2025-03-17,2,91513325‬,,,,,,,Whatsapp and Yes CPAP UEN,,2 week trial ibreeze Auto bipap; Purchase at end of trial ,,,,,GB-28612193; GB-2B612193,Dreamwisp Mask; Resvent iBreeze Auto Bipap,2,0
-CUST01117,Han Sern Chew - NYUK KHIN ANAK BAGO HAN SERN CHIEW ,Sern Chew,2025-03-04,2025-03-18,2,97703196‬,,,"66 Anchorvale Crescent, #03-33, Treasure Crest Singapore 544617",,,,Whatsapp,,2 week trial iBreeze Auto Bipap; Purchase at end of trial ,,,,,GB-2B601641,Resmed p30i mask; Resvent iBreeze Auto Bipap,2,0
-CUST01118,Michael Goh (Goh Tan Hock Goh Hwee Lan),Michael,2025-03-04,2025-09-14,3,97847336‬,,,Serangoon - downgraded to a 5 room HDB possibly from landed property,Punggol,,,Whatsapp,,"Airsense 10; previously served by a Novena vendor; very successful businessman from BNI Elite; waterproofing projects; he wants clients on the scale of RWS, PUB; Existing CPAP machine, with you at the moment(?)
-Hoping to get a mask
-Referred by Gerard who is Jo's old customer
-Michael has sever OSA and is over weight. Has excessive daytime sleepiness, finds it very difficult to concentrate at work, tends to forget things easily. Feel tired all the time. Goes for night time toilet frequently.",Andy Lin,,,,GB-2B630545,Airsense 10 filter at 20 SGD; Resmed p30i Mask; Resmed p30i mask; Resvent iBreeze Auto Bipap; Skip,1,2
-CUST01119,Tan Teck Kuan ,Teck Kuan,2025-03-07,2025-03-23,3,91599786‬,,,,,,,Whatsapp and Yes CPAP UEN,,2 week trial ibreeze auto Bipap ; Purchase at end of trial ,,,,,TBA,Resmed p30i mask; Resvent iBreeze Auto Bipap,2,1
-CUST01120,Alex Zul c/o Stephanie Kirk Morgan,Alex,2025-03-08,2025-03-25,2,‭81254815‬,,,"212 Upper East Coast Rd, unit 03-04
-466402",,,,Whatsapp,,2 week trial ibreeze auto Bipap ; Purchase at end of trial,,,,,GB-2B601646,Resmed p30i mask; Resvent iBreeze Auto Bipap,2,0
-CUST01121,Lau Poh Huat,Poh Huat,2025-03-10,2025-03-10,2,96302671‬,,,"BLOCK 500, PASIR RIS STREET 52, #11-207 ,51
-0500,Singapore",,,,Shopee,,,,,,,,Dreamwear Silicone Pillows,1,1
-CUST01122,Louis Lin Yuqun Chew Li Jie,Louis,2025-03-10,2025-03-10,1,81981546‬,,,22a Toh Tuck Road,,,,Whatsapp,,Purchased after a few days on trial,,,,,GB-2B601649,Resmed p30i mask; Resvent iBreeze Auto Bipap,1,0
-CUST01123,Gary Nye and Xindy; NYE BOON CHUN,Gary,2025-03-11,2025-03-11,3,97540061‬,,,,,,,Whatsapp and Yes CPAP UEN,,I quoted 1200 SGD; 200 SGD deposit was contra-ed; so the 1000 SGD paid by Gary and Xindy is correct,,,,,GB-2B560843,Resvent iBreeze Auto Pro,2,1
-CUST01124,Gary Nye - NYE BOON CHUN c/o Xindy,,2025-03-11,2025-03-11,1,9.7540061E7,,,"633A Punggol Dr
-=======
-CUST01128,Ken tan - Tan Poh Ling c/o Doreen Tan,Ken,2025-03-03,2025-03-17,2,91513325‬,,,,,,,Whatsapp and Yes CPAP UEN,,2 week trial ibreeze Auto bipap; Purchase at end of trial ,,,,,GB-28612193; GB-2B612193,Dreamwisp Mask; Resvent iBreeze Auto Bipap,2,0
-CUST01129,Han Sern Chew - NYUK KHIN ANAK BAGO HAN SERN CHIEW,Sern Chew,2025-03-04,2025-03-18,2,97703196‬,,,"66 Anchorvale Crescent, #03-33, Treasure Crest Singapore 544617",,,,Whatsapp,,2 week trial iBreeze Auto Bipap; Purchase at end of trial ,,,,,GB-2B601641,Resmed p30i mask; Resvent iBreeze Auto Bipap,2,0
-CUST01130,Michael Goh (Goh Tan Hock Goh Hwee Lan),Michael,2025-03-04,2025-09-14,3,97847336‬,,,Serangoon - downgraded to a 5 room HDB possibly from landed property,Punggol,,,Whatsapp,,"Airsense 10; previously served by a Novena vendor; very successful businessman from BNI Elite; waterproofing projects; he wants clients on the scale of RWS, PUB; Existing CPAP machine, with you at the moment(?)
-Hoping to get a mask
-Referred by Gerard who is Jo's old customer
-Michael has sever OSA and is over weight. Has excessive daytime sleepiness, finds it very difficult to concentrate at work, tends to forget things easily. Feel tired all the time. Goes for night time toilet frequently.",Andy Lin,,,,GB-2B630545,Airsense 10 filter at 20 SGD; Resmed p30i Mask; Resmed p30i mask; Resvent iBreeze Auto Bipap; Skip,1,2
-CUST01131,Tan Teck Kuan,Teck Kuan,2025-03-07,2025-03-23,3,91599786‬,,,,,,,Whatsapp and Yes CPAP UEN,,2 week trial ibreeze auto Bipap ; Purchase at end of trial ,,,,,TBA,Resmed p30i mask; Resvent iBreeze Auto Bipap,2,1
-CUST01132,Alex Zul c/o Stephanie Kirk Morgan,Alex,2025-03-08,2025-03-25,2,‭81254815‬,,,"212 Upper East Coast Rd, unit 03-04
-466402",,,,Whatsapp,,2 week trial ibreeze auto Bipap ; Purchase at end of trial,,,,,GB-2B601646,Resmed p30i mask; Resvent iBreeze Auto Bipap,2,0
-CUST01133,Lau Poh Huat,Poh Huat,2025-03-10,2025-03-10,2,96302671‬,,,"BLOCK 500, PASIR RIS STREET 52, #11-207 ,51
-0500,Singapore",,,,Shopee,,,,,,,,Dreamwear Silicone Pillows,1,1
-CUST01134,Louis Lin Yuqun Chew Li Jie,Louis,2025-03-10,2025-03-10,1,81981546‬,,,22a Toh Tuck Road,,,,Whatsapp,,Purchased after a few days on trial,,,,,GB-2B601649,Resmed p30i mask; Resvent iBreeze Auto Bipap,1,0
-CUST01135,Gary Nye and Xindy; NYE BOON CHUN,Gary,2025-03-11,2025-03-11,3,97540061‬,,,,,,,Whatsapp and Yes CPAP UEN,,I quoted 1200 SGD; 200 SGD deposit was contra-ed; so the 1000 SGD paid by Gary and Xindy is correct,,,,,GB-2B560843,Resvent iBreeze Auto Pro,2,1
-CUST01136,Gary Nye - NYE BOON CHUN c/o Xindy,,2025-03-11,2025-03-11,1,9.7540061E7,,,"633A Punggol Dr
->>>>>>> 566f680a
-#11-679 
-S821633",,,,,,Payment at end of trial ,,,,,,resvent iBreeze Auto Pro,1,0
-CUST01137,Jeremy Khoo Wang Xian,Jeremy,2025-03-11,2025-03-11,1,81391390‬,,,Tampines,,,,Whatsapp,,Purchased on the spot,Shopee and IG (wife found me on IG),,,,GB-2B601644,Resmed p30i mask; Resvent iBreeze Auto Bipap,1,0
-CUST01138,"Firdaus Azman ""Fai""",Firdaus,2025-03-12,2025-03-12,1,87705514‬,,,"BLOCK 259, TAMPINES STREET 21, #09-348,52
-0259,Singapore",,,,Shopee,,Took home on the spot; paid on Shopee,"Google search ""CPAP Singapore"" and Google Maps result",,,,GB-2B612177,Dreamwear Silicone Pillows; Resvent iBreeze Auto Bipap,1,0
-<<<<<<< HEAD
-CUST01127,Moe Anderson,Moe,2025-03-13,2025-03-13,2,93365077‬,,,"55 Paterson Road, #20-01, Singapore 238550
-",,,,Whatsapp and Yes CPAP UEN,,Paid for mask on 19 March; failed trial and returned to Joe Neitham,,,,,,Resmed p30i mask,1,1
-CUST01128,Don Mtmdon - MOHD TAHIR BIN MAHMOOD,Don,2025-03-17,2025-10-06,3,98419658‬,,,,Marsiling,,,Whatsapp,,"Don is the patient 
-He is currently on yuwell cpap and has a mask
-Is exploring purchase of ibreeze travel cpap for travel",No,,,,GB-H2015346,Resmed p30i mask; Resvent iBreeze Plus,1,2
-CUST01129,Andre Kumar Alexander S8981957A,Andre,2025-03-19,2025-03-19,1,90298772‬,,,,,,,Whatsapp,,Ibreeze auto Bipap trial ,,Failed trial,Unreasonable customer,,GB-2B612191,Resmed p30i mask,1,0
-CUST01130,Neo Zhi Wei c/o Shirleen Tan,Zhi Wei,2025-03-21,2025-04-04,3,94556701‬,,,"Blk29, Compassvale Road, The Luxurie #08-37 S544758 (rented)
-Singapore",Blk 241 Compassvale walk #11-586 (540241),,,Whatsapp and Yes CPAP UEN,,2 week trial auto CPAP; Paid at end of trial ,FB Parents Code SG Group; Chloe Soo co referral,,,,GB-2B560857,Dreamwear Silicone Pillows; Resvent iBreeze Auto,2,1
-CUST01131,Collin Wong Yun Xing c/o kally,Collin,2025-03-22,2025-04-04,3,‭92230017‬,,,"Macpherson; lives near AZ Building, likely 5-10 mins drive",,,,Whatsapp,,2 week trial Auto Bipap; Paid and reviewed at end of trial ,,,,,GB-2B612184,Resmed p30i mask; Resvent iBreeze Auto Bipap,2,1
-CUST01132,HH Hsien Hern,HH,2025-03-22,2025-03-22,1,81694267‬,,,Rents a room; Boon Keng area,,,,Whatsapp,,2 week trial Auto Bipap,,,,,GB-2B612182,Dreamwear Silicone Pillows,1,0
-CUST01133,Gabriel Soh,Gabriel,2025-03-24,2025-03-24,2,,,,"BLOCK 126D, EDGEDALE PLAINS, #13-324 ,824
-126,Singapore",,,,Shopee,,,,,,,,Reusable Filters x2,1,1
-CUST01134,John Pang,John,2025-03-24,2025-03-24,2,91286011,,,"83 HOUGANG AVENUE 2 - THE
-FLORENCE RESIDENCES,11/15
-S538860",,,,Lazada,,,,,,,,Dreamwisp Mask,1,1
-CUST01135,Phua Lee Lian lovelypll_888,Lee Lian,2025-03-26,2025-03-26,2,96552732‬,,,"BLOCK 271, TOH GUAN ROAD, #16 - 117 ,60027
-1,Singapore",,,,Shopee,,,,,,,,Dreamwear Silicone Pillows,1,1
-CUST01136,Steven Tan Thiam Joo,Steven,2025-03-26,2025-04-07,3,‭93833678‬,,,Blk 11 Cantonment Close #13-03,,,,Whatsapp,,"2 week trial Auto Bipap; Property Agent who does big transactions and HNW, SME deals -- eg turning large land plot into new development; Mag used to be a property agent alongside him; likely a catholic; wife likes dolls and bedroom has lots of them; poster bed and SPIN fan in MBR. 6/10 comfort on iBreeze Auto CPAP and was more comfortable than Airsense 10. 8/10 comfort on iBreeze Auto Bipap. Can actually fit Dreamwear Silicone Pillows M and MW nose pieces well. p30i M and L nose pieces.; End of trial ",Magdeline goh,,,,GB-2B612179,Resmed p30i mask; Resvent iBreeze Auto Bipap,2,1
-CUST01137,Edward LOH YIAN CHONG,Edward,2025-03-27,2025-03-27,1,93856695‬,,,,,,,Whatsapp,,23 Apr 2025: Failed trial; returned CPAP to Joe,,Failed trial,,,GB-2B560870,Resmed p30i mask,1,0
-CUST01138,Tommy Phang chin seng ,Tommy,2025-03-31,2025-03-31,1,91452732‬,,,,,,,Whatsapp,,,,,,,GB-2B612188,Resmed p30i mask; Resvent iBreeze Auto Bipap,1,0
-CUST01139,"Hafiz C/O Rafeeqah ""Fyz Lil"" -  MOHAMED HAFIZ BIN MOHAMEDJALIL",Hafiz,2025-04-01,2025-04-15,4,91132774‬,,,,,,,Whatsapp,,2 week trial Auto CPAP Pro; possibly malaysian as his sleep test was done by Acura Med (Luke Choong's company); Payment at end of trial ,Bni steadfast,,,,As above ; GB-2B550681,Resmed p30i mask; Resvent iBreeze Auto,3,1
-CUST01140,Tey Kwee Lian,Kwee Lian,2025-04-01,2025-04-01,2,88238929,,,"03-162, 298B COMPASSVALE STREET- COMPASSVALE GREEN, 542298, Singapore",,,,Lazada,,,,,,,,Dreamwisp Mask,1,1
-CUST01141,Cheok Boon Keng,Boon Keng,2025-04-02,2025-04-02,2,86112028,,,"#08-117, 267B PUNGGOL FIELD - PUNGGOL SAPPHIRE, 822267, Singapore",,,,Lazada,,,,,,,,Resmed p30i mask,1,1
-CUST01142,Chua Whye Woon,Why Woon,2025-04-03,2025-04-03,2,,,,"BLOCK 118, BEDOK NORTH STREET 2, ##18-18
-8,460118,Singapore",,,,Shopee,,,,,,,,Dreamwisp Mask,1,1
-CUST01143,Ng yew seng,Yew Seng,2025-04-04,2025-04-04,2,,,,"Pick locker, 519D Tampines central 8 ",,,,Shopee,,,,,,,,Disposable Filters x12,1,1
-CUST01144,"Ian Guo - Guo yiyan, Kok Yih han ",Ian,2025-04-07,2025-04-07,1,‭90699382‬,,,,,,,Whatsapp,,50sgd discount; Kenneth Fangs close friend ,Kenneth fang,,,,GB-2B612187,Resmed p30i mask; Resvent iBreeze Auto Bipap,1,0
-CUST01145,Paul Ang Hung Liat,Paul,2025-04-13,2025-04-13,2,91265085‬,,,,,,,Whatsapp,,For his dad; he also has a sister,Lazada,,,,,Resmed p30i mask,1,1
-CUST01146,Pauline Siang po Ling ,Pauline,2025-04-14,2025-09-04,5,81880703‬,,,,"168 LENTOR LOOP,#15-04",,Aunty Brenda's friend,Whatsapp,,Payment at end of trial; sleep test rental kit for hubby ; Referred Paul Lonsdale previously; Previous Dreamstation has not been defoamed yet; J21607925448F; Hubby Joseph has snoring and daytime tiredness; introduced to home sleep test; currently Pauline is on 2 week trial of auto bipap,Aunty Brenda ,,,,GB-2B581749,4 filters for iBreeze; O2 Ring Sleep Test Kit Rental; Resmed p30i mask; Resvent iBreeze Auto Bipap,3,2
-CUST01147,Darren wong ,Darren,2025-04-15,2025-04-29,2,98239333‬,,,,,,,Hitpay,,Bipap trial ; End of trial; increased price because of BNPL feature,,,,,GB-2B617881,Resmed p30i mask; Resvent iBreeze Auto Bipap,2,0
-CUST01148,ML Tan,ML,2025-04-17,2025-04-17,2,96975345,,,"#10-87, 509B WELLINGTON CIRCLE - WELLINGTON VIEW, 752509, Singapore",,,,Lazada,,Asked for item to hopefulyl arrive by 19 Apr,,,,,,Dreamwisp Mask,1,1
-CUST01149,Chan Kwang Wei ,Kwang Wei,2025-04-25,2025-04-25,1,91197311,,,Flora Drive or Rd area,,,,Whatsapp,,2 week trial auto bipap; CK's best friend; kindergarten and secondary school; runs pest control company that father started; former SAF infantry officer; last posting mindef future technology dept and 13 years and felt lost after,,Failed trial; mask discomfort ,,,GB-2B617882,Resmed p30i mask,1,0
-CUST01150,Joey Teh,Joey,2025-04-25,2025-04-25,1,‭91993176‬,,,"151 Jalan Teck Whye, #06-35, 680151",,,,Whatsapp,,2 week trial with auto bipap. Malaysian originally from Penang; suspects her mum has sleep apnea. Joey has some heart valve issue which leads to her cardiologist suggesting CPAP. Maybe she actually has sleep apnea leading to heart issues. She's a beautician wanting to start her own practice at home for now. Her hubby is Singaporean. She has a daughter likely around primary or secondary school age.,Gordon Liew,,,,GB-2B617867,Resmed p30i mask,1,0
-CUST01151,Abdul Malek c/o Shikin,Shikin,2025-04-26,2025-04-26,1,‭90925411‬,,,733788.0,,,,Whatsapp and Yes CPAP UEN,,"Patient Abdul Malek is Shikin’s dad 
-=======
-CUST01139,Moe Anderson,Moe,2025-03-13,2025-03-13,2,93365077‬,,,"55 Paterson Road, #20-01, Singapore 238550
-",,,,Whatsapp and Yes CPAP UEN,,Paid for mask on 19 March; failed trial and returned to Joe Neitham,,,,,,Resmed p30i mask,1,1
-CUST01140,Don Mtmdon - MOHD TAHIR BIN MAHMOOD,Don,2025-03-17,2025-10-06,3,98419658‬,,,,Marsiling,,,Whatsapp,,"Don is the patient 
-He is currently on yuwell cpap and has a mask
-Is exploring purchase of ibreeze travel cpap for travel",No,,,,GB-H2015346,Resmed p30i mask; Resvent iBreeze Plus,1,2
-CUST01141,Andre Kumar Alexander S8981957A,Andre,2025-03-19,2025-03-19,1,90298772‬,,,,,,,Whatsapp,,Ibreeze auto Bipap trial ,,Failed trial,Unreasonable customer,,GB-2B612191,Resmed p30i mask,1,0
-CUST01142,Neo Zhi Wei c/o Shirleen Tan,Zhi Wei,2025-03-21,2025-04-04,3,94556701‬,,,"Blk29, Compassvale Road, The Luxurie #08-37 S544758 (rented)
-Singapore",Blk 241 Compassvale walk #11-586 (540241),,,Whatsapp and Yes CPAP UEN,,2 week trial auto CPAP; Paid at end of trial ,FB Parents Code SG Group; Chloe Soo co referral,,,,GB-2B560857,Dreamwear Silicone Pillows; Resvent iBreeze Auto,2,1
-CUST01143,Collin Wong Yun Xing c/o kally,Collin,2025-03-22,2025-04-04,3,‭92230017‬,,,"Macpherson; lives near AZ Building, likely 5-10 mins drive",,,,Whatsapp,,2 week trial Auto Bipap; Paid and reviewed at end of trial ,,,,,GB-2B612184,Resmed p30i mask; Resvent iBreeze Auto Bipap,2,1
-CUST01144,HH Hsien Hern,HH,2025-03-22,2025-03-22,1,81694267‬,,,Rents a room; Boon Keng area,,,,Whatsapp,,2 week trial Auto Bipap,,,,,GB-2B612182,Dreamwear Silicone Pillows,1,0
-CUST01145,Gabriel Soh,Gabriel,2025-03-24,2025-03-24,2,,,,"BLOCK 126D, EDGEDALE PLAINS, #13-324 ,824
-126,Singapore",,,,Shopee,,,,,,,,Reusable Filters x2,1,1
-CUST01146,John Pang,John,2025-03-24,2025-03-24,2,91286011,,,"83 HOUGANG AVENUE 2 - THE
-FLORENCE RESIDENCES,11/15
-S538860",,,,Lazada,,,,,,,,Dreamwisp Mask,1,1
-CUST01147,Phua Lee Lian lovelypll_888,Lee Lian,2025-03-26,2025-03-26,2,96552732‬,,,"BLOCK 271, TOH GUAN ROAD, #16 - 117 ,60027
-1,Singapore",,,,Shopee,,,,,,,,Dreamwear Silicone Pillows,1,1
-CUST01148,Steven Tan Thiam Joo,Steven,2025-03-26,2025-04-07,3,‭93833678‬,,,Blk 11 Cantonment Close #13-03,,,,Whatsapp,,"2 week trial Auto Bipap; Property Agent who does big transactions and HNW, SME deals -- eg turning large land plot into new development; Mag used to be a property agent alongside him; likely a catholic; wife likes dolls and bedroom has lots of them; poster bed and SPIN fan in MBR. 6/10 comfort on iBreeze Auto CPAP and was more comfortable than Airsense 10. 8/10 comfort on iBreeze Auto Bipap. Can actually fit Dreamwear Silicone Pillows M and MW nose pieces well. p30i M and L nose pieces.; End of trial ",Magdeline goh,,,,GB-2B612179,Resmed p30i mask; Resvent iBreeze Auto Bipap,2,1
-CUST01149,Edward LOH YIAN CHONG,Edward,2025-03-27,2025-03-27,1,93856695‬,,,,,,,Whatsapp,,23 Apr 2025: Failed trial; returned CPAP to Joe,,Failed trial,,,GB-2B560870,Resmed p30i mask,1,0
-CUST01150,Tommy Phang chin seng,Tommy,2025-03-31,2025-03-31,1,91452732‬,,,,,,,Whatsapp,,,,,,,GB-2B612188,Resmed p30i mask; Resvent iBreeze Auto Bipap,1,0
-CUST01151,"Hafiz C/O Rafeeqah ""Fyz Lil"" - MOHAMED HAFIZ BIN MOHAMEDJALIL",Hafiz,2025-04-01,2025-04-15,4,91132774‬,,,,,,,Whatsapp,,2 week trial Auto CPAP Pro; possibly malaysian as his sleep test was done by Acura Med (Luke Choong's company); Payment at end of trial ,Bni steadfast,,,,As above ; GB-2B550681,Resmed p30i mask; Resvent iBreeze Auto,3,1
-CUST01152,Tey Kwee Lian,Kwee Lian,2025-04-01,2025-04-01,2,88238929,,,"03-162, 298B COMPASSVALE STREET- COMPASSVALE GREEN, 542298, Singapore",,,,Lazada,,,,,,,,Dreamwisp Mask,1,1
-CUST01153,Cheok Boon Keng,Boon Keng,2025-04-02,2025-04-02,2,86112028,,,"#08-117, 267B PUNGGOL FIELD - PUNGGOL SAPPHIRE, 822267, Singapore",,,,Lazada,,,,,,,,Resmed p30i mask,1,1
-CUST01154,Chua Whye Woon,Why Woon,2025-04-03,2025-04-03,2,,,,"BLOCK 118, BEDOK NORTH STREET 2, ##18-18
-8,460118,Singapore",,,,Shopee,,,,,,,,Dreamwisp Mask,1,1
-CUST01155,Ng yew seng,Yew Seng,2025-04-04,2025-04-04,2,,,,"Pick locker, 519D Tampines central 8 ",,,,Shopee,,,,,,,,Disposable Filters x12,1,1
-CUST01156,"Ian Guo - Guo yiyan, Kok Yih han",Ian,2025-04-07,2025-04-07,1,‭90699382‬,,,,,,,Whatsapp,,50sgd discount; Kenneth Fangs close friend ,Kenneth fang,,,,GB-2B612187,Resmed p30i mask; Resvent iBreeze Auto Bipap,1,0
-CUST01157,Paul Ang Hung Liat,Paul,2025-04-13,2025-04-13,2,91265085‬,,,,,,,Whatsapp,,For his dad; he also has a sister,Lazada,,,,,Resmed p30i mask,1,1
-CUST01158,Pauline Siang po Ling,Pauline,2025-04-14,2025-09-04,5,81880703‬,,,,"168 LENTOR LOOP,#15-04",,Aunty Brenda's friend,Whatsapp,,Payment at end of trial; sleep test rental kit for hubby ; Referred Paul Lonsdale previously; Previous Dreamstation has not been defoamed yet; J21607925448F; Hubby Joseph has snoring and daytime tiredness; introduced to home sleep test; currently Pauline is on 2 week trial of auto bipap,Aunty Brenda ,,,,GB-2B581749,4 filters for iBreeze; O2 Ring Sleep Test Kit Rental; Resmed p30i mask; Resvent iBreeze Auto Bipap,3,2
-CUST01159,Darren wong,Darren,2025-04-15,2025-04-29,2,98239333‬,,,,,,,Hitpay,,Bipap trial ; End of trial; increased price because of BNPL feature,,,,,GB-2B617881,Resmed p30i mask; Resvent iBreeze Auto Bipap,2,0
-CUST01160,ML Tan,ML,2025-04-17,2025-04-17,2,96975345,,,"#10-87, 509B WELLINGTON CIRCLE - WELLINGTON VIEW, 752509, Singapore",,,,Lazada,,Asked for item to hopefulyl arrive by 19 Apr,,,,,,Dreamwisp Mask,1,1
-CUST01161,Chan Kwang Wei,Kwang Wei,2025-04-25,2025-04-25,1,91197311,,,Flora Drive or Rd area,,,,Whatsapp,,2 week trial auto bipap; CK's best friend; kindergarten and secondary school; runs pest control company that father started; former SAF infantry officer; last posting mindef future technology dept and 13 years and felt lost after,,Failed trial; mask discomfort ,,,GB-2B617882,Resmed p30i mask,1,0
-CUST01162,Joey Teh,Joey,2025-04-25,2025-04-25,1,‭91993176‬,,,"151 Jalan Teck Whye, #06-35, 680151",,,,Whatsapp,,2 week trial with auto bipap. Malaysian originally from Penang; suspects her mum has sleep apnea. Joey has some heart valve issue which leads to her cardiologist suggesting CPAP. Maybe she actually has sleep apnea leading to heart issues. She's a beautician wanting to start her own practice at home for now. Her hubby is Singaporean. She has a daughter likely around primary or secondary school age.,Gordon Liew,,,,GB-2B617867,Resmed p30i mask,1,0
-CUST01163,Abdul Malek c/o Shikin,Shikin,2025-04-26,2025-04-26,1,‭90925411‬,,,733788.0,,,,Whatsapp and Yes CPAP UEN,,"Patient Abdul Malek is Shikin’s dad 
->>>>>>> 566f680a
-Is a driver by profession; has dozed off a few times while driving lorry before. Has done sleep test and trial with Airsense 10. Currently has a cpap mask and is looking for a cpap machine. 
-
-I offered to let him try 
-Various masks 
-ibreeze auto cpap 
-ibreeze auto Bipap
-Resmed Airsense 10 
-",I googled to get better options rather than stick to the ones given.. and checked on tiktok.. saw one of your video and gave a call..,,,,GB-2B564130,Resvent iBreeze Auto,1,0
-<<<<<<< HEAD
-CUST01152,Jay Shen Junjie,Jay,2025-04-28,2025-05-07,3,91001176,,,"156 Joo Chiat Place, #03-07, Spore 427848",,,,Whatsapp and Yes CPAP UEN,,400 SGD level 3 sleep study; Kyomed charges us 100 SGD; Bipap Trial,,,,,GB-2B612189,Level 3 sleep test - Kyomed; Resmed p30i mask; Resvent iBreeze Auto Bipap,2,1
-CUST01153,Peter Tang c/o Terence Tang,Peter,2025-04-28,2025-04-28,1,96664957‬,,,"Blk 460, Ang Mo Kio Ave 10, #13-1582, 560460.",,,,Whatsapp,,"2 week trial; Came from defunct legacy CPAP from 20+? years ago; tubing all broken; started 8/10 comfort with iBreeze Auto, after adjustments with bipap and various masks, was at 10/10 comfort",Terence Tang referred by Mong San Ping,Failed trial,,,GB-2B617875,Dreamwisp; p30i (complimentary 2 week trial),1,0
-CUST01154,Jennifer tan,,2025-05-02,2025-05-02,1,97543075‬,,,,,,,Whatsapp,,,Lazada,,,,GB-2B612194,Resvent iBreeze Auto Bipap,1,0
-CUST01155,Mike Xu mingkai ,Mike,2025-05-02,2025-05-02,2,83388538‬,,,,,,,Whatsapp,,,IG,,,,,O2 Ring Sleep Test Kit Rental,1,1
-CUST01156,Kenji Ng,,2025-05-05,2025-05-05,1,96734228,,,"339 Choa Chu Kang Ave 3, The Rainforest, #09-19, Singapore 689783",,,,,,,,,,,GB-2B612195,Resvent iBreeze Auto Bipap,1,0
-CUST01157,"""Dino"" TRAKAKIS KOSTANTINOS",Dino,2025-05-07,2025-05-07,2,81215800‬,,,,,,,Whatsapp,,"Dwsp S, p30i S and L. Airsense 11. 6-13. Lots of leaks. Gave him mouth tape. Runs autism care network. Knows ENT Dr tan (nam guan?). Former CIA field ops. Has been in Africa. ",,,,,,Dreamwear Silicone Pillows; Resmed p30i mask,1,1
-CUST01158,Joey teh,,2025-05-09,2025-05-09,2,89727286‬,,,,,,,Whatsapp,,Payment for trial; Bipap payment delayed ,,,,,,Resmed p30i mask,1,1
-CUST01159,Justin Loo zhongzheng,,2025-05-11,2025-05-11,2,91173433‬,,,,,,,,,2 week trial auto cpap; said Joe didn't ask him to try auto Bipap on the spot ; Continuation of trial with Bipap and swapped from p30i to dreamwisp mask ,Property agent walked past my house ,Failed trial,,,GB-2B550680; GB-2B617864,Resmed p30i mask,2,0
-CUST01160,Nicolas Wong,,2025-05-13,2025-05-27,2,83837456,,,Choa Chu Kang,,,,Whatsapp,,"2 week trial auto Bipap. Snoring and sleeping separate from rest of family. Sleep test Ahi 49 NUH, prof Khoo; Paid at end of trial",Tkss,,,,GB-2B617878,Resmed p30i mask; Resvent iBreeze Auto Bipap,2,0
-CUST01161,Ridwan Sadik,,2025-05-13,2025-05-27,2,90995438,,,"266D Punggol Way
-=======
-CUST01164,Jay Shen Junjie,Jay,2025-04-28,2025-05-07,3,91001176,,,"156 Joo Chiat Place, #03-07, Spore 427848",,,,Whatsapp and Yes CPAP UEN,,400 SGD level 3 sleep study; Kyomed charges us 100 SGD; Bipap Trial,,,,,GB-2B612189,Level 3 sleep test - Kyomed; Resmed p30i mask; Resvent iBreeze Auto Bipap,2,1
-CUST01165,Peter Tang c/o Terence Tang,Peter,2025-04-28,2025-04-28,1,96664957‬,,,"Blk 460, Ang Mo Kio Ave 10, #13-1582, 560460.",,,,Whatsapp,,"2 week trial; Came from defunct legacy CPAP from 20+? years ago; tubing all broken; started 8/10 comfort with iBreeze Auto, after adjustments with bipap and various masks, was at 10/10 comfort",Terence Tang referred by Mong San Ping,Failed trial,,,GB-2B617875,Dreamwisp; p30i (complimentary 2 week trial),1,0
-CUST01166,Jennifer tan,,2025-05-02,2025-05-02,1,97543075‬,,,,,,,Whatsapp,,,Lazada,,,,GB-2B612194,Resvent iBreeze Auto Bipap,1,0
-CUST01167,Mike Xu mingkai,Mike,2025-05-02,2025-05-02,2,83388538‬,,,,,,,Whatsapp,,,IG,,,,,O2 Ring Sleep Test Kit Rental,1,1
-CUST01168,Kenji Ng,,2025-05-05,2025-05-05,1,96734228,,,"339 Choa Chu Kang Ave 3, The Rainforest, #09-19, Singapore 689783",,,,,,,,,,,GB-2B612195,Resvent iBreeze Auto Bipap,1,0
-CUST01169,"""Dino"" TRAKAKIS KOSTANTINOS",Dino,2025-05-07,2025-05-07,2,81215800‬,,,,,,,Whatsapp,,"Dwsp S, p30i S and L. Airsense 11. 6-13. Lots of leaks. Gave him mouth tape. Runs autism care network. Knows ENT Dr tan (nam guan?). Former CIA field ops. Has been in Africa. ",,,,,,Dreamwear Silicone Pillows; Resmed p30i mask,1,1
-CUST01170,Joey teh,,2025-05-09,2025-05-09,2,89727286‬,,,,,,,Whatsapp,,Payment for trial; Bipap payment delayed ,,,,,,Resmed p30i mask,1,1
-CUST01171,Justin Loo zhongzheng,,2025-05-11,2025-05-11,2,91173433‬,,,,,,,,,2 week trial auto cpap; said Joe didn't ask him to try auto Bipap on the spot ; Continuation of trial with Bipap and swapped from p30i to dreamwisp mask ,Property agent walked past my house ,Failed trial,,,GB-2B550680; GB-2B617864,Resmed p30i mask,2,0
-CUST01172,Nicolas Wong,,2025-05-13,2025-05-27,2,83837456,,,Choa Chu Kang,,,,Whatsapp,,"2 week trial auto Bipap. Snoring and sleeping separate from rest of family. Sleep test Ahi 49 NUH, prof Khoo; Paid at end of trial",Tkss,,,,GB-2B617878,Resmed p30i mask; Resvent iBreeze Auto Bipap,2,0
-CUST01173,Ridwan Sadik,,2025-05-13,2025-05-27,2,90995438,,,"266D Punggol Way
->>>>>>> 566f680a
-05-360
-824266",,,,Whatsapp,,"Has trialed Airsense 10 
-Exhale was challenging 
-
-Experiences some central apnea symptoms during afternoon naps 
-
-Keen on ibreeze Bipap trial and I offered 200sgd refundable deposit when he buys (else it's a 200sgd rental); Paid at end of trial",Nur Alfisyah (Fish),,,,GB-2B612181,Resmed p30i mask; Resvent iBreeze Auto Bipap; Trial of iBreeze Bipap,2,0
-CUST01174,Muhammad Nasruddin,,2025-05-14,2025-05-28,2,98537970,,,Tampines,,,,Whatsapp,,"2 weeks trial; Paid at end of trial; Discovered he's same batch TKSS; 4G, Oniatta's class and still in touch with Nabil and Fahmi (not the band major); runs AlBarakah, mostly known in muslim community; Joe Neitham bought dates from business before",Tiktok,,,,GB-2B601634,Resmed p30i mask; Resvent iBreeze Auto Bipap; Trial of iBreeze Bipap,2,0
-CUST01175,The cardio clinic for patient Joey Teh,,2025-05-16,2025-05-16,1,,,,,,,,Whatsapp and Yes CPAP UEN,,,,,,,See above ,Resmed p30i mask; Resvent iBreeze Auto Bipap,1,0
-CUST01176,Stephen Lee Koh Meng,,2025-05-20,2025-06-01,2,91990328,,,Serangoon North,,,,Whatsapp,,Engineer. Wife Julie was in IT for some MNC(?) retired at 55; Interested in preventive approach against heart attack and stroke; has poor sleep eg can't sustain sleep long but rarely daytime tiredness; 6/10 comfort with bipap and p30i; Payment at end of trial; contra 100 SGD from prev transaction,,,,,GB-2B617868,"Resmed p30i mask; Resvent iBreeze Auto Bipap; Trial for 100 SGD, refundable if buy",2,0
-CUST01177,Darren Rebello,,2025-05-24,2025-05-24,1,92700285,,,"46 Marine Parade Road
-#02/03 Silversea
-449305",,,,Whatsapp,,"Jo: Patient keen on having wifi feature but was disappointed that iBreeze Auto Pro doesn't have; possibly couldn't succeed with APAP -- complained of challenge after first night
-",Joe,,,,GB-2B550673,Dreamwear Silicone Pillows; Resvent iBreeze Auto Pro,1,0
-<<<<<<< HEAD
-CUST01166,Mdm Chia c/o Dr chua Soo yong - replacement Bipap,,2025-05-24,2025-05-24,3,94496371,,,29 Serenade Walk S575778,,,,Whatsapp,,"Prev bipap had prev heating pad issue; motherboard changed and it became an RTC issue
-Motherboard changed again and it became a ""non original card"" issue
-
-Decided to replace entire bipap for mdm chia",Nil,,,,GB-2B617875,Repair cost 100 SGD,2,1
-CUST01167,Royce Tan,,2025-05-25,2025-05-25,1,97996968,,,Cck,,,,Whatsapp,,Home visit,MRC - Steadfast,,,,GB-2B612196,Resmed p30i mask; Resvent iBreeze Auto Bipap,1,0
-CUST01168,"""Senna"" ang song ling",,2025-05-31,2025-06-15,2,85117048‬,,"angsongling0903@gmail.com
-=======
-CUST01178,Mdm Chia c/o Dr chua Soo yong - replacement Bipap,,2025-05-24,2025-05-24,3,94496371,,,29 Serenade Walk S575778,,,,Whatsapp,,"Prev bipap had prev heating pad issue; motherboard changed and it became an RTC issue
-Motherboard changed again and it became a ""non original card"" issue
-
-Decided to replace entire bipap for mdm chia",Nil,,,,GB-2B617875,Repair cost 100 SGD,2,1
-CUST01179,Royce Tan,,2025-05-25,2025-05-25,1,97996968,,,Cck,,,,Whatsapp,,Home visit,MRC - Steadfast,,,,GB-2B612196,Resmed p30i mask; Resvent iBreeze Auto Bipap,1,0
-CUST01180,"""Senna"" ang song ling",,2025-05-31,2025-06-15,2,85117048‬,,"angsongling0903@gmail.com
->>>>>>> 566f680a
-",,,,,Hitpay,,2 week trial auto cpap ; Made payment,,,,,GB-2B560870,Dreamwisp Mask; Resvent iBreeze Auto; p30i contra against dreamwisp,2,0
-CUST01181,Roger Ong - ONG WEE YONG ROGER (WANG WEIYANG ROGER),,2025-06-03,2025-06-17,2,83333636,,,The Florence Residences 87 #14-29,,,,Whatsapp,,Topped up 400sgd total 2.2k for Airsense 11; ibreeze Bipap was too loud. Property agent with propnex and 30-40k is comfortable for him and he didn't want to stress himself out too much ; Wealthy property agent serving district 10 and 11 clients. Very decent says Joe Neitham - possible good for Hnw power team.  Bipap was too noisy for him and wife; MBR is particularly quiet because of sound proofing or padding outcome,SGH,,,,2.2241948921E10; GB-2B625195,Airsense 11; Resmed p30i mask; Resvent iBreeze Auto Bipap,2,0
-CUST01182,Shi Qing Poh,,2025-06-03,2025-07-01,2,98365015,,,"The Calypso, 500 Upper East Coast Road, 05-07, S465540",,,,Whatsapp,,Made 2 payments; final 400 SGD payment was 1 July; Served by Tim Lam,Dr Nieh Chih Chiang,,,,GB-2B601638,100 SGD deposit for trial; Dreamwear Silicone Pillows; Resvent iBreeze Auto Bipap,2,0
-CUST01183,Ken c/o MRS RITA KAILASH MANSUKHANI NEE RITA LEKHRAJ MELWANI,,2025-06-04,2025-06-04,1,87133377,,,"15-248  Blk 34 CChee Ave
-Singapore",,,,Whatsapp,,"Indian Singaporean but hangs out with Chinese folks. Former camera empire owner distributing Nikon, canon and GoPro. At peak had 7 shops including at Orchard shopping centre and Harbourfront. Closed during covid and pivoted to online. Now retired. Gave advice that some folks are just testing me when they challenge with strong tone. Just answer the qn and tell them you are not the cheapest but you will still be around in many years to come. 3 sons and oldest is a pilot 1988 flies 787 for sq including Korea ",Google search for “buy cpap machine immediately”,,,,GB-2B617879,Resmed p30i mask; Resvent iBreeze Auto Bipap,1,0
-<<<<<<< HEAD
-CUST01172,John koh,,2025-06-07,2025-06-22,2,90083740,,,121 Compassvale now #08-23,,,,Whatsapp,,"Bipap trial; Made payment, contra 150sgd ",Gerald Tan,,,,GB-2b625195,150 SGD deposit for trial; Resmed p30i mask; Resvent iBreeze Auto Bipap,2,0
-CUST01173,Jong - ONG JOO ANN JONATHAN GERARD,,2025-06-08,2025-08-25,3,96167518,,,AMK,,,,Whatsapp,,Na; Prev on F20 mask,Jo,,,,GB-28617882,BIPAP; Na; Resmed p30i,2,1
-CUST01174,Deen Allaudeen Arabathdeen c/o Dr Phua Chu Qin,Deen,2025-06-10,2025-06-24,2,97393889,,arabathdeen.90@gmail.com,TBC,,,,Whatsapp,,"Payment at end of trial; used Atome; SBS Transit ops room; takes care of Downtown Line; aeronautical engineer backgroun; prev job had challenges so resigned without next job; daytime tiredness, brain fog, dizziness, floating feeling, tinnitus, vertigo(?), shift worker and rotating shifts; I recommended 7-8 hrs sleep and change to same shift; 5 year old kid in 2025 and has to send him to school; drives a car",Online search,,,,GB-2B617865,Resmed p30i mask; Resvent iBreeze Auto Bipap; Trial of iBreeze Auto Bipap,2,0
-CUST01175,Winston Heng,,2025-06-10,2025-06-10,1,98789873,,,TBC,,,,Whatsapp,,Ian guo’s dept boss; knows lau peet Meng,Ian Guo,,,,GB-2B617871,Resmed p30i mask; Resvent iBreeze Auto Bipap,1,0
-CUST01176,Renan Cesar Augusto,,2025-06-19,2025-06-19,1,+55(32)99917-8837,,renandelgadoferes@hotmail.com,Brazil,,,,HitPay,,"Diagnosed by doctor in Brazil, oil and gas worker",Google search in Portuguese,,,,Gb-2b560852,Resmed p30i; Resvent ibreeze auto,1,0
-CUST01177,Ian Tan Jun Yong,Ian,2025-06-22,2025-06-30,2,90110889,,,Bukit Panjang,,,,Whatsapp,,Made remaining payment; Na,Jo,,,,GB-28612190,BIPAP trial 150sgd ; Resmed p30i mask; Resvent iBreeze Auto Bipap,2,0
-CUST01178,Chua Kian Heng,,2025-06-24,2025-06-24,2,98245527,,,"08/316, 634 JURONG WEST STREET 65, 640634, Singapore",,,,Lazada,,,,,,,,Dreamwear Silicone Pillows,1,1
-CUST01179,Hansel Cheong,,2025-06-24,2025-06-24,2,96792802,,,"19-11, 1A CANTONMENT ROAD- THE PINNACLE @ DUXTON, 085101, Singapore",,,,Lazada,,,,,,,,Dreamwisp Mask,1,1
-CUST01180,Andy Lim,,2025-06-29,2025-08-01,2,90109050,,,38 goldhill ave 05-40,,,,WhatsApp,,"This is my summary, can amend if needed 
-=======
-CUST01184,John koh,,2025-06-07,2025-06-22,2,90083740,,,121 Compassvale now #08-23,,,,Whatsapp,,"Bipap trial; Made payment, contra 150sgd ",Gerald Tan,,,,GB-2b625195,150 SGD deposit for trial; Resmed p30i mask; Resvent iBreeze Auto Bipap,2,0
-CUST01185,Jong - ONG JOO ANN JONATHAN GERARD,,2025-06-08,2025-08-25,3,96167518,,,AMK,,,,Whatsapp,,Na; Prev on F20 mask,Jo,,,,GB-28617882,BIPAP; Na; Resmed p30i,2,1
-CUST01186,Deen Allaudeen Arabathdeen c/o Dr Phua Chu Qin,Deen,2025-06-10,2025-06-24,2,97393889,,arabathdeen.90@gmail.com,TBC,,,,Whatsapp,,"Payment at end of trial; used Atome; SBS Transit ops room; takes care of Downtown Line; aeronautical engineer backgroun; prev job had challenges so resigned without next job; daytime tiredness, brain fog, dizziness, floating feeling, tinnitus, vertigo(?), shift worker and rotating shifts; I recommended 7-8 hrs sleep and change to same shift; 5 year old kid in 2025 and has to send him to school; drives a car",Online search,,,,GB-2B617865,Resmed p30i mask; Resvent iBreeze Auto Bipap; Trial of iBreeze Auto Bipap,2,0
-CUST01187,Winston Heng,,2025-06-10,2025-06-10,1,98789873,,,TBC,,,,Whatsapp,,Ian guo’s dept boss; knows lau peet Meng,Ian Guo,,,,GB-2B617871,Resmed p30i mask; Resvent iBreeze Auto Bipap,1,0
-CUST01188,Renan Cesar Augusto,,2025-06-19,2025-06-19,1,+55(32)99917-8837,,renandelgadoferes@hotmail.com,Brazil,,,,HitPay,,"Diagnosed by doctor in Brazil, oil and gas worker",Google search in Portuguese,,,,Gb-2b560852,Resmed p30i; Resvent ibreeze auto,1,0
-CUST01189,Ian Tan Jun Yong,Ian,2025-06-22,2025-06-30,2,90110889,,,Bukit Panjang,,,,Whatsapp,,Made remaining payment; Na,Jo,,,,GB-28612190,BIPAP trial 150sgd ; Resmed p30i mask; Resvent iBreeze Auto Bipap,2,0
-CUST01190,Chua Kian Heng,,2025-06-24,2025-06-24,2,98245527,,,"08/316, 634 JURONG WEST STREET 65, 640634, Singapore",,,,Lazada,,,,,,,,Dreamwear Silicone Pillows,1,1
-CUST01191,Hansel Cheong,,2025-06-24,2025-06-24,2,96792802,,,"19-11, 1A CANTONMENT ROAD- THE PINNACLE @ DUXTON, 085101, Singapore",,,,Lazada,,,,,,,,Dreamwisp Mask,1,1
-CUST01192,Andy Lim,,2025-06-29,2025-08-01,2,90109050,,,38 goldhill ave 05-40,,,,WhatsApp,,"This is my summary, can amend if needed 
->>>>>>> 566f680a
-
-Patient is Andy, 85/M
-Has daytime tiredness (daily) and night time snoring 
-Has frequent waking with heart palpitations 
-
-Has memory issues; Tried Dreamstation auto Bipap various settings but uncomfortable; ibreeze auto Bipap still more comfortable. But next challenge is getting more than 2 hrs sleep. Some dry mouth suggests mouth leaks. Gave him mouth tape.",Likely Google search,,,,GB-2B617880,Deposit 150sgd for trial; Dreamwisp mask; ibreeze auto Bipap,2,0
-CUST01193,Ho Khek Pin,,2025-07-03,2025-07-03,1,94505451,,,"19 bidadari park drive, The Woodleigh residence, #06-17 Singapore 367794",,,,Whatsapp,,"Khek Pin is the patient
-46/M
-Diagnosed 2021 with severe obstructive sleep apnea; Lsats of 80%
-Does not report daytime tiredness; has moderate to loud snoring
-Has high blood pressure and is under medication;
-Family is concerned about age and family history of heart issues
-Elder brother had a stroke 2 years ago and is currently on CPAP
-Has not done CPAP trial before; previously did surgery with SGH
-
-I offered a 2 week trial when Khek Pin buys a mask (masks are 200-250 SGD) and pays a 150 SGD deposit  (amount is contra-ed if buys the machine eventually)
-
-After CPAP - snoring is more acceptable and mostly happens w sleeping upright
-",Yescpap.com,,,,GB-2B560846,P30i; Trial ibreeze auto cpap,1,0
-CUST01194,David ng,,2025-07-04,2025-08-01,2,91471567,,,41 kee sun avenue,,,,Whatsapp and Yes CPAP UEN,,Actually UEN; Dreamstation Bipap replacement; Dreamstation is going to andy lim,JO,,,,GB-2B601648; Skip,Dwsp; Ibreeze auto Bipap (free temporary replacement),2,0
-CUST01195,"Dick Wong Ming Wei ""flyingstudent""",,2025-07-04,2025-07-04,2,,,,"12 TAO CHING ROAD, ##10-25,618726,Singapor
-e",,,,Shopee,,,,,,,,Dreamwisp Mask,1,1
-CUST01196,Kow Poh Heng,,2025-07-04,2025-07-04,1,87142541,,,Blk 122B Edgedale Plains #04-153 (822122),,,,Whatsapp,,"Patient is Kow Poh Heng, 51/M
-Has done sleep test with SKGH, diagnosed with sleep disordered breathing, has done recent trial with Airsense 10 (returning on 26 June), has n20 mask which fits well and getting used to it
-Has snoring and daytime tiredness, no other notable symptoms 
-
-I have proposed to let Poh Heng try 2 machines (CPAP and Bipap) and to try other masks too
-Since patient has done prior trial, I propose purchase at end of appointment
-
-Poh Heng is available 7 July, 8pm 
-Blk 122B Edgedale Plains #04-153 (822122) pls call 30min prior arriving
-Settled payment on 8 July 2025",icare,,,,GB-2B630536,ibreeze auto Bipap,1,0
-CUST01197,Wong,,2025-07-04,2025-10-29,3,87970699,,,"Blk 127 Bukit Batok West Ave 6 #09-406
-Singapore 650127","160 Canberra Drive
-04-39 the brownstone
-S767999",,,Shopify,,"Hi serene
-
-You’re an experienced cpap user of 20 years
-Currently on Airsense 10 which is your fifth machine 
-Your n20 mask of 3-4 months just broke 
-You previously bought from IB medical and a place in Orchard 
-
-You favour Resmed
-
-I recommend you try dreamwisp mask and p30i while lying down with pressure running 
-
-Recommend you bring your Airsense 10 also 
-
-I will connect you with my colleague based in admiralty, he can let you try 
-
-Joe Neitham by appt 
-
-Blk 682D Woodlands Dr 73
-#13-229 734682
-Singapore; Kristy you’re the patient 47/F
-Done sleep test and I’m assuming diagnosis is obstructive sleep apnea 
-
-Snoring and daytime tiredness
-HBP
-
-Referred by Dr Kua jie Li 
-Ahi 81 and severe REM OSA; Prev trialed Apex XT; currently on Wizard 220 FFM",Jo,Dr Kua Jie Li,,,GB-28630526; GB-2B560856,Na; Resmed p30i Mask; Resvent iBreeze Auto; Resvent iBreeze Auto Bipap; Skip,1,2
-CUST01198,Damien Sidhanand,,2025-07-07,2025-07-07,2,87111864,,,"05-02, 8 JOO CHIAT LANE - D'SUNRISE, 428094, Singapore",,,,Lazada,,Sustainability management; chemical engineering background; alternative fuels; https://www.linkedin.com/in/damiensidhanand/,,,,,,Dreamwear Silicone Pillows,1,1
-CUST01199,Ng Peng Kim c/o Julian Low,,2025-07-10,2025-07-10,2,‭+60133927468‬,,,"Block 464B clementi peaks, #5-54 122464",,,,Whatsapp,,"Hui Yin made closing payment; Patient is Mdm Ng Peng Kim, 65
-Has done home sleep test with Yes CPAP, ODI is 9.27 and chart morphology is that of sleep apnea
-Reports daytime tiredness and night time snoring
-I have offered a 2 week trial when patient buys a mask and pays a deposit
-
-Available tomorrow night Thursday 10 July, 8 or 9pm
-Block 464B clementi peaks, #5-54 122464
-
-Julian low’s MIL",Julian and hui yin,,,,GB-28617869,Bipap trial deposit; P30i; Resvent iBreeze Auto Bipap,2,0
-CUST01200,Aaron Chong,,2025-07-14,2025-07-14,2,83050077,,,"#11-1537, 90 BEDOK NORTH STREET 4, 460090, Singapore",,,,Lazada,,,,,,,,Dreamwisp,1,1
-CUST01201,Aaron Lin Wei Hao,Aaron,2025-07-14,2025-07-28,3,86995610,,,"578 Hougang Ave 4, #15-646",,,,Whatsapp,,"Heated tubing broke when door closed; Patient is Aaron Lin
-Has failed CPAP therapy before; currently has a nasal prong mask and a full face mask p30i and f40
-I offered a trial with Bipap therapy and to try various masks
-
-GF is also considering bipap at later stage
-
-578 Hougang Ave 4, #15-646
-
-Is available tonight Monday 14 July, 8 or 9pm",Dr Ronnie yap,Failed trial,,,GB-2B617866,ibreeze auto Bipap trial 200sgd; ibreeze heated tubing,2,1
-CUST01202,Ryan Tam,,2025-07-14,2025-07-14,2,81387981,,,"10-615, 524B PASIR RIS STREET 51 - COSTA RIS, 512524, Singapore",,,,Lazada,,,,,,,,Heated Tubing for Dreamstation,1,1
-CUST01203,Teo Choon Huat tch108108,,2025-07-17,2025-07-17,2,******10,,,"108 SIXTH AVENUE,276501,Singapore",,,,Shopee,,Possibly super wealthy or connected to super wealthy; identity not certain but a Straits Times article mentions one Teo Choon Huat whose identity was stolen by Tan Say Wee,,,,,,Dreamwear Silicone Pillows,1,1
-CUST01204,Yap Hock Lee,,2025-07-19,2025-07-22,3,81380844,,,"252 bangkit road 05-398, 670252",,,,Whatsapp,,Only BIPAP,Bro Soo,,,,GB-28617874,BIPAP; Resmed p30i mask,2,1
-CUST01205,Hoo Yoe Lan c/o Lee Tian Fu,,2025-07-20,2025-07-23,3,97551809‬,,,538688.0,,,,Whatsapp,,"Patient is Hoo Yoe Lan, 78/F
-c/o her son Lee Tian Fu 
-
-Has done home sleep test, verified severe sleep apnea with AHI 73.4  Hx gasping for air, panting in sleep and snoring. Sleeps 830pm to 5am. Sometimes has daytime tiredness.
-
-Is also wheelchair bound; history of hypertension, high cholesterol, osteoporosis, anxiety, just few years ago the doctor in Khoo Teck Puat diagnosed her to have degenerative brain disease and mild Parkinson’s. She’s on madopar currently as well. Her body is very stiff and speech is rather slow now. 
-
-Joe saw the patient; F20 M is slightly too large; mouth is agape during sleep; overall muscle tone is low",Jo,,,,GB-2B617864,Doctor consult to Dr Nieh ; F20 medium ; Home Sleep Test 450 SGD; Trial for iBreeze Bipap,2,1
-CUST01206,Gayathiri Selvam,Gaya,2025-07-21,2025-08-04,3,97348973‬,,,,,,,Whatsapp,,"Patient is Gaya 
-
-Has done sleep study, diagnosed severe OSA, AHI 160
-Has daytime tiredness, night time snoring, has obesity, elevated blood pressure, no history of stroke or heart attack, and difficulty waking in morning
-
-Has concerns about suffocating  (without CPAP) and also concerned that air will be too much to breathe in with CPAP
-
-Blk 313, Ang mo Kio ave 3 #03-2296 560313.
-
-Can be visited on Monday night 8 or 9pm; Payment at end of trial; initially asked for credit card payment but I proposed 8% surcharge; Payment at end of trial; initially asked for credit card payment but I proposed 8% surcharge; possibly an NUH staff",,,,,GB-2B617883,Dreamwisp Mask; Resvent iBreeze Auto Bipap; Trial Bipap,2,1
-CUST01207,Ho Khek Heong,,2025-07-23,2025-07-23,2,83280519‬,,,"16 Bedok Rise 06-50
-The Glades
-Singapore 465409
-
-",,,,Whatsapp,,Brother of Ho Khek Pin; uses airsense 10; pre paid for n30i,,,,,,n30i mask,1,1
-CUST01208,"Sucila Gooal ""Sue""",Sue,2025-07-24,2025-07-24,2,86790788,,,"Blk 414 Sembawang Drive 14-716
-19 July 2025",,,,Hitpay,,,Nikki,,,,,CC Fees; Doctor Consult; Home Sleep Test Level 3,1,1
-CUST01209,Yeo Suan kit,,2025-07-27,2025-07-27,1,82823866,,,550319.0,,,,Whatsapp,,Na,Chris yap,,,,GB-2B560866,Resvent iBreeze Auto,1,0
-CUST01210,Damian Leong - LEONG WENG HUNG DAMIAN,,2025-07-31,2025-07-31,2,96181808,,,"421 Clementi Ave 1
-40-375
-120421",,,,Whatsapp,,"Aircurve 10, Philips wisp mask,  new to cpap therapy",Jo,,,,,Bipap setup and pressure optimization journey,1,1
-CUST01211,Kavan; Modi Kavan Kishore,,2025-07-31,2025-07-31,2,83973956,,,"Block 51 Changi South Ave 1
-#09-01
-SUTD Staff Housing
-485995",,,,Whatsapp,,Math lecturer at SUTD,Jo,,,,,Resmed p30i,1,1
-<<<<<<< HEAD
-CUST01200,Alan Julian Jiang,,2025-08-04,2025-09-30,3,90385277,,,One Shenton 12-09,616 Bedok reservoir road #10-1124,,,Whatsapp,,"He does tech and has his own business. Seems not that willing to  share more about his business so I didn’t press; Julian you’re the patient 31/M
-=======
-CUST01212,Alan Julian Jiang,,2025-08-04,2025-09-30,3,90385277,,,One Shenton 12-09,616 Bedok reservoir road #10-1124,,,Whatsapp,,"He does tech and has his own business. Seems not that willing to  share more about his business so I didn’t press; Julian you’re the patient 31/M
->>>>>>> 566f680a
-Bad sleep, tried sleeping pills, tried sleep braces or oral appliance 
-Had sleep study at age 27, mild to moderate OSA
-Seen by dentist and seen by ent Dr Vyas during sleep study 
-
-I have proposed a mask and machines tryout session",Dr Ronnie yap,Jo,,,GB-2B564133; GB-2B630546,Dreamwear silicone pillows; Resmed p30i Mask; Resvent iBreeze Auto Bipap; Skip; iBreeze Auto CPAP - Trial,1,2
-<<<<<<< HEAD
-CUST01201,Kim / Hsin,,2025-08-06,2025-08-06,2,97930575,,,"08-77, 780E WOODLANDS CRESCENT- WOODLANDS DEW, 735780, Singapore",,,,Lazada,,,,,,,,Dreamwear Silicone Pillows,1,1
-CUST01202,Lee Hui,,2025-08-08,2025-08-08,1,96338683,,,"13 Silat Avenue #10-44
-=======
-CUST01213,Kim / Hsin,,2025-08-06,2025-08-06,2,97930575,,,"08-77, 780E WOODLANDS CRESCENT- WOODLANDS DEW, 735780, Singapore",,,,Lazada,,,,,,,,Dreamwear Silicone Pillows,1,1
-CUST01214,Lee Hui,,2025-08-08,2025-08-08,1,96338683,,,"13 Silat Avenue #10-44
->>>>>>> 566f680a
-",,,,Whatsapp,,"Patient is Lee Hui referred by Dr Moses Lai 
-Suspected sleep apnea or narcolepsy 
-Has seen SGH but not done sleep test 
-Excessive daytime tiredness almost every day when waking in morning and around 3pm
-Partner has noticed heavy breathing; patient experiences taking deep forceful breath. Sometimes sleep talks and has vivid dreams. 
-Often wakes with heart rate 
-Afternoon naps lead to migraines 
-I have offered a trial of cpap therapy 
-BMI 20.5, 162cm and 54kg
-
-13 Silat Avenue #10-44
-Available tomorrow evening 8 Aug around 730pm",Dr Moses Lai,,,,GB-2B630547,Bipap trial; P30i,1,0
-CUST01215,Shawn Moh,,2025-08-13,2025-08-13,1,97846247,,,,,,,Whatsapp,Joe,"Shawn Moh is the patient, referred through BNI friend Wan Hong
-Previously on Devilbliss CPAP for ~10 years or more and has a 2 month old wisp mask
-Exploring new CPAP / Bipap
-
-Can also let Shawn try several masks
-
-27B West Coast Park (Botannia)
-08-07
-127722",Wan Hong,,,,Gb-2b612191        ,Bipap purchase,1,0
-<<<<<<< HEAD
-CUST01204,Ji pei,,2025-08-15,2025-08-15,1,86732229,,,Blk 24 pasir panjang wholesale centre 01-187 s110024,,,,Whatsapp,,"Referred by Alice Goh, Henry Ang at Satoyu. Paid for by the boss, Tony. Wife is Connie. Another colleague Eileen enquired about sleep test for her hubby who snores. Ji Pei has daytime tiredness 7/7, has loud snoring and disturbing colleague who shares room in dorm. Wechat ID is j15993620059, region Xuchang, Henan.",Henry Ang (possibly found us online or through Dr Goh?),,,,GB-2B601648,Resmed p30i; ibreeze auto Bipap,1,0
-CUST01205,Raymond Lau,Raymond,2025-08-19,2025-08-19,1,98807111,,,"311C Clementi Ave 4, #07-197, Singapore 123311",,,,Whatsapp,,Jo nus CNM friend and now in PR role; Auto CPAP was packed inside a bipap box for some reason,Jo,,,,GB-2B560851,Resmed p30i Mask; iBreeze Auto CPAP - Trial,1,0
-CUST01206,Steven lee chai hee,Steven,2025-08-19,2025-08-19,4,96893528,,,T a,,,,Whatsapp,,Husband of Catherine Tay. Nice couple. Saw them at Chai Chee before. Doctor is Alvin tan at CGH.,Works as delivery driver for sports company pacific sports Pte Ltd in kaki Bukit,,,,,Sd card reading for ibreeze auto cpap,2,2
-CUST01207,Benjamin Ho - HO ZHE LOONG BENJAMIN,,2025-08-21,2025-08-21,1,82228238,,,"368 thomson road
-=======
-CUST01216,Ji pei,,2025-08-15,2025-08-15,1,86732229,,,Blk 24 pasir panjang wholesale centre 01-187 s110024,,,,Whatsapp,,"Referred by Alice Goh, Henry Ang at Satoyu. Paid for by the boss, Tony. Wife is Connie. Another colleague Eileen enquired about sleep test for her hubby who snores. Ji Pei has daytime tiredness 7/7, has loud snoring and disturbing colleague who shares room in dorm. Wechat ID is j15993620059, region Xuchang, Henan.",Henry Ang (possibly found us online or through Dr Goh?),,,,GB-2B601648,Resmed p30i; ibreeze auto Bipap,1,0
-CUST01217,Raymond Lau,Raymond,2025-08-19,2025-08-19,1,98807111,,,"311C Clementi Ave 4, #07-197, Singapore 123311",,,,Whatsapp,,Jo nus CNM friend and now in PR role; Auto CPAP was packed inside a bipap box for some reason,Jo,,,,GB-2B560851,Resmed p30i Mask; iBreeze Auto CPAP - Trial,1,0
-CUST01218,Steven lee chai hee,Steven,2025-08-19,2025-08-19,4,96893528,,,T a,,,,Whatsapp,,Husband of Catherine Tay. Nice couple. Saw them at Chai Chee before. Doctor is Alvin tan at CGH.,Works as delivery driver for sports company pacific sports Pte Ltd in kaki Bukit,,,,,Sd card reading for ibreeze auto cpap,2,2
-CUST01219,Benjamin Ho - HO ZHE LOONG BENJAMIN,,2025-08-21,2025-08-21,1,82228238,,,"368 thomson road
->>>>>>> 566f680a
-
-17-01",,,,Whatsapp,,Previously on Bmc G3 auto Cpap also has an existing Bmc N5A mask mask referred by BNI steadfast. Helicopter pilot and has connection to rsaf squadron medical doctor,Bni steadfast,,,,GB-2B630537,Dreamwisp Mask; iBreeze Auto Bipap - Trial,1,0
-CUST01220,Samantha D’Cotta,,2025-08-23,2025-08-23,1,81685768,,,"9C Woodlands Drive 72, #14-26, Singapore 738093",,,,Whatsapp,,"We can use this group to arrange a meetup ideally today 
-
-Patient is Stanley Selva’s wife 
-Samantha Gail D’Cotta
-
-2023 - explored a cpap machine for wife 
-At that time going for Weismann but decided too disruptive for sleep now she really needs it 
-
-Current situation 
-Daytime really tired falls asleep while sitting around 
-No official sleep test yet 
-Witnessed stoppages of breathing and challenges breathing - eg effort to breathe and loud inhale",Jo,,,,gb-2b617876,Resmed p30i Mask; Resvent iBreeze Auto Bipap,1,0
-CUST01221,Koh Choon Ngee,,2025-08-24,2025-08-24,1,98286029,,,T a,,,,Whatsapp,,"Patient is Mr Choon Ngee, Architect by profession 
-56 yo
-New to CPAP. He uses Samsung Health  app to monitor his sleep and one observation is that his O2 will drop to below 75 and records minimal deep sleep
-He also has day time sleepiness",Joe Neitham,,,,GB-28617870,Resmed p30i Mask; Resvent iBreeze Auto Bipap,1,0
-CUST01222,Mr poh c/o Candy Siaw - Siaw Wan Ping,Candy,2025-08-25,2025-08-25,2,85435311,,,Tba,,,,Whatsapp,,"Resmed Airsense 10 3g and f20 medium size. Mask looks like 1-2 years old. Cpap machine bears preventive maintenance mark of Easmed. 5-15, Epr 3, p95 is 10.6
-Hairdresser by profession (agreed to place wobbler in salon); originally Msian; 30 years in Singapore now, daughter studying nursing in ITE
-Sx567-0401
-Run hrs 7855
-Cx036-026-021-026-101-103-101",Jo,,,,,Cpap preventive maintenance,1,1
-CUST01223,"""Dino"" TRAKAKIS KOSTANTINOS",Dino,2025-08-26,2025-08-26,2,,,,Mountbatten,,,,Whatsapp,,Given free p30i mask; suggested I do CPAP education videos on YouTube and more professionally,,,,,,Home visit - mouth tape tutorial,1,1
-CUST01224,Roselen binte Rosenen,,2025-08-28,2025-10-03,3,92992454,,,304 Jurong East Street 32 #04-130 (Ros's sister's place),"BLOCK 822, JURONG WEST STREET 81, #03-3 (Ros's parents' place and she has no home of her own)
-92,640822,Singapore",,,Whatsapp,,"Roselen is the patient
-Has been seen by NUH sleep study + diagnosed OSA
-Lowest SpO2 was 61, and zero REM recorded 
-I have offered a CPAP / Bipap trial with mask fitting and various machines being tried out
-Pt will have 1 month trial due to arrangement with NUH",Jo,,,,GB-2B630539,Dreamwisp Mask; Resmed p30i Mask; Skip; iBreeze Auto Bipap - Trial,1,2
-CUST01225,Dzul - DZULKIFLI BIN JA'AFAR,,2025-08-30,2025-08-30,1,81136969,,,,Sure. Address: 334 Ubi Ave 1 #08-797 (400334),,,Whatsapp,,"Skgh. Ahi ~45(?). Did trial of Dreamstation auto cpap from hospital. Pressure comfort with DreamStation Auto was 7.10. Pressure comfort with iBreeze Auto CPAP was 8.10. Pressure comfort with iBreeze Auto BiPAP was 10.10. Patient was on Full Face F20 mask, size large. Patient also tried DreamWisp mask large, was not comfortable,... mouth does not seal. Mouth does not close so easily. He and his wife have 4 kids.
-
- - One is in poly 2
- - The youngest is in preschool
-
-The kids all attend different Tanjong Katong schools.
-
- - TKPS
- - Tanjong Katong Secondary
-
-The poly girl has already, has graduated from TKGS",Carousell,,,,GB-2B630543,Resvent iBreeze Auto Bipap,0,1
-CUST01226,Chan Chong You c/o Ong Su May,,2025-09-01,2025-09-01,1,8166669.0,,,,toa Payoh,,,Whatsapp and Yes CPAP UEN,,"May is his wife 
-Based on May’s sharing 
-
-Your hubby has loud snoring, you’ve observed breathing pauses
-Had minor stroke in 2019. 
-Had sleep test 7 or 8 years ago 
-He’s willing to try cpap 
-
-",Jo NG,,,,GB-2B630538,Resmed p30i Mask; Resvent iBreeze Auto Bipap; Skip,0,1
-CUST01227,Kenneth Lek,,2025-09-02,2025-09-02,1,97990038,,,"#23-04, 1007 LOWER DELTA ROAD - TERESA VILLE, 099310, Singapore",,,,Lazada,,,,,,,,Dreamwear Silicone Pillows,0,1
-CUST01228,Yin Peishi Jessica,,2025-09-02,2025-09-02,1,82980585,,,"#09-11, 30 SEGAR ROAD- BLOSSOM RESIDENCES, 677721, Singapore",,,,Lazada,,,,,,,,Resmed p30i mask,0,1
-CUST01229,"Dedy Setiawan ""nesshiee""",,2025-09-04,2025-09-04,1,8.210913E7,,,,,,,,,Phone number and address updated after WA check in . +65 8210 9130 and 87962897 still active. Wife is a part time seamstress. IT Employee. Guoco tower is office; Canberra is home.,,,,,,,1,0
-CUST01230,Joel Wee,,2025-09-05,2025-09-05,1, 98713921,,,,10 Farrer Road #06-07 S268822,,,Whatsapp,,"Quiet guy, wife (LY) did most of the talking, can tell the wife is the decision maker with regard to this CPAP transaction. AHI: 49, apnea happens mostly when Joel is on his back, likely positional apnea. The couple enjoys wine throughout the week which might impact the apnea episodes even more.",Dr Ronnie Yap,,,,GB-2B560858,Dreamwear Silicone Pillows; Skip; iBreeze Auto CPAP - Trial,0,1
-CUST01231,Cheryl Yi Mei Ying (Medipurpose),,2025-09-09,2025-10-08,2,8860385,,,,"13 Bidadari Park Dr #09-01 S(367804)
-Singapore",,,Whatsapp,,"Prev diagnosed with severe sleep apnea 
-Uppp surgery Feb 2023
-Still snore and having daytime tiredness and headaches
-
-Doctor said don’t need machine but just lose weight - I mentioned sorry to hear and surprised at this advice actually 
-
-Lost weight and changed diet too 
-Still not much energy and want to try cpap machine and assess daytime energy and headache difference
-
-Started on F20 medium, changed to p30i Joe followed up visit; p30i better than F20 full face mask of unknown size so far; but still sometimes nose pain'",Jo,,,,GB-2B630529,Dreamwisp Mask; Resmed p30i mask; Skip; iBreeze Auto Bipap - Trial,0,2
-CUST01232,Idran Junadi,,2025-09-09,2025-09-09,1,94794245,,,"06-131, 10C BENDEMEER ROAD- BENDEMEER LIGHT, 333010, Singapore",,,,Lazada,,,,,,,,Dreamwisp Mask,0,1
-CUST01233,Mohammed Nestaz,,2025-09-09,2025-09-09,1,92477723,,,"#03-414, Singapore, Singapore, 164 SIMEI ROAD, 520164, Singapore","10-44, 230 PASIR RIS STREET 21, 510230, Singapore",,,Lazada,,"Prev Apex trial, p30i mask",,,,,J378249248693,Dreamstation,0,1
-CUST01234,Nicholas Lim Kai Hung,,2025-09-09,2025-09-09,1,8726418,,,,"80 mount sinai 03-05
-277125",,,Whatsapp,,"Runs Starkle with co founder 
-http://starkleinc.com/
-Likely has tech and business background
-
---
-Hi Jo! when I was speaking with Joe yesterday, I realised most of your ops still revolve around Whatsapp and google sheets. over time, this will bottleneck because your leads will be too much for your team too handle 😂 (sometimes too much business can be bad for ops)
-
-My cofounder Edward has helped Indonesian edutech centres expand across SEA through robust operational systems, content management, CRMs.. and recently one of our clients, Bespoke Habitat, one of Singapore’s fastest-growing coliving providers have also experienced a breakthrough with tech empowering their journey.
-Edward and I build bespoke systems that streamline ops and boost funnel conversions focused from customer journey from A to Z and strong follow-up systems.. we are focused on solving problems one at a time for our clients and take it step by step, making sure it makes financial sense throughout their growth stages
-
-If you’re already working with someone, that’s all good.. I’d still be happy to see how we can help. Maybe we can grab a small coffee sometime and at the same time, I’d love to learn more about sleep therapy and hear your perspective about my case too!",,NUH / Google Search,,,GB-2B630535,Resmed p30i Mask; Skip; iBreeze Auto Bipap - Trial,0,1
-CUST01235,Then Aik Bei (Deng yubei),,2025-09-13,2025-09-13,1,97585304,,,,Woodlands,,,Whatsapp,,Found yes cpap on tiktok. On f20 mask and didn't try others during appt. ,Jo,,,,GB-2B630532,Resvent iBreeze Auto Bipap,0,1
-CUST01236,Jansen Sng Kai Rong - Jansen KR,,2025-09-14,2025-09-14,1,98256567,,,,Blk 101 Bishan St 12 10-292 S570101,,,Whatsapp,,"Patient is Jansen 
-
-Snoring, and daytime tiredness(?)
-Elevated blood pressure
-Did sleep test with confirmed OSA
-New to cpap 
-
-I proposed a trial",Jo,,,,GB-2B560860,Skip; iBreeze Auto CPAP - Trial; na,0,1
-CUST01237,Yap Soon Mong c/o Suvene lim,,2025-09-16,2025-09-16,1,98421887,,,,123 Paya Lebar Way #11-2909 S381123,,,Whatsapp,,"Hi Suvene and Joe, we can use this group to set up a meeting
-
-Just to summarize your situation 
-
-Your dad is 87y/o. AHI is 36 and has excessive daytime sleepiness 
-Post stroke - speech and vision affected 
-
-Has slack jaw issues during sleep, mouth is quite wide open. Likely to need full face mask eg f20 mask. 
-
-I have shared that he’s a good candidate for cpap therapy with caveats (eg usually elderly folks may have challenges adopting cpap therapy) 
-
-Mostly Chinese speaking",Jo,,,,GB-2B630540,F20 full face mask; Skip; iBreeze Auto Bipap - Trial,0,1
-CUST01238,Mansha w/o Ashok,,2025-09-19,2025-09-19,1,90666595,,,,"40A lorong h telok kurau
-Singapore 426028",,,Whatsapp,,"Bipap settings 
-Ps 3.0 
-Epap min 3.5
-
-Ashok 
-
-Son is kishen  
-
-Doctors - 
-Christopher goh 
-Ong Thun how 
-
-Man Shah and Ashok,  husband and wife, both on CPAP therapy. Ashok is on the ResMed S9 but many nights he's not on the therapy. Man Shah has been having cobwebs in the eyes, basically it's like the blood vessels are bursting, and she has Lupus. She struggled when the AirSense 11 that she's on increased the pressure past a certain point. Her previous setting was Pmin 4, Pmax 15. I just gave her Pmin 4, Pmax 9, and she was quite comfortable actually on both the Ibreeze Auto BiPAP and the AirSense 11, so she's currently back on the AirSense 11. Let's see how she does with it. Her son Kishan is in the business of printing t-shirts and creating sports events that banks were subscribed to those like marathon runs etc so something like a competitor to Iron Man. Her doctor includes Christopher Goh and Ong Tun Howe asked her to recommend me to her doctors. The house that they live in is a rebuilt landed property. They bought it over, then they demolish, then they rebuild. The total construction cost was something like 4+ million, maybe 5 million. Very modern. It's got a lift inside of it.
-The money came from distributing Sanyo products, electronics. Currently, the current generation, they also sell this product called Air Fit to pharmacies.",,Google search for Resmed,,,,200sgd consult 2 hrs,0,1
-CUST01239,Lawrence Wee - WEE ENG SIANG (WANG YINGXIANG),,2025-09-21,2025-09-21,1,97491519,,,,Blk 210 Bukit Batok Street 21 #06-216 S650210,,,Whatsapp,,"Just to summarize 
-
-Lawrence you’re the patient 
-You’ve been seen by prof Khoo See Meng and team at AH+NUH
-
-Severe OSA, AHI 42.1
-Advised to be on cpap 
-
-Daytime tiredness, brain fog and memory issues 
-
-Heard about sleep apnea before covid 
-Recently did sleep test scheduled for early 2026
-Dr offered surgery, oral appliance, cpap 
-surgery less advisable due to relapse possibility 
-Oral appliance also sounds uncomfortable to him
-Joe Neitham positioned since Cpap is only solution might as well buy 
-Lawrence in sales. Travels. Researched various masks and machines and came to me cos found me on TikTok and we’re responsive and have after sales and good care
-Didn’t have to do much convincing 
-Nice chap and wife and family 
-Likely to give us good review and exposure",Nuh prof Khoo see Meng,,,,GB-2B630541,Resmed p30i Mask; Resvent iBreeze Auto Bipap; Skip,0,1
-<<<<<<< HEAD
-CUST01228,Jason Lim Jia Yinn - Lim Jia Yinn Jason,,2025-09-22,2025-10-07,4,94564451,,,,"471A upper Serangoon crescent 14-394 
-=======
-CUST01240,Jason Lim Jia Yinn - Lim Jia Yinn Jason,,2025-09-22,2025-10-07,4,94564451,,,,"471A upper Serangoon crescent 14-394 
->>>>>>> 566f680a
-531471",,,Whatsapp,,"40/M
-Seen by Nuffield ENT 
-Sleep test done and surfaced moderate OSA with snoring and bruxism 
-Daytime tiredness 7/7
-Disturbing bed partner; Just to summarize 
-
-Jason you’re the patient 40/M
-Seen by Nuffield ENT 
-Sleep test done and surfaced moderate OSA with snoring and bruxism 
-Daytime tiredness 7/7
-Disturbing bed partner 
-
-471A upper Serangoon crescent 14-394 
-531471
-
-Available Monday 10am or 2pm
-
-He tried BiPAP for 2 weeks. Generally happy with the outcome and the data however he finds the noise too overbearing and he even had to use ear plug.",Tiktok,,,,GB-2B630525; Sn: 23233471620,Resmed Airsense 10; Resmed p30i Mask; Skip; iBreeze Auto Bipap - Trial,1,3
-<<<<<<< HEAD
-CUST01229,Tan Soo Khoon,,2025-09-26,2025-09-26,1,9617602,,,,821638.0,,,Whatsapp,,"Just to summarize
-=======
-CUST01241,Tan Soo Khoon,,2025-09-26,2025-09-26,1,9617602,,,,821638.0,,,Whatsapp,,"Just to summarize
->>>>>>> 566f680a
-Juvena’s dad is the patient 69/M 
-History of stroke, recovered well and no TMJ
-Has had hospital sleep test before - but misplaced the report. I’m guessing the sleep test outcome was sleep apnea 
-Did a trial before but had challenging outcomes during trial 
-
-Possibly previously on a Resmed cpap machine 
-
-Juvena’s dad is now willing to try cpap therapy again
-
-638A Punggol  drive  #11-443 s(821638)
-Would you be available on Friday around 9 or 10am?
-
-Juvena is a former nurse, critical care trained, knows Bipap and NIV
-
-Home visit:
-- tried both Cpap and BiPAP but finds Cpap was more comfortable 
-- tried all the masks but prefers dreamwear silicone which his daughter has",,Jo,,,GB-2B560863,Resvent iBreeze Auto,0,1
-CUST01242,Amos Yeo aysh - Yeo Sung Hur Amos,,2025-09-29,2025-09-29,1,93365236,,,,TBC,,,Whatsapp,,"Just to summarize 
-Amos you’re the patient 
-
-Sleep has been terrible. Daytime tiredness, needing naps, occasional falling asleep during unexpected moments
-
-Night time snoring and occasional stoppage of breathing observed 
-
-Has not gone for sleep test and heading out can be challenging for possible depression 
-
-Tired and blood and other tests don’t surface anything. Unexplained swelling. Discovered the concept of sleep apnea through a friend 
-
-I proposed a 2 week trial of cpap or Bipap therapy
-
-Open to visit joe in admiralty",,TBC,,,GB-2B630534,Resmed p30i Mask; Skip; iBreeze Auto Bipap - Trial,0,1
-<<<<<<< HEAD
-CUST01232,liyakamil,,2025-10-03,2025-10-03,1,******40,,,,20******,,,Shopee,,,,,,,,Dreamwear Silicone Pillows,0,1
-CUST01233,Gan Choon Wah “Aerrick”,,2025-10-06,2025-10-06,1,98345015,,,,13 Lorong 104 Changi,,,Whatsapp,,Patient has elevated BP and headache when waking in morning. Snoring when supine. Suspected OSA. Please see for sleep test on,Jo,,,,,Home sleep test 400sgd,0,1
-CUST01234,Cheah Fatt,,2025-10-09,2025-10-09,1,81255771,,,,"Blk 730 #07-41
-=======
-CUST01243,liyakamil,,2025-10-03,2025-10-03,1,******40,,,,20******,,,Shopee,,,,,,,,Dreamwear Silicone Pillows,0,1
-CUST01244,Gan Choon Wah “Aerrick”,,2025-10-06,2025-10-06,1,98345015,,,,13 Lorong 104 Changi,,,Whatsapp,,Patient has elevated BP and headache when waking in morning. Snoring when supine. Suspected OSA. Please see for sleep test on,Jo,,,,,Home sleep test 400sgd,0,1
-CUST01245,Cheah Fatt,,2025-10-09,2025-10-09,1,81255771,,,,"Blk 730 #07-41
->>>>>>> 566f680a
-Jurong West St 72
-S640730",,,Whatsapp,,"Catherine your dad (Fatt) is the patient, chinese speaking
-He has sleep apnea, has existing CPAP machine and mask
-Exploring next machine for your dad
-
-I have offered to let your dad try various machines and masks 
-
-Consult fee waived when you buy a CPAP or Bipap machine
-
-Blk 730 #07-41
-Jurong West St 72
-S640730
-
-Available tomorrow Sunday (what timings?)",Jo,,,,GB-2B630548,Resvent iBreeze Auto Bipap; Skip; na,0,1
-CUST01246,Denise Ong Mei Yan,,2025-10-10,2025-10-10,1,85182062,,,,Botannique @ Bartley blk 221 03-01,,,Whatsapp,,"Denise has a rather small nose, small nose pieces on both dreamwear and p30i both do not fit well.",Jo,,,,,Dreamwisp Mask; Resvent iBreeze Auto Bipap; Skip,0,1
-CUST01247,Jibraan Rasheed,,2025-10-13,2025-10-13,1,87887603,,,,20 Leedon park,,,Whatsapp,,"To summarize 
-Jibraan you’re the patient 
-Snoring and some daytime fatigue 
-Mostly disturbing bed partner 
-
-Seen by Dr lim KH and did sleep test. Ahi 15 and RDI 26 - discovered sleep apnea 
-
-Will see Dr lim for follow up 5 nov
-
-Keen on cpap or Bipap trial 
-If possible available today",Dr Lim,,,,Gb-2b639066,Resmed p30i Mask; Skip; iBreeze Auto Bipap - Trial,0,1
-CUST01248,Boon Teck,,2025-10-15,2025-10-15,1,96899751,,,,39 West Coast vale 15-15,,,Whatsapp,,"Patient is Boon Teck and violet is his wife
-
-Summary — 
-Suspected OSA
-Boon Teck has snoring and intermittent breathing pauses (these do tick the boxes for suspected sleep apnea)
-Also that there’s daytime tiredness (eg 7/7 days a week)
-Boon Teck is keen to address his sleep issues
-
-Sleep study has been arranged for a day between 20-22 Sep
-
-Proposed C/BPAP and mask fitting
-Day(?) or Night of 1 Oct 2025 (away next week)
-
-Address: 15-15 93 West Coast vale 126756
-
-Usual bedtime 1130AM to 730AM
-
-Note:
-- boon Teck is a natural mouth breather and he also has deviated septum 
-- breathing only with 1 side of the nose most time
-- tried nasal masks but finds it difficult to breathe out and also close his mouth",Jo,,,,GB-2B639049,F20; Skip; iBreeze Auto Bipap - Trial,0,1
-CUST01249,Nazree,,2025-10-15,2025-10-15,1,97544217,,,,476d cck 16-53,,,Whatsapp,,"Just to summarize 
-
-Nazree you’re the patient 
-Sleep apnea dx after being seen by NTFGH and having done sleep test 
-Suffered years without realising 
-Doctor recommended cpap machine 
-Daytime tiredness
-Snoring 
-I have offered a trial when buy a mask and place a deposit
-
-Availability: 15th Oct 5pm onwards.
-If ur team don't mind to drop by my place:
-476D choa chu kang ave 5 #16-53 s(684476)
-
-Noted:
-- Nazree is a natural mouth breather and he is open to using mouth tape",Jo,,,,GB-2B639062,Resmed p30i Mask; Skip; iBreeze Auto Bipap - Trial,0,1
-CUST01250,Heng - Seow Kuan heng,,2025-10-18,2025-10-18,1,98179995,,,,TBC - possibly east,,,Whatsapp,,"Heng is a 3D printing expert, car audio expert. He has his company Vx Audio. The science of installing car speakers is in expertise. There needs to be air behind the speakers, in the doors. He also has 3D printing expertise. He can print CPAP 3D parts, like the accessories like Airmini adapter",Phone call,,,,,Dreamwear Silicone Pillows; Resmed p10; Skip,0,1
-CUST01251,Kelly Leong,,2025-10-20,2025-10-20,1,96626293,,,,Kovan,,,Whatsapp,,"Hi Kelly and Joe
-We can use this group to arrange a meetup 
-
-Just to summarize 
-
-Mr Kelly Leong you’re the patient
-Referred by Susanne nam  
-Daytime tiredness even after 7 hrs sleep
-Dry mouth when wake
-I don’t recommend tape without cpap 
-Snoring disturbs bed partner
-
-Available Thursday and Friday to visit admiralty",Jo,,,,GB-2B564120,Resmed p30i Mask; Skip; iBreeze Auto CPAP - Trial,0,1
-<<<<<<< HEAD
-CUST01241,Lionel Ling,,2025-10-29,2025-10-29,1,‭96287547‬,,,,8C Upper Boon Keng Road #19-552,,,Whatsapp,,,,,,,,Sleep Screening Sleep Image,0,1
-CUST01242,Abra Kimmie Cheung,Kimmie,,,2,90221362,,,,,,,,,,,,,,,,1,1
-CUST01243,Albert Kosasih real mobile number,Albert,,,2,6287836918560,,,,Indonesia,,,,,Alternative name Albert Ko ,,,,,,,1,1
-CUST01244,Allan John pang ,Allan,,,2,,,,Marine Parade (Amber),,,,Whatsapp,,"Had nose skin reaction with apex wisp mask. Possibly a contact sore; served poorly by erikg, wasnt allowed to try various masks. In trial for Airsense 10.  ",,,,,,Dreamwear Silicone Pillows,1,1
-CUST01245,Alwi Abdul Jalil,Alwi,,,2,81123410,,,,,,Lazada. He bought quite a number of filters from me.,,,,,,,,,,1,1
-CUST01246,Anna Xu,Anna,,,2,‭98362979‬,,,,,,,,,,,,,,,,1,1
-CUST00338,Avi TBC Dreamwisp,Avi,,,2,‭98473257‬,,,,,,,,,,,,,,,,1,1
-CUST01248,Chloe,Chloe,,,2,97234397,,,,,,,,,Incomplete info. Any convos were before Sep 2023.,,,,,,,1,1
-CUST01249,Christine Chiang,Christine,,,2,‭96248933‬,,,,,,,,,,,,,,,,1,1
-CUST01250,Chua KM,,,,2,96893885,,kmchua@live.com,"330 BUKIT BATOK STREET 33,16-115Singapore 650330",,,,Lazada,,,,,,,,Disposable Filters x12,1,1
-CUST01252,Daniel Yeo,Daniel,,,2,97502543,,,"315 SERANGOON AVENUE 2,#10-214",,,,Lazada,Jo,,,,,,,Reusable Filters x2,1,1
-CUST01253,Donald Chia,Donald,,,2,96387638,,,,,,,,,,,,,,,,1,1
-CUST01254,Eric Toh (From Edmund Ng),Eric,,,2,,,,Blk 207 Jurong East St21#03-197 Singapore 600207,,,,,,,Edmund ng,,,,,,1,1
-CUST01255,Fang,Fang,,,2,96452175‬,,,,,,,,,,,,,,,,1,1
-CUST01256,Fily Mariana Gondo Cpap (dr Ronnie) Patient Is Andy Chandra Tan,Fily,,,2,‭+628122002556‬,,,,,,,,,,,,,,,,1,1
-CUST01257,Hoong Maeng Chan,,,,2,96786423‬,,,,,,,,,,,,,,,,1,1
-CUST01258,Jad sebaaly jad123,Jad,,,2,,,,,,,,,,,,,,,,,1,1
-CUST01260,Jeffrey Choo,Jeffrey,,,1,81255588‬,,,"Carribean at Keppel Bay, Block 16, #01-22",,,,,,Rapid Marine,,,,,J2817082616DD,Dreamstation; Dreamwear Gel Pillows,1,0
-CUST01261,Jenabelle (Ahgirl8888) Jing Yi Tai,Jenabelle,,,2,91696669‬,,,,,,,,,"Used to be a senior staff nurse at SGH. I had an intro call with her in Apr 2020. ; Used to be a senior staff nurse at SGH. I had an intro call with her in Apr 2020. 
-Sep 2025: Invited to Steadfast BOD and she brought Dr Shaun Loh. She's a medical concierge.",,,,,,,1,1
-CUST01262,Jerald Chan; Jay / Mita,Jerald,,,2,96887451/96887452,,,"18-05, Singapore,Singapore,10 LORONG AMPAS - D'LOTUS, 328784, Singapore","12-368, Singapore, Singapore, 651A JURONG WEST STREET 61, 641651, Singapore (Jerald-Jurong)",,,Lazada,,,,,,,,Dreamwisp Mask,1,1
-CUST01263,Jeremy Pang,Jeremy,,,3,‭91185235‬,,,,#06-450 blk 331 Tampines street 32.,,,Meetup,Jo,,,,,,J2817095F9FE,Disposable Filters x12 (free); Dreamstation; Dreamwear Gel Pillows,2,1
-CUST01264,Jess Tan (info just for reference),Jess,,,2,‭91194520‬,,,,,,,Nil,,,,,,,,,1,1
-CUST01265,Jimmy Lee,Jimmy,,,2,‭96258762‬,,,,,,,,,,,,,,,,1,1
-CUST01266,Jo Ng,Jo,,,1,9.8584461E7,,,,,,,,,,,,,,J28185400E153,,1,0
-CUST01267,Joanne for Chen Moi Lan,Joanne,,,4,91167011,,,,,,,,,,,,,,,,2,2
-CUST01268,"Jovita, Wife of Savio",Jovita,,,2,83625075‬,,,,,,,,,,,,,,,,1,1
-CUST01269,"KC, Robert Nam's son in law, c/o susanne nam",KC,,,2,96277878,,,,,,,,,,,,,,,,1,1
-CUST01270,Kenneth Cordero,Kenneth,,,4,82620435,,,,,,Filipino who Lives in AMK with Singaporean wife. They're interior designers and lighting designers. ,,,Defoamed Sep 2021,,,,,,,2,2
-CUST01271,Kieran Yeo @600 + 150,Bro Kieran,,,1,‭97800142‬,,,,,,,,,,,,,,J28170789599D,,1,0
-CUST01272,Leah Lee,Sis Huie,,,1,‭97489212‬,,,,,,,,,,,,,,J281709443BC3,,1,0
-CUST01273,Low Siew Luan,Aunty Siew Luan,,,1,‭91514589‬,,,,,,,,,,,failed trial,,,TBC,,1,0
-CUST01274,Marine Chioh,Marine,,,2,‭92377745‬,,,,,,,,,,,,,,,,1,1
-CUST01275,Neo Tian Cheng ,Chengs,,,1,‭92215369‬,,,,,,,,,,,,,,J281701279B4A,,1,0
-CUST01276,Nikole Neo,Nikole,,,2,‭87884047‬,,,,,,,,,,,,,,,,1,1
-CUST01277,Nurliana,Liana,,,4,96309856,,,,,,,,,Partial record. Bought CPAP(?) before Sep 2023. Paid via Latitude Pay. Referred by Dr Sajeena.,,,,,,,2,2
-CUST01279,Phua Li Guen,Li Guen,,,2,‭91703176‬,,,,,,,,,,,,,,,,1,1
-CUST01296,Ppl above this line have been WAed,Ppl,,,1,,,,,,,,,,,,,,,,,0,1
-CUST01281,Saw mi mi ,Mi Mi,,,2,83895336‬,,,,,,,,,"Set up of Airsense 10. Mask tryouts. She fit the f&p eson 2 best. Likely needs S nose piece but medium size fit her well too.  Logistics Provider. Possibly runs Land Sea Air Services Co.,Ltd
-
-",,,,,,Professional services,1,1
-CUST01297,Started offering customers instant 2SGD cashback if they whatsapp me,Started,,,1,,,,,,,,,,,,,,,,,0,1
-CUST01282,Syanti Dewi Mulia,Syanti,,,2,‭6281808888778‬,,,,,,,,,,,,,,,,1,1
-CUST01284,Terence Tang,Terence,,,2,98372297,,,,,,,,,,,,,,,,1,1
-CUST01285,Timothy Lee,Ps Tim,,,1,‭94895424‬,,,,,,,,,,,,,,J281708324921,,1,0
-CUST01286,Viking,Viking,,,4,92391137,,,,,,,,,Viking son of Chen Moi Lam,,,,,,,2,2
-CUST01289,Vinod Vaskaran,Vinod,,,1,90661390,,,"335B YISHUN STREET 31,15-65",,,,Lazada,Jo,He decided to ask for refund and to return the item. He's very polite and kind and bought Starbucks for me (2 cups somemore),,,,,J2733890485C9 (Vinod returned this Dreamstation),Dreamstation,1,0
-CUST01291,Zhi Hong,Zhi Hong,,,2,‭88110135‬,,,,,,,,,,,,,,,,1,1
-
-=======
-CUST01252,Lionel Ling,,2025-10-29,2025-10-29,1,‭96287547‬,,,,8C Upper Boon Keng Road #19-552,,,Whatsapp,,,,,,,,Sleep Screening Sleep Image,0,1
-CUST01253,Abra Kimmie Cheung,Kimmie,,,2,90221362,,,,,,,,,,,,,,,,1,1
-CUST01254,Albert Kosasih real mobile number,Albert,,,2,6287836918560,,,,Indonesia,,,,,Alternative name Albert Ko ,,,,,,,1,1
-CUST01255,Allan John pang,Allan,,,2,,,,Marine Parade (Amber),,,,Whatsapp,,"Had nose skin reaction with apex wisp mask. Possibly a contact sore; served poorly by erikg, wasnt allowed to try various masks. In trial for Airsense 10.  ",,,,,,Dreamwear Silicone Pillows,1,1
-CUST01256,Alwi Abdul Jalil,Alwi,,,2,81123410,,,,,,Lazada. He bought quite a number of filters from me.,,,,,,,,,,1,1
-CUST01257,Anna Xu,Anna,,,2,‭98362979‬,,,,,,,,,,,,,,,,1,1
-CUST01258,Avi TBC Dreamwisp,Avi,,,2,‭98473257‬,,,,,,,,,,,,,,,,1,1
-CUST01259,Chloe,Chloe,,,2,97234397,,,,,,,,,Incomplete info. Any convos were before Sep 2023.,,,,,,,1,1
-CUST01260,Christine Chiang,Christine,,,2,‭96248933‬,,,,,,,,,,,,,,,,1,1
-CUST01261,Chua KM,,,,2,96893885,,kmchua@live.com,"330 BUKIT BATOK STREET 33,16-115Singapore 650330",,,,Lazada,,,,,,,,Disposable Filters x12,1,1
-CUST01262,Daniel Yeo,Daniel,,,2,97502543,,,"315 SERANGOON AVENUE 2,#10-214",,,,Lazada,Jo,,,,,,,Reusable Filters x2,1,1
-CUST01263,Donald Chia,Donald,,,2,96387638,,,,,,,,,,,,,,,,1,1
-CUST01264,Eric Toh (From Edmund Ng),Eric,,,2,,,,Blk 207 Jurong East St21#03-197 Singapore 600207,,,,,,,Edmund ng,,,,,,1,1
-CUST01265,Fang,Fang,,,2,96452175‬,,,,,,,,,,,,,,,,1,1
-CUST01266,Fily Mariana Gondo Cpap (dr Ronnie) Patient Is Andy Chandra Tan,Fily,,,2,‭+628122002556‬,,,,,,,,,,,,,,,,1,1
-CUST01267,Hoong Maeng Chan,,,,2,96786423‬,,,,,,,,,,,,,,,,1,1
-CUST01268,Jad sebaaly jad123,Jad,,,2,,,,,,,,,,,,,,,,,1,1
-CUST01269,Jeffrey Choo,Jeffrey,,,1,81255588‬,,,"Carribean at Keppel Bay, Block 16, #01-22",,,,,,Rapid Marine,,,,,J2817082616DD,Dreamstation; Dreamwear Gel Pillows,1,0
-CUST01270,Jenabelle (Ahgirl8888) Jing Yi Tai,Jenabelle,,,2,91696669‬,,,,,,,,,"Used to be a senior staff nurse at SGH. I had an intro call with her in Apr 2020. ; Used to be a senior staff nurse at SGH. I had an intro call with her in Apr 2020. 
-Sep 2025: Invited to Steadfast BOD and she brought Dr Shaun Loh. She's a medical concierge.",,,,,,,1,1
-CUST01271,Jerald Chan; Jay / Mita,Jerald,,,2,96887451/96887452,,,"18-05, Singapore,Singapore,10 LORONG AMPAS - D'LOTUS, 328784, Singapore","12-368, Singapore, Singapore, 651A JURONG WEST STREET 61, 641651, Singapore (Jerald-Jurong)",,,Lazada,,,,,,,,Dreamwisp Mask,1,1
-CUST01272,Jeremy Pang,Jeremy,,,3,‭91185235‬,,,,#06-450 blk 331 Tampines street 32.,,,Meetup,Jo,,,,,,J2817095F9FE,Disposable Filters x12 (free); Dreamstation; Dreamwear Gel Pillows,2,1
-CUST01273,Jess Tan (info just for reference),Jess,,,2,‭91194520‬,,,,,,,Nil,,,,,,,,,1,1
-CUST01274,Jimmy Lee,Jimmy,,,2,‭96258762‬,,,,,,,,,,,,,,,,1,1
-CUST01275,Jo Ng,Jo,,,1,9.8584461E7,,,,,,,,,,,,,,J28185400E153,,1,0
-CUST01276,Joanne for Chen Moi Lan,Joanne,,,4,91167011,,,,,,,,,,,,,,,,2,2
-CUST01277,"Jovita, Wife of Savio",Jovita,,,2,83625075‬,,,,,,,,,,,,,,,,1,1
-CUST01278,"KC, Robert Nam's son in law, c/o susanne nam",KC,,,2,96277878,,,,,,,,,,,,,,,,1,1
-CUST01279,Kenneth Cordero,Kenneth,,,4,82620435,,,,,,Filipino who Lives in AMK with Singaporean wife. They're interior designers and lighting designers. ,,,Defoamed Sep 2021,,,,,,,2,2
-CUST01280,Kieran Yeo @600 + 150,Bro Kieran,,,1,‭97800142‬,,,,,,,,,,,,,,J28170789599D,,1,0
-CUST01281,Leah Lee,Sis Huie,,,1,‭97489212‬,,,,,,,,,,,,,,J281709443BC3,,1,0
-CUST01282,Low Siew Luan,Aunty Siew Luan,,,1,‭91514589‬,,,,,,,,,,,failed trial,,,TBC,,1,0
-CUST01283,Marine Chioh,Marine,,,2,‭92377745‬,,,,,,,,,,,,,,,,1,1
-CUST01284,Neo Tian Cheng,Chengs,,,1,‭92215369‬,,,,,,,,,,,,,,J281701279B4A,,1,0
-CUST01285,Nikole Neo,Nikole,,,2,‭87884047‬,,,,,,,,,,,,,,,,1,1
-CUST01286,Nurliana,Liana,,,4,96309856,,,,,,,,,Partial record. Bought CPAP(?) before Sep 2023. Paid via Latitude Pay. Referred by Dr Sajeena.,,,,,,,2,2
-CUST01287,Phua Li Guen,Li Guen,,,2,‭91703176‬,,,,,,,,,,,,,,,,1,1
-CUST01288,Ppl above this line have been WAed,Ppl,,,1,,,,,,,,,,,,,,,,,0,1
-CUST01289,Saw mi mi,Mi Mi,,,2,83895336‬,,,,,,,,,"Set up of Airsense 10. Mask tryouts. She fit the f&p eson 2 best. Likely needs S nose piece but medium size fit her well too.  Logistics Provider. Possibly runs Land Sea Air Services Co.,Ltd
-
-",,,,,,Professional services,1,1
-CUST01290,Started offering customers instant 2SGD cashback if they whatsapp me,Started,,,1,,,,,,,,,,,,,,,,,0,1
-CUST01291,Syanti Dewi Mulia,Syanti,,,2,‭6281808888778‬,,,,,,,,,,,,,,,,1,1
-CUST01292,Terence Tang,Terence,,,2,98372297,,,,,,,,,,,,,,,,1,1
-CUST01293,Timothy Lee,Ps Tim,,,1,‭94895424‬,,,,,,,,,,,,,,J281708324921,,1,0
-CUST01294,Viking,Viking,,,4,92391137,,,,,,,,,Viking son of Chen Moi Lam,,,,,,,2,2
-CUST01295,Vinod Vaskaran,Vinod,,,1,90661390,,,"335B YISHUN STREET 31,15-65",,,,Lazada,Jo,He decided to ask for refund and to return the item. He's very polite and kind and bought Starbucks for me (2 cups somemore),,,,,J2733890485C9 (Vinod returned this Dreamstation),Dreamstation,1,0
-CUST01296,Zhi Hong,Zhi Hong,,,2,‭88110135‬,,,,,,,,,,,,,,,,1,1
-
->>>>>>> 566f680a
+customer_id,primary_name,first_name,first_transaction_date,most_recent_transaction_date,transaction_count,primary_phone,alternate_phones,email,billing_address,shipping_address,district,legacy_info,sold_from,handler,remarks,referrer,failed_trial,unreasonable_customer,wealth_and_network_estimate,serial_numbers,items,source_count_existing,source_count_database_a
+CUST00001,Ivan Low,Ivan,1899-12-31,2025-01-04,3,‭96956201‬,,,"Blk 123 pasir ris St 11, #03-437 Singapore 510123",,,,Latitude Pay,,,,,,,GB-2B540154,Dreamwear Silicone Pillows; Resvent iBreeze Auto,2,1
+CUST00002,Ian (carousell username latch),Ian,2018-09-01,2018-09-01,2,96515456,,,,,,,,,,,,,,,,1,1
+CUST00003,Aaron Chen,Aaron,2018-11-01,2023-06-05,8,‭98219377‬,,kitsunefarm@yahoo.com.sg,"34 Lorong Marzuki
+Singapore 417097","34 LORONG MARZUKI, #- , SG, 417097",,,Shopee,Ben,"Alerted him to foam issue; I will fulfill his iBreeze when I'm back in stock, Dec or Jan. Fulfilled iBreeze on 26 Jan 2023.; T",T=Transferred cash to Ben,,,,GB-2B540150; J21607232004E; J2302784207F5; J23029207EA00,Dreamstation; Dreamwear Full Face Mask; Dreamwear L frame from Amazon; Dreamwear Silicone Pillows; Dreamwisp Mask; Resvent iBreeze Auto,6,2
+CUST00004,Lionel Zupancich,Lionel,2019-01-16,2023-03-20,3,34605288915,,,"3 Oxford Rd  . Unit #06-06, singapore 218814",,,,Whatsapp,,Brother is Alex Zupancich,,,,,J2302802999CD,Disposable Filters x12; Dreamstation; Foamless Kit,2,1
+CUST00005,Rofilo.faelnar,Rofilo,2019-03-11,2020-03-29,3,‭90121561‬,,,"897A TAMPINES STREET 81,#06-704",,,Filipino 35 y/o. Electrical engineer in construction. Can be called to do wiring.,Lazada,Jo,"Defoamed by David, likely around Sep 2021",,,,,J230278324AFD,Dreamstation; Reusable Filters x2,2,1
+CUST00006,Steve Lee / Li Chengxun,Steve,2019-04-05,2019-04-05,2,93896191,,,"8 GEYLANG EAST AVENUE 2,#13-04 Simsville","Singapore,15 Paya Lebar Road #B1-02 Paya Lebar Mrt Station",,,,,,,,,,-,Dreamstation,1,1
+CUST00007,Louis Poh,Louis,2019-04-11,2023-01-10,3,96180941,,,,"528 HOUGANG AVENUE 6,Block 528, Hougang Avenue 6, #10-235",,,Whatsapp,,,,,,,J23029220AD0F,Dreamstation; Dreamstation Foamless Kit,2,1
+CUST00008,Sulianto Famina,Sulianto,2019-04-14,2019-04-14,1,97979687,,,,"101 HENDERSON CRESCENT,09-12",,,,,,,,,,J2302815676EE,Dreamstation,1,0
+CUST00009,Nicholas Chew (thingstobuynsell),Nicholas,2019-04-20,2019-04-20,1,96580021,,,"843 WOODLANDS STREET 82,02-81","231A SUMANG LANE,13-269
+Singapore
+Singapore 821231",,"Originally the CPAP machine invoice was May 2018 from Amazon, ""Total Health and CPAP Supplies""",,,,,,,,J2160751810A1,Dreamstation,1,0
+CUST00010,Shyam Kumar,Shyam,2019-05-09,2024-07-24,6,91681568,,,"Address 
+Shyam Sukumaran 
+#15-202, BLK 202 CLEMENTI ROAD, 129783",,,Lazada. He bought a dreamwear mask. Wife number is 6588232544,Whatsapp,,Works in NUS IT - manages infrastructure for entire NUS. Works in Clementi. Likely an Indian national working in Singapore.,,,,,,Dreamwear Under the Nose; Heated Tubing for Dreamstation,3,3
+CUST00011,Raewyn Yoga Raja,Raewyn,2019-06-14,2019-06-14,2,81832884,,,,,,Lazada. He bought a dreamwear mask.,,,,,,,,,Dreamwear Under the Nose,1,1
+CUST00012,Vivchoi Viven and Andrew,Viven,2019-06-22,2019-06-22,1,81391740,,,, 75 Farrer Drive #12-02 Singapore 259281,,She and husband Andrew are hongkongers and Christians. Husband works for a trading house. He does IT for them. Their son climbed onto me when I first arrived.,,,,,,,,J2373665571A7,,1,0
+CUST00013,Kelvin Tay and Joanne Cheong,Kelvin,2019-06-25,2019-06-25,2,90995496,,,,,,Lazada. They bought quite a number of filters.,,,,,,,,,,1,1
+CUST00014,Sng Miah Thye,Miah Thye,2019-06-25,2020-06-24,6,98348151,,,"302C ANCHORVALE LINK,06-40","302C ANCHORVALE LINK,06-40",,Lazada. He bought disposable filters.,Lazada,Jo,,,,,,,Disposable Filters x12; Reusable Filters x2,3,3
+CUST00015,Edmund Ng,Edmund,2019-06-26,2024-05-31,11,93876532,,,"Dover Parkview
+32 Dover Rise #16-08 s138686",Skies Miltonia #08-05,,,Whatsapp and Yes CPAP UEN,Jo,"Dreamstation and Dreamwear Gel Pillows; He's gotten me so much business. He bought dreamstation and nuance pro in Oct 2018. 
+He works for a Canadian company linked to Honeywell. Aircraft avionics specialist. They sell entire cockpits. He services the asean and China region and travels often. Nice chap. Anti pap narrative. Skies Miltonia block 23 #08-05. Chinese aerospace industry is creating indigenous technology and soon their own market may push our airbus and Boeing in favour of local company comac. The c919 is going to bring them big profits. There are 3 national carriers. China Airlines, China Eastern and China Southern. Then there is a renegade non state carrier Hainan airlines. Former airforce regular with Mankit and also PD? Patrick Daniel (Gabriel Patrick's brother)",,,,,A191502-20000001; J25176329A259; J25176404C609; J26180607C822,Dreamstation; Dreamwear Gel Pillows; F20 Large; Foamless Kit; Z2 Auto,7,4
+CUST00016,"Gerald Chee, sbfast",Gerald,2019-06-27,2025-01-25,9,98412428‬,,,"1 MOULMEIN RISE,05-01",1 Moulmein Rise #05-01,,"He's a new hire at CMC, a crypto currency research firm. Passionate about crypto. Quite wealthy. (info from June 2019)",Lazada,Jo,Sold @ mass order price 35SGD,,,,,(21)23191155694; GB-2B550699; J237369045451,Dreamstation; M-size nose piece for DWGP; Resvent iBreeze Auto; ibreeze filter cover ,6,3
+CUST00017,Mankit,Mankit,2019-06-28,2022-08-30,3,88689798‬,,,Blk 471 Jurong West St 41 #08-503 S(640471),10 Raeburn Park #02-08 s(088702),,"Friend of edmund. Runs a Chemicals trading firm. Sister does R&D Chemicals including anti-odour coating, anti-acidity coating, anti-H5N1 coating.",Whatsapp,,,,,,,J23733285cce9,Dreamstation; Dreamwear Silicone Pillows,2,1
+CUST00018,Koh KG,KG,2019-06-30,2019-06-30,1,96267915‬,,,,blk 75c redhill road 15-84,,Does IT for SMRT in Paya Lebar. Has 3 children.,,,,,,,,J23736618CD22,Dreamstation,1,0
+CUST00019,"Vanessa ""Vanie"" Teo",Vanessa,2019-06-30,2022-08-02,3,98151968‬,,,"11 jalan hari raya, Singapore 578103 ",Novena / Newton,,"Uncle lives @ 9 Jln Mariam. While she's high green and orange, and very friendly, she's got a thing about cleanliness (possibly some OCD). IG handle vanlovejoy. Possibly a single mother? Or has connections to British High Commission in Singapore?",,,,,,,,J23736783FE35,Dreamstation; Foamless Kit,2,1
+CUST00020,Janice Lau,Janice,2019-07-06,2019-07-06,1,97121570,,,"853 YISHUN RING ROAD,#05-3535",Block 627 Yishun Street 61 #01-61,,Lazada . Dreamstation and disposable filters.,,,,,,,,J23736858BA59,Dreamstation,1,0
+CUST00021,Joshua,Joshua,2019-07-06,2019-07-06,1,81886432,,,,"464 pasir sir st 41, 10-68 singapore 510464",,Lazada. He bought Dreamstation and Dreamwear,,,,,,,,J2373690766CA,Dreamstation,1,0
+CUST00022,Alex Chng,Alex,2019-07-09,2019-07-09,2,90764148,,,,,,Lazada. Disposable filters.,,,,,,,,,Dreamstation,1,1
+CUST00023,Andre Lam Z2 auto,Andre,2019-07-09,2019-07-09,1,96194180,,,,"1 GRANGE ROAD,10-01",,Lazada - he wanted office hours delivery and had researched US prices are cheaper,,,4 (whatsapp interactions suggest he's a green?),,,,,A191502-20000064,,1,0
+CUST00024,Darrelcks,Darrel,2019-07-09,2019-07-09,1,90121868‬,,,,"CT Hub 1, 09-01",,"Carousell. He runs a business, doing server for inflight entertainment. He wrote a very detailed and useful review of Z2 Auto.",,,,,,,,A191502-20000044,,1,0
+CUST00025,Syanti Dewi and Jonas Dewi,Syanti and Jonas,2019-07-14,2019-07-14,1,‭+6283819372266‬,,,,Indonesia,,Carousell. They are pastors in Jakarta and they visited Kingdom City Church at Raffles City on 14 July. They were very sweet and hospitable.,,,,,,,,J23736829E6D8,Dreamstation,1,0
+CUST00026,"""Alan"" Khoa Bach",Alan,2019-07-17,2019-08-12,2,93515277,,,,"11 LORONG 24 GEYLANG,05-05",,Lazada and FB. I chatted with him and offered him initial pressure set up. He really appreciated my service and had initially problems with ordering his full face mask,,,,,,,,J2373667899F2; J245404242C96,Dreamstation,2,0
+CUST00027,Andrew Chua Eng Bung,Uncle Andrew,2019-07-17,2023-09-24,7,‭90217979‬,,,24 Lor 1 Realty Park,,,,Whatsapp,Jo,Uncle Andrew needed to fix his mask / mouth leak problems,,,,,J237362617E8A,Disposable Filters x12; Dreamstation; Dreamwear Gel Pillows; Dreamwear Silicone Pillows; Foamless Kit; Heated Tubing for Dreamstation; Reusable Filters x2,4,3
+CUST00028,Freddy ng Siang83,Freddy,2019-07-24,2020-02-06,3,97263819‬,,,"360 HOUGANG AVENUE 5,06/334","06-334 , block 360 , Hougang Ave 5 , 530360 sg",,Carousell. Freddy Ng. A bit jittery about screen and interface problems. Lives likely with same sex partner wjk ,Lazada,Jo,,,,,,J237362354616,Dreamstation; Reusable Filters x2,2,1
+CUST00029,Ho Kok Weng,Kok Weng,2019-07-25,2019-07-25,1,96309094‬,,,,"629 SENJA ROAD,20-190",,Lazada. Chatted with him online. He bought the set on DBS IPP - an instalment plan.,,,,,,,,J23736288795B,Dreamstation,1,0
+CUST00030,Dr Paul Chew Tec Kuan,Dr,2019-07-28,2019-07-28,1,98164152,,,,470 HOLLAND ROAD,,,Lazada,,"Famous glaucoma surgeon, NUH",,,,,J23736897EB0E,Dreamstation,1,0
+CUST00031,James mummumtumtum,James,2019-08-01,2022-08-02,5,97979705,,,"606 JURONG WEST STREET 65,05-580","606 JURONG WEST STREET 65,05-580",,Lazada. Chatted with him online. He was concerned about the 3 pin plug and the power plug. Also concerned about downloading readings and records.,Lazada,Jo,Likely a financial planner with AXA,,,,,J237366644A46,Dreamstation; Foamless Kit; Resmed p30i mask,3,2
+CUST00032,Shaun Ho,Shaun,2019-08-02,2019-08-17,2,97678415,,,"block 360 yishun ring road
+#10-1640",,,,,,Lazada. Chatted online but ended up dealing directly. He's a Director at NUS Office of the President. His wife is abi who is a bio teacher in raffles institution. Kids are Ernest and Zoey.; Second time buyer for his wife. Dreamstation and possibly a mask.,,,,,J23736234579F; J24540377ECB0,Dreamstation,2,0
+CUST00033,Aaron Wong,Aaron,2019-08-06,2019-08-06,2,93298806‬,,,,"Blk 512 W Coast Dr, Singapore 120512",,Lazada > WA. Not an easy customer to deal with. Choosy and self-entitled behavior. ,,,,,,,,,,1,1
+CUST00034,Hui Jiunn jye,Jiunn Jye,2019-08-12,2019-08-12,2,97761213,,,,"750 JURONG WEST STREET 73,#06-165",,Lazada. Disposable filters.,,,,,,,,,,1,1
+CUST00035,John Ireland (friend of Spencer Carr),John,2019-08-12,2019-08-12,1,‭+61418155604‬,,,,Mill Creek 02-02 10 Lor Marzuki. Singapore 417052,,Carousell. Lives in Alice Springs with wife Natalie whos a registered nurse. They were in sgp on holiday. He's pursuing his ppl and flies single prop. His instructor was from tamworth also.,,,,,,,,J245405704ED6,Dreamstation,1,0
+CUST00036,Peter Ang Kwee Boo,Peter,2019-08-12,2019-12-27,5,93825661,,,"440B CLEMENTI AVENUE 3,#27-20","20 HOUGANG AVENUE 3,#07-227",,"Carousell. Lives in a 4 room flat in Clementi near the MRT station with wife and daughter. Chinese speaking. Very humble and soft spoken guy. Bought a previous gen Respironics machine 10 years ago and had trouble with the machine (bright lights) and resmed mask (coming off when tossing in bed). I set 5-15 pressure for him, suggesting to adjust pressure subsequently.",Lazada,Jo,Caused a commotion in Oct 2021 in telegram group over DS1 not being able to be replaced by DS2. Turned out he was concerned my supplier in the US would be cheating me by getting free DS2s. In the end we had a phone call and he was someone who stutters in his speech but has his heart in the right place.,,,,,J245405011257,Dreamstation; Dreamwear Full Face Mask; Reusable Filters x2,3,2
+CUST00037,Ho Kah Chai,Kah Chai,2019-08-14,2019-08-14,1,97261718,,,,"405 PANDAN GARDENS,12-33",,Lazada. PMed me. He's a Sembcorp Engineer. He should be doing his own pressure set up,,,,,,,,J245404890A03,Dreamstation,1,0
+CUST00038,Ng Hui Ching,Hui Ching,2019-08-14,2019-08-14,2,97456363,,,,"811A CHOA CHU KANG AVENUE 7,#09-653",,Lazada. Disposable filters,,,,,1.0,,,,,1,1
+CUST00039,Javier Chia @bag_for_more,Javier,2019-08-15,2019-08-15,1,‭94523807‬,,,,"178B RIVERVALE CRESCENT,#11-427",,"Carousell then Lazada. He uses a resmed wisp mask. He lost his swivel for a while in his storeroom and panicked,. He manages Hom-Me https://www.facebook.com/sghomme/. He joined my HonestCPAP telegram group. His friend is Yinan.",,,,,,,,J245404723718,Dreamstation,1,0
+CUST00040,lee chun kit,Chin Kit,2019-08-15,2019-08-15,1,91691006,,,,"76 PLAYFAIR ROAD,#04-01 Lobby 1",,Lazada. My first Resmed airsense 10 sale.,,,,,,,,(21)23191115106,,1,0
+CUST00041,Mark Ting,Mark,2019-08-16,2019-08-16,1,82012868,,,," 457 Upper East Coast Road, The Summit, 06-01, S 466503",, lazada then WA.,,,,,,,,J24539663434E,Dreamstation,1,0
+CUST00042,Muhammad Hafidz (Zohra's hubby),Muhammad,2019-08-16,2025-09-14,8,‭81009876‬,,,,108a bidadari park drive 01-174 Singapore 341108,,Fb then WA. He works as a manager in Dulwich college. His wife Ochi could be a dept staff or MHQ staff doing support staff work. He bought Dreamwear gel pillows. He said he would buy Dreamstation from me when his current set dies (likely sometime in 2021),Whatsapp,,"Defoamed Dreamstation. Wife is Zohra.; Fb then WA. He works as a manager in Dulwich college. His wife Ochi could be a dept staff or MHQ staff doing support staff work. He bought Dreamwear gel pillows. He said he would buy Dreamstation from me when his current set dies (likely sometime in 2021); Hafidz is an existing cpap user - on Dreamstation and the screen is giving trouble 
+
+Is keen to try and buy ibreeze auto or Bipap
+- Hafidz is an entrepreneur in food industry. He owns J cafe and one of his outlet is in  Changi cargo Center. 
+- He goes to bed around 9:30 and gets up around 5am
+- very complaint user",Jo,,,,GB-2B630527; J281707543200,Dreamstation; Dreamwear Gel Pillows; Resmed p30i mask; Resvent iBreeze Auto Bipap,4,4
+CUST00043,Stephen Yan,Stephen,2019-08-16,2020-03-16,5,98241870,,,"BLOCK 65, MARINE DRIVE, #11-176 , SG, 440065",Block 82 Marine Parade Central #01-622,,Lazada. Dreamstation and Dreamwear Nasal Pillows.,Shopee,Jo,,,,,,J24539691E394,Disposable Filters x12; Dreamstation; Reusable Filters x2,3,2
+CUST00044,Abigayle Ng,Abi,2019-08-17,2019-08-17,2,90921102‬,,,,,,,,,,,,,,,,1,1
+CUST00045,Gao yinan,Yinan,2019-08-17,2019-11-11,3,93840961,,,"19 TAMPINES AVENUE 8,16-30",29 EAST COAST AVENUE,,Friend of Javier Chia (bag_for_more). Used Lazada to buy. Former Maybank branch officer. Is a Brother AD (sewing machines),Lazada,Jo,,,,,,J245403539924,Disposable Filters x12; Dreamstation,2,1
+CUST00046,Shaun Ng Hean Hann,Shaun,2019-08-17,2019-10-22,3,96538978,,,"58A LORONG STANGEE; 300 BEACH ROAD, Lvl 19 (Hitachi Data Systems);","58A LORONG STANGEE,",,Lazada. Reusable and disposable filter,Lazada,Jo,,,,,,J24540363B34C,Disposable Filters x12; Dreamstation; Reusable Filters x2,2,1
+CUST00047,phyu pyar soe,Pyar Soe,2019-08-20,2019-08-20,2,97248842,,,,"12 SCIENCE DRIVE 2,NUS,MD1 Tahir foundation building.level 13",,Lazada. Reusable filters.,,,,,,,,,,1,1
+CUST00048,Avery Loo or Kales Leow,Avery,2019-08-29,2019-08-29,2,98188552,,,"331 NORTH BRIDGE ROAD,10-02/03","331 NORTH BRIDGE ROAD,10-02/03",,Bought Dreamwear. Appears to be 2 lady colleagues working for Anthony Law Corporation.,,,Bought Dreamwear. Appears to be 2 lady colleagues working for Anthony Law Corporation.,,,,,,Dreamwear Gel Pillows,1,1
+CUST00049,Edmund Chew,Edmund,2019-08-29,2019-08-29,1,81800536,,,,,,,,,He's a Sengkang General Hospital patient. He searched Lazada for CPAP things.,,,,,(21)23191107958,,1,0
+CUST00050,Chung Wah Kit,Wah Kit,2019-08-30,2019-08-30,2,97711353,,,,"22 ST. MICHAEL'S ROAD, #10-11",,Lazada. Reusable filters.,,,,,,,,,,1,1
+CUST00051,Jenkin Joyer Dsouza,Jenkin,2019-08-30,2019-09-02,3,97432070,,,,"1 KEONG SAIK ROAD,Lucep Pte Ltd, Workspace 48",,Lazada. Indian National married to Indonesian wife.,,,,,,,,J25176521F8C8,Dreamstation,2,1
+CUST00052,Steven Quah,Steven,2019-08-31,2019-08-31,2,96652729,,,,"423 YISHUN AVENUE 11,04-550",,Lazada. Disposable filters.,,,,,,,,,,1,1
+CUST00053,Hidetoshi Kodama,Hidetoshi,2019-09-03,2019-09-30,4,97861590,,,,"21 DELTA ROAD,#20-01 Domain 21",,Reusable and disposable filters,Lazada,Ben,,,,,,,Resmed n30i mask,2,2
+CUST00054,Suhaimi,Suhaimi,2019-09-05,2019-09-05,1,96506872,,,,Blk 635. Jurong west Street 65. #02-332. (640635),,Dreamstation and likely Dreamwear Gel Pillows. Carousell. Very friendly Malay uncle. His daughter forced him to use CPAP. Apex XT didn't work out for him initially.,,,,,,,,J2517394167EC,Dreamstation,1,0
+CUST00055,Alvin Ng,Alvin,2019-09-07,2019-09-07,1,97329668,,,,"127 WESTWOOD AVENUE,
+Singapore 648225",,"Bought on Lazada then WA. Not very communicative, although I managed to verify that he lives in landed property.",,,,,,,,J25176453CC0e,Dreamstation,1,0
+CUST00056,Endrina Salazar and husband ming bing,Endrina,2019-09-07,2019-09-07,1,96600777,,,"25 kovan road 07-24, 545024",,,Lazada then WA. Benny accompanied me and was helpfu. Ming Bing asked whether he would have to rely on this machine forever which was not taken as a good sign.,Whatsapp,,"Lazada then WA. Benny accompanied me and was helpfu. Ming Bing asked whether he would have to rely on this machine forever which was not taken as a good sign.
+Sep 2025: Possible a GP with Kindred Medical Clinic; dr endrina salazr",,,,,J25176546D8A7,Dreamstation,1,0
+CUST00057,Kan Wai Kit,Wai Kit,2019-09-08,2019-09-08,1,96886844,,,,Upper Paya Lebar area.,,Lazada then WA. Likely dreamstation. Types very good english. Wife lily works in ntu admissions office and uses airsense 10. Wai Kit doing surgery on 9.9. They came to Ksa to deal.,,,,,,,,J251765387CD1,Dreamstation,1,0
+CUST00058,Izhar Rahman,Izhar,2019-09-09,2019-09-09,3,86986979,,,,"14 MERPATI ROAD,09-75",,Lazada during 9.9 sale. Possibly Malaysian Malay who did RSIS masters and then went to meltwater. Lives in Circuit Rd area. DS and DWGP.,,,May 2024. Izhar is on dreamwear silicone pillows and wants to try dreamwisp as his mask sometimes falls out ,,,,,J251766770C22,Dreamstation,2,1
+CUST00059,Jasmine Lim,Jasmine,2019-09-09,2019-09-09,1,97627358,,,,"10A BOON TIONG ROAD,#35-523",,Lazada during 9.9 sale. DS.,,,,,,,,J251766869E63,Dreamstation,1,0
+CUST00060,Khoo Yih Ming,Yih Ming,2019-09-09,2020-09-09,5,96897675,,,"167C PUNGGOL EAST,#12-391","167C PUNGGOL EAST,#12-391",,Lazada during 9.9 sale. Buyer actually carted but didn't pay a few days before. Buyer was likely waiting for 9.9 sale to pull trigger. DS.,Lazada,Jo,,,,,,J25176531E110,Dreamstation; Reusable Filters x2,3,2
+CUST00061,Chia Yue Sheng,Yue Sheng,2019-09-11,2025-08-01,10,94239832,,,994C Buangkok Link #15-309 S536994,313 Shunfu Road #02-283 S570313,,"Lazada then WA. Dreamwear Gel Pillows. He was upset by his specialist in Lucky Plaza overcharging. He's a freelance photographer. Day job is shipping company negotiating berthing services, he's 29 on 2019. He really appreciate my advice.",Whatsapp,,"Discounted - he paid 82 SGD; Met him at Jewel. He’s just left prev job, logistics line is very hectic, he was working 247; he’s deep in the Gundam community in singapore; has expertise sorting out different logistics info, separate noise from signal; exploring doing business development and cpap setup for yes cpap. Has contacts in corporate insurance sphere. He previously bought System One A from Eugene Baey (who called himself a professor); the experience was good with lights out, bed, soothing music to try and sleep; the System One A got replaced by a Dreamstation during recall.; Yue Sheng sent 80 + 200 - 30 to Josh's paylah ",Jo,,,,,Disposable Filters x12; Dreamwear Silicone Pillows; Heated Tubing for Dreamstation; Resmed p30i mask; Reusable Filters x2,5,5
+CUST00062,Jeffrey Pek,Jeffrey,2019-09-11,2019-09-11,1,97736117,,,," 63 CHESTNUT AVENUE,#21-14 ECO SANCTUARY",,"Lazada and WA. Bought on Lazada. DS, DwUN, Disp and Reusable filters",,,In Oct 2021 he supported me against Peter Ang Kwee Boo in our telegram chat. He did his own defoaming.,,,,,J25176498DB7D,Dreamstation,1,0
+CUST00063,Celia Leung and Francis,Celia,2019-09-13,2019-12-16,3,90909616,,,,"875 YISHUN STREET 81,04-177, S(760875)",,Lazada and WA. Bought on Lazada - DS. Likely buying in person - DWGP. Francis may need L frame dw in future. He seemed to take well to therapy and asked for 7.0-15,Lazada,Ben,,,,,,J251763471FF7,Dreamstation; Dreamwear Full Face Mask,2,1
+CUST00064,Margaret Lee,Margaret,2019-09-14,2023-05-15,4,96205566,,,"03-54, 105B BIDADARI PARK DRIVE, 342105, Singapore","111 LORONG 1 TOA PAYOH,08-356",,Lazada. Disp filters,Lazada,,,,,,,,Disposable Filters x12,2,2
+CUST00065,"Teo Jia Voon ""JV"" jiavoon86",JV,2019-09-14,2019-09-14,2,90822207,,,"762 BEDOK RESERVOIR VIEW,13-299","762 BEDOK RESERVOIR VIEW,13-299",,Lazada. Disp and Reusable filters,Lazada,,,,,,,,Disposable Filters x12; Reusable Filters x2,1,1
+CUST00066,Elizabeth Pang,Elizabeth,2019-09-15,2019-09-15,2,90280800,,,,"34 TELOK BLANGAH WAY,11-1068",,Lazada. Disposable filters,Lazada,,,,,,,,Disposable Filters x12,1,1
+CUST00067,Justin Ong,Justin,2019-09-15,2019-10-14,5,90255352,,,,275a bishan st 24 unit 32-122,,Referred to me by Health.kares. Justin is an owner of a media company that has done exhibitions including SG50.,Meetup,Ben,Bluemango communications; Lazada. Disposable Filters (2 sets),,,,,J251743310EBF,Disposable Filters x12; Dreamstation; Dreamwisp Mask,3,2
+CUST00068,KT Goh,KT,2019-09-15,2019-09-15,1,96323785,,,,"2 BISHAN STREET 25,39-02",,Lazada. He was concerned about pin plug. DS.,,,,,,,,J25176391CAB9,Dreamstation,1,0
+CUST00069,Prachi Shele and husband Avinash,Prachi and Avinash,2019-09-16,2019-09-16,1,93250671,,,,"13 Punggol Field Walk 07-27, Singapore 828745",,Lazada then WA. DS and DWGP. Avi is in IT. His main problem is getting his lungs used to pressure. I have him 5-15 and explained 90% pressure. ,,,,,,,,J25174304737A,Dreamstation,1,0
+CUST00070,Khai Hwa Toh,Khai Hwa,2019-09-21,2023-07-21,4,96892000,,,"27 Serangoon Terrace, Singapore 535772","27 SERANGOON TERRACE,",,Lazada. Disposable filters,Shopee,,,,,,,,Disposable Filters x12,2,2
+CUST00071,Clair Khoo,Clair,2019-09-22,2019-09-22,2,97887756,,,,"757 YISHUN STREET 72,#12-476",,Lazada. DW Gel Pillow Mask,,,,,,,,,,1,1
+CUST00072,Rizwan Anwer,Rizwan,2019-09-22,2019-09-22,2,93889295,,,,"200 DEPOT ROAD,Unit 12-39, The Interlace Condominium",,Lazada. Disposable filters,,,,,,,,,,1,1
+CUST00073,Zhenhao Liang / Leong chen hao,Zhenhao,2019-09-22,2019-09-22,1,98750849,,,,"356 YISHUN RING ROAD,09-1816",,Lazada. Dreamstation. He was referred by. Shaun Ho. He's likely to buy a mask soon.,,,,,,,,J252119736005,Dreamstation,1,0
+CUST00074,William Ang Wee Sen,William,2019-09-26,2025-02-17,10,98287926,,,"60 BELIMBING AVENUE,",60 BELIMBING AVENUE,,Lazada. Reusable filter and disposable filter,Lazada,Ben,"Black screen issue; even after re-seating cables. Came and troubleshooted; ended up buying Dreamwisp mask; wife is Helen; former preschoool teacher and connected well with Shalene. Was actually fitting p30i well; but airflow was too high with p30i and iBreeze Auto Pro; I proposed to him next time try bipap; Retired banker, landed property",,,,,GB-2B540165; J24002857F647,Disposable Filters x12; Dreamstation; Dreamwear Full Face Mask; Dreamwear Gel Pillows; Dreamwisp Mask; Replaced Power Cable FOC; Resmed F20 Mask; Resvent iBreeze Auto Pro; Reusable Filters x2; iBreeze Reusable Filters,6,4
+CUST00075,Vincent and Kimmie,Vincent,2019-09-27,2019-09-27,1,81833161,,,,244 Yishun Ring Road #04-1135 760244,,Found on Lazada but prefer face to face dealing. Dreamstation. HK Couple,,,,,,,,J240028295231,Dreamstation,1,0
+CUST00076,Jasmine Wong,Jasmine,2019-09-28,2019-09-28,2,97724240,,,"604B TAMPINES AVENUE 9,#12-864","JANICE CHIA 642 BEDOK RESERVOIR ROAD,#04-73",,"Lazada. Disposable filters. Diff Shipment location. JANICE CHIA 642 BEDOK RESERVOIR ROAD,#04-73",Lazada,Ben,,,,,,,Disposable Filters x12,1,1
+CUST00077,Patricia Loh,Patricia,2019-09-28,2019-09-28,2,90078138,,,,"242 SERANGOON AVENUE 3,02-184",,Lazada. Disp and Reusable filters,Lazada,Ben,,,,,,,Disposable Filters x12; Reusable Filters x2,1,1
+CUST00078,sean chan,Sean,2019-09-28,2019-11-11,3,87780328,,,"1 RAFFLES QUAY,46","76 GREENWOOD AVENUE,",,Lazada. Dreamstation,Lazada,Ben,,,,,,J24002845CC8D,Disposable Filters x12; Dreamstation,2,1
+CUST00079,Vincent Toh,Vincent,2019-09-28,2019-09-28,2,91019772,,,,"50 RAFFLES PLACE,36-01",,Lazada. DW Gel Pillow Mask,Lazada,Ben,,,,,,,Dreamwear Gel Pillows,1,1
+CUST00080,Adam Teow,Adam,2019-09-30,2019-10-01,3,97962167,,,"81 UBI AVENUE 4,#05-27","182 CANBERRA DRIVE,#09-28",,Lazada. Dreamstation,Lazada,Ben,,,,,,J2517648408C9,Dreamstation; Dreamwisp Mask,2,1
+CUST00081,Josh added 25SGD referral fee to Telegram Group,Josh,2019-09-30,2019-09-30,1,,,,,,,,,,,,,,,,,0,1
+CUST00082,Mark Graham,Mark,2019-09-30,2021-03-06,5,98263235,,,149 SUNRISE TERRACE,"149 SUNRISE TERRACE,",,Lazada. Dreamstation,Lazada,Jo,"Possibly head of marketing, hospital segment, for Drager",,,,,J25212006C373,Disposable Filters x12; Dreamstation; Reusable Filters x2,3,2
+CUST00083,Mohammed Aminshah Noordin,Aminshah,2019-09-30,2019-11-02,3,91849195,,,"197A BOON LAY DRIVE,02-91","197A BOON LAY DRIVE,02-91",,Lazada. Dreamstation. (IPP),Lazada,Ben,,,,,,J2521190459B2,Disposable Filters x12; Dreamstation,2,1
+CUST00084,Terence Ng,Terence,2019-09-30,2019-09-30,2,92299959,,,"104A DEPOT ROAD,03-553","104A DEPOT ROAD,03-553",,Lazada. Disposable Filters (3 sets),Lazada,Ben,,,,,,,Disposable Filters x12,1,1
+CUST00085,Neo Piak Keow,Piak Keow,2019-10-01,2019-10-01,1,96986165,,,"818B CHOA CHU KANG AVENUE 1,17-114","608 HOUGANG AVENUE 4,Hougang Ave 4 #03-155",,Lazada. Dreamstation,Lazada,Ben,,,,,,J24002855D555,Dreamstation,1,0
+CUST00086,Alex Wong,Alex,2019-10-03,2019-10-03,1,93698338,,,,Punggol,,Dreamstation. Initially Lazada. Self Collect Serangoon. Stays at Punggol.,Meetup,Ben,Dreamstation. Initially Lazada. Self Collect Serangoon. Stays at Punggol.,,,,,J240028693551,Dreamstation,1,0
+CUST00087,Bevin Desker,Bevin,2019-10-04,2019-10-04,1,96531458,,,,"35 HINDHEDE WALK,06-01",,Lazada. Dreamstation,Lazada,Ben,,,,,,J24002865FF3D,Dreamstation,1,0
+CUST00088,Stanley Foo,Stanley,2019-10-04,2020-02-13,3,97669461,,,"208 PASIR RIS STREET 21,#08-350","208 PASIR RIS STREET 21,#08-350",,Lazada. Dreamstation and disposable filter.,Lazada,Ben,Sold @ mass order price 35SGD,,,,,J252118766D74,Disposable Filters x12; Dreamstation; M-size nose piece for DWGP,2,1
+CUST00089,Gilbert Gabriel Chan,Gilbert,2019-10-05,2023-12-18,5,97770483,,,"354 ANG MO KIO STREET 32,05-149","354 ANG MO KIO STREET 32,05-149",,"Lazada. Dreamstation, DW Gel Pillows, Disp Filter, Reusable Filter",Lazada,Jo,,,,,,J240028628B82,Disposable Filters x12; Dreamstation; Dreamwear Gel Pillows; Dreamwisp Mask; Reusable Filters x2,3,2
+CUST00090,Joel Fun,Joel,2019-10-05,2019-10-05,1,91253172,,,,"27 HILLVIEW AVENUE,03-06",,"Lazada. Dreamstation, DW Gel Pillows, Disp Filter",Lazada,Ben,,,,,,J252118700842,Disposable Filters x12; Dreamstation; Dreamwear Gel Pillows,1,0
+CUST00091,Ong Meng Koon,Meng Koon,2019-10-05,2019-10-05,1,97670914,,,,"787 CHOA CHU KANG NORTH 6,06/200",,Lazada. Dreamstation,Lazada,Ben,,,,,,J24002875E6E5,Dreamstation,1,0
+CUST00092,KATHERINE MARTIN,Katherine,2019-10-07,2019-10-07,2,96535689,,,,"96 NANYANG CRESCENT, 01-14, 96",,Lazada. DW under the nose,Lazada,Ben,,,,,,,Dreamwear Under the Nose,1,1
+CUST00093,Sam Goh,Sam,2019-10-07,2019-10-07,1,92980258,,,,"53 TELOK BLANGAH DRIVE,19-74",,"Lazada. Dreamstation , DW under the nose",Lazada,Ben,,,,,,J24002853B063,Dreamstation; Dreamwear Under the Nose,1,0
+CUST00094,Koo kin wee,Kin Wee,2019-10-09,2020-03-27,4,98572568,,,"25 LORONG 3 TOA PAYOH,#18-15","25 LORONG 3 TOA PAYOH,#18-15",,Lazada. Disposable filters.,Lazada,Jo,,,,,,,Disposable Filters x12; Reusable Filters x2,2,2
+CUST00095,Qiyu Zhang,Qiyu,2019-10-09,2020-03-27,3,84311536,,,"91 TAMPINES AVENUE 1,03-38","91 TAMPINES AVENUE 1,03-38",,Carousell then Lazada. Dreamstation.,Lazada,Jo,,,,,,J25211986B460,Disposable Filters x12; Dreamstation,2,1
+CUST00096,Eva Chiu / Eric Siu,Eva,2019-10-10,2019-10-10,2,94356749,,,,"Singapore,21 Woodlands Close #03-22, Primz Bizhub",,Reusable filters,Lazada,Jo,,,,,,,Reusable Filters x2,1,1
+CUST00097,Kenneth Chris Low,Kenneth,2019-10-10,2019-11-20,3,96901610,,,,"684B EDGEDALE PLAINS,10-637",,"Carousell then Lazada. DS, DWGP and Reusable filters",Lazada,Jo,T,,,,,J252121591FE0,Disposable Filters x12; Dreamstation; Dreamwear Gel Pillows; Reusable Filters x2,2,1
+CUST00098,Adrian Tay,Adrian,2019-10-11,2023-09-10,4,96367369,,,"16 BALMORAL PARK,#01-09","16 BALMORAL PARK,#01-09",,Lazada. Reusable filter and disposable filter,Lazada,Jo,,,,,,,Disposable Filters x12; Reusable Filters x2,2,2
+CUST00099,Elizabeth Chua,Elizabeth,2019-10-11,2019-10-11,2,81128435,,,,"29 HOLLAND GROVE VIEW,",,Lazada. DW Under the nose,Lazada,Jo,,,,,,,Dreamwear Under the Nose,1,1
+CUST00100,Arthit Thongcharoen,Arthit,2019-10-12,2019-10-27,3,90085589,,,"1 ZION CLOSE,19-02 (If not wrong)","1 ZION CLOSE,19-02",,Lazada. DS + Nuance Pro. Friends with Thongchai Watanasoponwong. Possibly friends with Kitti Rodjanapiches.,Lazada,Jo,"Lazada > Direct sale via WA. Dreamstation, DWGP, Reusable filter and Disposable filter.; Lazada. DS + Nuance Pro. Friends with Thongchai Watanasoponwong. Possibly friends with Kitti Rodjanapiches.",,,,,J252119356253; J252119615ACF; J25212037F892,Disposable Filters x12; Dreamstation; Dreamwear Gel Pillows; Nuance Pro Mask,3,0
+CUST00101,Michael Chan,Michael,2019-10-12,2019-10-12,1,94893093,,,,"760 YISHUN STREET 72,#09-316",,Lazada. DS.,Lazada,Jo,,,,,,J240028197859,Dreamstation,1,0
+CUST00102,Freddy Yeo Poon Sheng,Freddy,2019-10-14,2020-02-13,3,96575120,,,"7 UPPER ALJUNIED LANE, 16-71","7 UPPER ALJUNIED LANE, 16-71",,Lazada. DS.,Lazada,Jo,Sold @ mass order price 35SGD,,,,,J25211897E6ED,Dreamstation; M-size nose piece for DWGP,2,1
+CUST00103,Ray Tay,Ray,2019-10-14,2019-10-14,2,93882480,,,,36F KOVAN ROAD,,Lazada. Reusable filter and disposable filter,Lazada,Jo,,,,,,,Disposable Filters x12; Reusable Filters x2,1,1
+CUST00104,Mohammad zahrin bin abdullah,Zahrin,2019-10-15,2019-10-15,1,90293023,,,,"505D YISHUN STREET 51,12-62",,Lazada. DS + DWGP.,Lazada,Jo,,,,,,J24002528BCC7,Dreamstation; Dreamwear Gel Pillows,1,0
+CUST00105,Siew Yee Cheong,Yee Cheong,2019-10-15,2019-10-30,4,97510751,,,,"261 WATERLOO STREET,#04-09",,Lazada. DWGP,Lazada,Jo,,,,,,,Disposable Filters x12; Dreamwear Gel Pillows,2,2
+CUST00106,David Seow,David,2019-10-16,2019-10-16,1,97345269,,,"21 BEDOK RESERVOIR VIEW, #10-03",,,"Lazada. DS, Reusable and Disposable filters.",Lazada,Jo,,,,,,J24002837A297,Disposable Filters x12; Dreamstation; Reusable Filters x2,1,0
+CUST00107,Quek Yu-Jin,Yu-Jin,2019-10-17,2019-10-17,2,92364936,,,,"779 PASIR RIS STREET 71,#06-572",,Lazada. Resmed P30i,Lazada,Jo,,,,,,,Resmed p30i mask,1,1
+CUST00108,Isa bin Abdul Rahman,Isa,2019-10-19,2022-07-08,3,81803302,,,,"696 JURONG WEST CENTRAL 1,#05-47",,Carousell > Lazada. DS.,Lazada,Jo,,,,,,J2521191551E3,Dreamstation; Foamless Kit,2,1
+CUST00109,Siragul Islam / Musarrat Ara Nur,Siragul,2019-10-21,2019-10-21,1,98529070,,,,37 DESKER ROAD,,Lazada. Instalment plan. DS,Lazada,Jo,,,,,,J252122714F7C,Dreamstation,1,0
+CUST00110,Kitti Rodjanapiches,Kitti,2019-10-22,2019-10-22,1,66813027172,,,,"Unknown, likely Bangkok",,"Lazada > WA. DS, Dreamwisp, Disposable filters. Thai businessman. He treated his staff to a convention in sgp. He offered if I come Bangkok he would bring me out.",Meetup,Jo,"Lazada > WA. DS, Dreamwisp, Disposable filters. Thai businessman. He treated his staff to a convention in sgp. He offered if I come Bangkok he would bring me out.",,,,,J251196379DD,Disposable Filters x12; Dreamstation; Dreamwisp Mask,1,0
+CUST00111,Zin Maung Oo,Zin Maung Oo,2019-10-22,2019-10-22,2,97739803,,,,"7 CANBERRA DRIVE,10/15",,Lazada. Reusable Filter,Lazada,Jo,,,,,,,Reusable Filters x2,1,1
+CUST00112,Lim En Yu,En Yu,2019-10-24,2019-10-24,2,97451174,,,,"9 NEWTON ROAD,13-08",,Lazada. Disposable filter,Lazada,Jo,,,,,,,Disposable Filters x12,1,1
+CUST00113,Choong Wen Yao,Wen Yao,2019-10-26,2020-06-20,4,98480809,,,"42 SOUTH BUONA VISTA ROAD,03-09","42 SOUTH BUONA VISTA ROAD, 03-09",,Lazada. Disposable filter. He bought wrongly. He returned the filters but accidentally had opened them. He bought dwgp in the end.,Lazada,Jo,Lazada. Disposable filter. He bought wrongly. He has Dreamstation Go. He returned the filters but accidentally had opened them. He bought dwgp in the end. June 2023: Junimed swapped his DS Go for him.,,,,,,Dreamwear Gel Pillows,2,2
+CUST00114,Ivan kwlee123,Ivan,2019-10-26,2019-10-26,1,90224668,,,,4 clover Ave S579293. ,,Carousell > WA. DS. He's an accountant with a marine engineering company. He suggested get consultant to help with setting up hsa certification. He and wife are sleep apnea moderate suferrers. Wife was former regional HM of Daimler. They have an e class merc at home. Daughter is medical student in aus. He's very knowledgeable about cpap esp masks and tongue exercise the Japanese type plastic device. He was learning pressure settings. He is extremely knowledgeable about cpap in general. Possibly the most knowledgeable so far.,Meetup,Jo,Carousell > WA. DS. He's an accountant with a marine engineering company. He suggested get consultant to help with setting up hsa certification. He and wife are sleep apnea moderate suferrers. Wife was former regional HM of Daimler. They have an e class merc at home. Daughter is medical student in aus. He's very knowledgeable about cpap esp masks and tongue exercise the Japanese type plastic device. He was learning pressure settings. He is extremely knowledgeable about cpap in general. Possibly the most knowledgeable so far.,,,,,J252118698C5B,Dreamstation,1,0
+CUST00115,Arthit Thongcharoen,Arthit,2019-10-27,2019-10-27,1,98166511,,,"8 WHAMPOA EAST,12/24","138 MARKET STREET,Schroder Investment Management (Singapore) 23fl",,Return customer. Likely Thongchai's colleague / friend. DS and Resmed p10.,Lazada,Jo,Return customer. Likely Thongchai's colleague / friend. DS and Resmed p10.,,,,,J24002861B919,Dreamstation; Resmed p10 mask,1,0
+CUST00116,Bestian Yeo,Bestian,2019-10-28,2019-10-28,1,90490485,,,,"420 CLEMENTI AVENUE 1,13-211",,Lazada. DS.,Lazada,Jo,,,,,,J2400247237F9,Dreamstation,1,0
+CUST00117,Lim Chin Hu,Chin Hu,2019-10-28,2020-05-21,6,96362301,,,98 DUNBAR WALK,"98 DUNBAR WALK,",,Lazada. Disposable filter,Lazada,Jo,,,,,,,Disposable Filters x12; Dreamwear Under the Nose,3,3
+CUST00118,Low Min liang,Min Liang,2019-10-28,2019-10-28,2,96386545,,,,"348D YISHUN AVENUE 11,05-597",,Lazada. DW Under the Nose.,Lazada,Jo,,,,,,,Dreamwear Under the Nose,1,1
+CUST00119,Stephen Yew,Stephen,2019-10-29,2020-02-13,5,91802760,,,"Stephen Yew Fuji Machine Asia Pte Ltd, 51 UBI AVENUE 1,01-24","Fuji Machine Asia Pte Ltd, 51 UBI AVENUE 1,01-24",,"Lazada. DS, DWGP, Disp filters.",Lazada,Jo,Sold @ mass order price 35SGD,,,,,J2521209526F0,Disposable Filters x12; Dreamstation; Dreamwear Gel Pillows; M-size nose piece for DWGP; Reusable Filters x2,3,2
+CUST00120,Teoh Jin Kok,Teoh,2019-11-01,2019-11-01,2,96641696,,,,"95 GRANGE ROAD,#05-09",,Lazada. Resmed N30i,Lazada,Jo,,,,,,,Resmed n30i mask,1,1
+CUST00121,Gyl,Gyl,2019-11-02,2019-11-02,2,81005411,,,,"5 THOMSON LANE,36-01",,Lazada. DW Under the nose.,Lazada,Jo,,,,,,,Dreamwear Under the Nose,1,1
+CUST00122,Jack Kua,Jack,2019-11-04,2019-11-04,1,97728986,,,,"62 PUNGGOL WALK,07-28",,Lazada. DS.,Lazada,Jo,,,,,,J257361815333,Dreamstation,1,0
+CUST00123,Samsidah Ibrahim and husband,Samsidah,2019-11-04,2023-08-22,3,92705717,,,"BLOCK 625B, WOODLANDS DRIVE 52, #02-41 SG732625",Sembawang,,Lazada > WA direct deal. Under the nose mask. She accidentally broke husband's mask. Lives in sembawang. Drove a Lexus is250 with her daughter to chai chee.,Meetup,Jo,Lazada > WA direct deal. Under the nose mask. She accidentally broke husband's mask. Lives in sembawang. Drove a Lexus is250 with her daughter to chai chee.,,,,,GB-2B550694,Dreamwear Silicone Pillows?; Dreamwear Under the Nose; Resvent iBreeze Auto,2,1
+CUST00124,Thomas Tng Weilong,Thomas,2019-11-06,2019-11-06,2,91914258,,,"289D PUNGGOL PLACE,14-855","Singapore,Ninja Point @ 83 Punggol Central #01-K18, Waterway Point",,Lazada. DW Under the Nose.,Lazada,Jo,,,,,,,Dreamwear Under the Nose,1,1
+CUST00125,Charles Koh-Keasberry,Charles,2019-11-07,2019-11-07,2,97848440,,,,"248 KIM KEAT LINK,06-69",,Lazada. Disp filters.,Lazada,Jo,,,,,,,Disposable Filters x12,1,1
+CUST00126,Grace Chong Chui Peng,Grace,2019-11-07,2019-11-07,1,94233113,,,,104 FARRER ROAD,,Lazada. DS and DWGP. She bought for her 24 y/o son.,Lazada,Jo,7 Sep 2022: I have sent Grace a foamless kit. C6990742SGSG. ,,,,,J2573721531D0,Dreamstation; Dreamwear Gel Pillows,1,0
+CUST00127,maylingchia1968,May Ling,2019-11-07,2019-11-07,1,93623390,,,,"BLOCK 273B, BISHAN STREET 24, #37-112 , SG, 572273",,Shopee. DS and DW Gel Pillow (fulfilled by ben),Shopee,Ben,,,,,,J257377172B7F,Dreamstation; Dreamwear Gel Pillows,1,0
+CUST00128,woo wing yew,Wing Yew,2019-11-07,2019-11-07,1,90050006,,,"441B CLEMENTI AVENUE 3,#27-09","Singapore,Ninja Point @ 3155 Commonwealth Avenue West #01-03, Clementi Mall",,Lazada. DS,Lazada,Jo,,,,,,J2573593731A2,Dreamstation,1,0
+CUST00129,Esther Goh,Esther,2019-11-08,2019-11-08,2,98353413,,,"50 NANYANG CRESCENT,08-20","535 PASIR RIS DRIVE 1,04-282",,Lazada. Disp filters.,Lazada,Jo,,,,,,,Disposable Filters x12,1,1
+CUST00130,Mark Teng,Mark,2019-11-08,2019-11-08,1,96318291,,,"62 TOH TUCK ROAD,08-04","144 ROBINSON ROAD,18-01",,Lazada. DS and DWGP.,Lazada,Jo,,,,,,TBC,Dreamstation; Dreamwear Gel Pillows,1,0
+CUST00131,Adven Kam,Adven,2019-11-11,2024-05-01,2,91184617,,advenkam@gmail.com ,"856 JURONG WEST STREET 81,12-544","856 JURONG WEST STREET 81,12-544",,Lazada. DS and DWGP. He works in ST Engineering in Jurong. Chatted with me on WA.,Whatsapp,Jo,,,,,,GB-2B574228; J257372142059,Dreamstation; Dreamwear Gel Pillows; Dreamwear Silicone Pillows; Resvent iBreeze Auto Bipap,2,0
+CUST00132,"Albert Zhen Pei Hong ""alauz""",Albert,2019-11-11,2022-02-01,12,98779669,,alauz.albert@gmail.com,"BLOCK 811A, CHOA CHU KANG AVENUE 7, #09-653 , SG, 681811","BLOCK 811A, CHOA CHU KANG AVENUE 7, #09-653 , SG, 681811",,Shopee. Nasal Mask,Shopee,Jo,,,,,,,Disposable Filters x12; Dreamwear Under the Nose; Reusable Filters x2,6,6
+CUST00133,"Andy Chia ""innolifestyle""",Andy,2019-11-11,2020-05-04,5,93655355,,,"Blk 228B Compassvale Walk, #03-312, SingaPore,542228","Blk 228B Compassvale Walk, #03-312, S(542228)",,Shopee. Full Face Mask and Disp Filter,Shopee,Ben,T,,,,,J25736162FBB8,Disposable Filters x12; Dreamstation; Dreamwear Full Face Mask; Reusable Filters x2,3,2
+CUST00134,Gabriel Patrick Gabzacpat,Gabriel,2019-11-11,2022-08-02,10,98808694,,,"365A Upper Serangoon Rd,  #17-1040","365A UPPER SERANGOON ROAD,#17-1040",,Lazada. Disp filters.,Lazada,Jo,Actually Dreamwear Silicone pillows,,,,,,Disposable Filters x12; Dreamwear Gel Pillows; Foamless Kit; Reusable Filters x2,5,5
+CUST00135,"Isaac Lau ""isaaclau1986""",Isaac,2019-11-11,2023-05-17,6,81986178,,,"66 Anchorvale Crescent, Treasure Crest #03-34, Singapore 544617","TREASURE CREST, 66 ANCHORVALE CRESCENT, #03-34 , SG, 544617",,Lazada. DS.,Whatsapp,Jo,,,,,,GB-2B540148; J257393851256,Disposable Filters x12; Dreamstation; Dreamwear Silicone Pillows; Dreamwisp; Resvent iBreeze Auto,4,2
+CUST00136,Jeff Toh Jyh Yenn,Jeff,2019-11-11,2019-12-12,3,92216816,,,"596A ANG MO KIO STREET 52,#24-317","596A ANG MO KIO STREET 52,#24-317",,"Lazada. DS. He asked for pressure 11. I suggested Auto Min 8, Auto Max 12.",Lazada,Jo,,,,,,J25737859EFA6,Dreamstation; Reusable Filters x2,2,1
+CUST00137,Mok Chor Keat,Chor Keat,2019-11-11,2019-11-11,2,97685768,,,,"642B PUNGGOL DRIVE,#08-355",,Lazada. Disp filters.,Lazada,Jo,,,,,,,Disposable Filters x12,1,1
+CUST00138,Ng Li-Ling,Li Ling,2019-11-11,2019-11-11,1,81211573,,,,101A CORONATION ROAD WEST,,Lazada. DS.,Lazada,Jo,,,,,,J257361950CCF,Dreamstation,1,0
+CUST00139,Oei Su Min for Vincent Pang,Su Min,2019-11-11,2020-02-13,4,96308806,,,"60 ST. PATRICK'S ROAD,04-20","60 ST. PATRICK'S ROAD,04-20",,Lazada. DWGP.,Lazada,Jo,Sold @ mass order price 35SGD,,,,,,Dreamwear Gel Pillows; M-size nose piece for DWGP,2,2
+CUST00140,Raymond Beh,Raymond,2019-11-11,2019-11-11,2,96674279,,,"119A CANBERRA CRESCENT,09-303","316 SEMBAWANG VISTA,#09-195",,Lazada. Disp + Reusable filters,Lazada,Jo,,,,,,,Disposable Filters x12,1,1
+CUST00141,Chong Chee Sen,Chee Sen,2019-11-13,2019-11-13,1,98427085,,,,"186 PASIR RIS STREET 11,07-82",,Lazada. DS and Dreamwisp.,Lazada,Jo,,,,,,J257377402178,Dreamstation; Dreamwisp Mask,1,0
+CUST00142,"Winnie ""ysilveer""",Winnie,2019-11-13,2019-11-13,2,81252889,,,,"COMPASS HEIGHTS, 11 SENGKANG SQUARE, #12-33 , SG, 545076",,Shopee. DWGP.,Shopee,Jo,,,,,,,Dreamwear Gel Pillows,1,1
+CUST00143,Leong Yim Sing,Yim Sing,2019-11-16,2020-02-17,3,96638043,,,9 Nim Road,"9 Nim Road, Singapore 807543",,Lazada. DS and DW Full Face Mask.,Lazada,Jo,,,,,,J2573784248AD,Disposable Filters x12; Dreamstation; Dreamwear Full Face Mask,2,1
+CUST00144,Marcus Poon,Marcus,2019-11-17,2019-11-19,3,81619902,,,,"346 YISHUN AVENUE 11,#07-109",,Lazada. DS.,Lazada,Jo,,,,,,J25736171D0FB,Dreamstation; Dreamwear Gel Pillows,2,1
+CUST00145,Lee Sok Yeen,Sok Yeen,2019-11-18,2019-11-18,1,94590368,,,,"611 CLEMENTI WEST STREET 1,8-258",,Lazada. DS.,Lazada,Jo,,,,,,J257376220C66,Dreamstation,1,0
+CUST00146,Mas Mohd Jan,Mas,2019-11-18,2019-11-18,2,87544351,,,,"491B TAMPINES AVENUE 9,#02-406",,Lazada. Nuance Pro Mask,Lazada,Ben,T,,,,,,Nuance Pro Mask,1,1
+CUST00147,Stanley Yeo,Stanley,2019-11-18,2019-11-18,3,82220112,,,,"37A GOODMAN ROAD, S(439004)",,Lazada. Nuance Pro Mask,Lazada,Ben,T,,,,,J2573911570F6,Dreamstation; Nuance Pro Mask,2,1
+CUST00148,Andrew Goh,Andrew,2019-11-19,2019-11-19,1,87777766,,,,"127C KIM TIAN ROAD,24-549",,,Lazada,Jo,,,,,,J25736047C579,Dreamstation,1,0
+CUST00149,Frances Hwang Yoong Wen,Frances,2019-11-22,2020-01-03,3,98895859,,,,"7 FLORA DRIVE,#01-33",,,Lazada,Jo,,,,,,J257358997F70,Disposable Filters x12; Dreamstation; Dreamwear Gel Pillows,2,1
+CUST00150,Chong Kam Tuck (S005),Kam Tuck,2019-11-23,2020-05-26,6,96945999,,kamtuck.chong@gmail.com,"206 LOYANG AVENUE,#03-02","206 LOYANG AVENUE, #03-02, S(509061)",,,Lazada,Jo,T,,,,,,Disposable Filters x12; Dreamwisp Mask,3,3
+CUST00151,Allen Lee,Allen,2019-11-25,2019-11-25,2,97510376,,,,"BLOCK 29, GHIM MOH LINK, #17-314 , SG, 270029",,,Shopee,Ben,T,,,,,,Dreamwisp Mask,1,1
+CUST00152,Iftekhar Haider (L0139),Iftekhar,2019-11-25,2019-11-25,2,97510235,,,,"157 BEDOK SOUTH AVENUE 3,10-563",,,Lazada,Jo,,,,,,,Dreamwisp Mask,1,1
+CUST00153,Grace / Yucong (S008),Grace,2019-11-26,2019-11-26,2,82225990,,,,"10 SUMMER PLACE, #10, S(555710)",,,Shopee,Ben,T,,,,,,Dreamwear Full Face Mask,1,1
+CUST00154,Guy Tan (L0141),Guy,2019-11-26,2019-11-29,3,97827982,,,,"361 HOLLAND ROAD,#01-07",,,Lazada,Jo,Buyer self collected. His wife was concerned about his therapy cos he had trouble adopting Amara Mask and also his auto Max was too high. Josh to send dummy package via ninjavan.,,,,,J2573617596DF,Dreamstation; Dreamwear Full Face Mask; Dreamwear Gel Pillows,2,1
+CUST00155,muhammad hatta yunus (L0140),Hatta,2019-11-26,2019-11-26,1,87848392,,,"296B BUKIT BATOK STREET 22,19-84",,,,Shopee,Ben,,,,,,J2573619369F9,Dreamstation; Dreamwisp Mask,1,0
+CUST00156,Tang Wee Loke,Wee Loke,2019-11-26,2022-08-02,7,96238558,,,,20C Nassim Rd,,,Meetup,Jo,72 year old stock broker. Super wealthy. 3 kids. Stays nassim road. House has Maclaren and old ferrari. Has c180.; Dreamwisp mask and iBreeze CPAP didn't do well for him; mask suction going up and down,,returned,,,GB-2B415755; J257378406BBF; J2817086671BD,Dreamstation; Dreamwear Gel Pillows; Dreamwisp Mask; Repair job - foamless kit; Resvent iBreeze Auto; Reusable Filters x2,5,2
+CUST00157,Chee Gee,Chee Gee,2019-11-29,2025-07-28,6,81818412,,,"BLOCK 878B, TAMPINES AVENUE 8, #12-23 ,Sin
+gaPore,522878","BLOCK 878B, TAMPINES AVENUE 8, #12-23 ,S(522878)",,,Shopee,Ben,T,,,,,,Dreamwear Silicone Pillows; Dreamwisp Mask; Reusable Filters x2,3,3
+CUST00158,"Dedy Setiawan ""nesshiee""",Dedy,2019-11-29,2019-12-12,5,86309309,,,"GUOCO TOWER, 1 WALLICH STREE T, #10-01 ,S(078881)","GUOCO TOWER, 1 WALLICH STREE T, #10-01 ,S(078881)",,,Shopee,Jo,T,,,,,J257391200D33,Disposable Filters x12; Dreamstation; Dreamwear Full Face Mask; Reusable Filters x2,3,2
+CUST00159,Geeta Joshi (L0144),Geeta,2019-11-29,2019-11-29,2,97264474,,,,"26 BUKIT BATOK EAST AVENUE 2,14-10",,,Lazada,Jo,,,,,,,Dreamwisp Mask,1,1
+CUST00160,Jonathan Chionh husband of Ng Yan King,Jonathan,2019-11-29,2019-11-29,1,9.7558945E7,,,"6001 BEACH ROAD,Golden Mile Tower, #14-01",,,,,,Dreamstation,,,,,J25736173F3E9,,1,0
+CUST00161,Ng Yan King (L0141) - bought for husband Jonathan Chionh (hp: 97558945),Yan King,2019-11-29,2019-11-29,1,93368919,,,"6001 BEACH ROAD,Golden Mile Tower, #14-01",,,,Lazada,Jo,,,,,,J25736173F3E9,Dreamstation,1,0
+CUST00162,Ong Gim Shin,Gim Shin,2019-11-29,2023-12-18,4,91799527,,,"#04-01, 70 ST. PATRICK'S ROAD, 424175, Singapore","6 TAI THONG CRESCENT,#14-04",,,Lazada,Jo,,,,,,,Dreamwisp Mask; Resmed p30i mask,2,2
+CUST00163,"PY Sim ""aaa_sg_trader""",PY,2019-11-29,2019-11-29,2,92956156,,,,"1 Lewis road, #02-03 ,S(250617)",,,Shopee,Ben,T,,,,,,Reusable Filters x2,1,1
+CUST00164,Seah Waih Khuen,Waih Khuen,2019-11-29,2021-11-12,6,97977913,,bluesun_swk@yahoo.com,"44 CHOA CHU KANG STREET 64, #10-19 , SG, 689105","44 CHOA CHU KANG STREET 64, #10
+-19 ,SingaPore,689105",,,Shopee,Jo,T,,,,,J255829476431; J257361927870,Disposable Filters x12; Dreamstation,4,2
+CUST00165,Sean Chew,Sean,2019-11-29,2022-12-08,5,92977472,,,"546 ANG MO KIO AVENUE 10,#12-2248","546 ANG MO KIO AVENUE 10,#12-2248",,,Telegram,Jo,Free trial for iBreeze auto ,,,,,J257376220C66,Disposable Filters x12; Dreamstation; Dreamwear Silicone Pillows; Reusable Filters x2,3,2
+CUST00166,"Zheng QingFeng ""rattyray"" (S008)",Qing Feng,2019-11-29,2023-05-28,4,96543127,,,"BLOCK 104, JALAN RAJAH, #25-59 ,S(321104)","BLOCK 104, JALAN RAJAH, #25-59 ,S(321104)",,,Whatsapp,Jo,5SGD discount each set of filters in exchange for nice review; T,,,,,J2573618261A8; J27338900C3ED,Disposable Filters x12; Dreamstation; Dreamwear Full Face Mask; Dreamwear Gel Pillows,3,1
+CUST00167,Susanne Nam,Susanne,2019-11-30,2025-02-28,24,98199243,,,"1 RIVERVALE LINK,#10-07","76 PUNGGOL WALK,05-56  (Susanne has moved house I shifted house already. Can you update my address - 1 Rivervale Link, # 10-07, The Rivervale, S545118.) ",,,Lazada,Ben,David Hilos repaired -- simply kept turning the dial and it was fixed; iBreeze Bipap - swap for Dreamstation; sold at 600 SGD and gave 33 SGD discount,,,,,GB-28581749; GB-2B415756; J257376231DEF; J26187245B810,Dreamstation; Dreamwear Full Face Mask; Heated Tubing for Dreamstation; Professional service - iBreeze troubleshooting; Repair - iBreeze Auto CPAP Pro; Resmed p30i mask; Resvent iBreeze Auto Pro; Reusable Filters x2; iBreeze humidifier,14,10
+CUST00168,Billy Png Chian Aun,Billy,2019-12-01,2023-03-09,2,91881116,,,"NA, somewhere on St Michael's Rd","8 MAR THOMA ROAD,8, mar thoma rd #01-05, beacon heights",,,Lazada,P,T,,,,,GB-2B540152; J257361873605,Dreamstation; Dreamwear Gel Pillows; Resvent iBreeze Auto,2,0
+CUST00169,Jayden Chew (S014),Jayden,2019-12-01,2019-12-01,2,93691200,,,,"83 JALAN BUMBONG,S(739898)",,,Shopee,P,T Local mando popstar and singer. Very friendly on WA.,,,,,,Heated Tubing for Dreamstation,1,1
+CUST00170,Jeffrey Chng,Jeffrey,2019-12-01,2023-04-04,6,96640254,,,"143 LORONG 2 TOA PAYOH,13-192","143 LORONG 2 TOA PAYOH, #13-192, S (310143)",,,Lazada,Jo,T,,,,,,Disposable Filters x12; Reusable Filters x2,3,3
+CUST00171,Tan Hua Tong,Hua Tong,2019-12-01,2019-12-01,2,98731113,,,,"230C TAMPINES STREET 24,#10-15, S(526230)",,,Lazada,P,T,,,,,,Dreamwear Gel Pillows,1,1
+CUST00172,Nasrudin Salim (L0151),Nasrudin,2019-12-03,2019-12-03,1,82018224,,,,"345 KANG CHING ROAD, #01-101, S(610345)",,,Lazada,P,T Reusable Filters x2 ,Reusable Filters x2 ,Disposable Filters x12,Disposable Filters x12,,J25736161C923,Dreamstation; Dreamwear Full Face Mask; Dreamwear Gel Pillows; Resmed p10 mask,1,0
+CUST00173,Beng Soon Wong (L0152),Soon Wong,2019-12-06,2019-12-06,1,97988914,,,,"16 KEPPEL BAY DRIVE,03-21",,,Lazada,Ben,T,,,,,J2573912990F2,Dreamstation; Dreamwear Gel Pillows,1,0
+CUST00174,Wendy Ang,Wendy,2019-12-06,2019-12-06,1,97825620,,,,26C POH HUAT ROAD,,,Lazada,Ben,T ERA Property agent,,,,,J2573774130F1,Dreamstation,1,0
+CUST00175,Adriel Leo,Adriel,2019-12-11,2019-12-11,1,81189294,,,,71 ELIAS TERRACE,,,Lazada,Jo,,,,,,J255829657493,Dreamstation,1,0
+CUST00176,Tan Hun Boon,Hun Boon,2019-12-11,2020-03-09,3,91763176,,,"134A, LORONG KISMIS,SingaPore,598062",134A Lorong Kismis,,,Shopee,Jo,"Aug 2025 - I gave him a spare Dreamstation power adapter; Met him and wife Sabrina (Great Eastern Insurance Agent). He shared with me some of the career guidance stuff he learned - Life line life mapping
+M strengths
+3 circles
+Money. Passion. Ability.",,,,,J255811749FCD,Disposable Filters x12; Dreamstation; Dreamwear Gel Pillows,2,1
+CUST00177,"Ebury Ng ""Yuanely""",Ebury,2019-12-12,2019-12-12,3,91266124,,,,"244, COMPASSVALE ROAD, #04-674 , SG, 540244",,,Shopee,Jo,,,,,,J25583678E0D2,Disposable Filters x12; Dreamstation; Dreamwear Gel Pillows; Reusable Filters x2,2,1
+CUST00178,Nandhakumar Nagarajan (L0158),Nandhakumar,2019-12-12,2020-02-15,3,83220906,,,"JEWEL @ BUANGKOK, 81 COMPASS VALE BOW, #13-02 ,SingaPore,544823","81 COMPASSVALE BOW,13-02",,,Lazada,Jo,,,,,,J255836165D7C,Disposable Filters x12; Dreamstation,2,1
+CUST00179,Nikolas Wanahita,Nikolas,2019-12-12,2019-12-12,2,97127429,,,,"10 CUSCADEN WALK,15-03",,,Lazada,Jo,Cardiologist in private practice,,,,,,Disposable Filters x12; Dreamwear Gel Pillows; Reusable Filters x2,1,1
+CUST00180,Owen Marnabas,Owen,2019-12-12,2019-12-12,1,96519490,,,,"10 SUMMER PLACE, #10 , SG, 555710",,,Shopee,Jo,"Sold both together for 900SGD. Dreamstation was a ""like new"" product"". Owen is Indonesian and Jessie Ang is singaporean who plays piano. Together they run infocus group which is a training events provider. No kids but married 12 years. Company has 10 employees and they spent the first few years working super hard. ",,,,,J25583713500D,Dreamstation,1,0
+CUST00181,Shirley Goh,Shirley,2019-12-12,2023-12-04,4,97347966,,,"#07-486, 312 SEMBAWANG DRIVE, 750312, Singapore, SG #01-18, SUN PLAZA, Singapore, 757713","312 SEMBAWANG DRIVE,#07-486",,,Lazada,Jo,Address corresponds to Pet's Street in Sun Plaza - possible business owner - WA profile suggests she's a Christian,,,,,,Disposable Filters x12; Reusable Filters x2,2,2
+CUST00182,Thomas Puang,Thomas,2019-12-12,2019-12-12,1,92271860,,,"842 WOODLANDS STREET 82,04-57","Singapore,Ninja Point @ 676 Woodlands Drive 71 #01-10, Kampung Admiralty",,,Lazada,Jo,Notable serial number. This dreamstation was a replacement set. Also the screen has a tiny noticeable flicker. Thomas puang is in Healthcare manufacturing industry working as a production supervisor and might be valuable for future projects eg mouth tape for sleep apnea.,,,,,J23736853084A,Dreamstation,1,0
+CUST00183,Jacky Tan BP (L0163),Jacky,2019-12-13,2019-12-13,1,96696188,,,,"10 PASIR PANJANG ROAD,03-01",,,Lazada,Jo,,,,,,J255825094F8C,Dreamstation,1,0
+CUST00184,Josephine Lee (L0164),Josephine,2019-12-13,2019-12-13,2,97971078,,,,"294 TAMPINES STREET 22,04-596",,,Lazada,Ben,,,,,,,Disposable Filters x12; Reusable Filters x2,1,1
+CUST00185,Leslie Ang,Leslie,2019-12-13,2019-12-13,2,90020728,,,,"231 JURONG EAST STREET 21,#05-663 Singapore 600231",,,Lazada,Ben,,,,,,,Disposable Filters x12; Reusable Filters x2,1,1
+CUST00186,Marcus Liew Chee and wife Yoke Shim,Marcus,2019-12-13,2019-12-13,1,91992266,,,,Bedok Court on Bedok South Ave 3,,,Meetup,Jo,Yoke Shim works for SIA. Marcus got retrenched from cement recycling field.,,,,,J255837043D6A,Dreamstation,1,0
+CUST00187,Matthew Ong,Matthew,2019-12-13,2020-11-17,8,93865188,,,"10 ANG MO KIO AVENUE 2,#10-09","10 ANG MO KIO AVENUE 2,#10-09",,,Lazada,Jo,,,,,,,Disposable Filters x12; Reusable Filters x2,4,4
+CUST00188,NG PO HUA,Po Hua,2019-12-13,2019-12-13,2,97889814,,,,"405A FERNVALE LANE,#16-123",,,Lazada,Ben,,,,,,,Reusable Filters x2,1,1
+CUST00189,Oi Keng Hunt,Keng Hunt,2019-12-15,2019-12-15,1,96313549,,,,"816 WOODLANDS STREET 82,09-445",,,Lazada,Jo,,,,,,J255836661074,Dreamstation,1,0
+CUST00190,Magdalene Lee (L0169),Magdalene,2019-12-16,2019-12-16,1,96737403,,,"78 BEDOK NORTH ROAD,13-234","97 BEDOK NORTH AVENUE 4,#07-1515",,,Lazada,Jo,,,,,,J255825999894,Dreamstation,1,0
+CUST00191,"Raymond Loh ""raymondloh08""",Raymond,2019-12-16,2019-12-16,2,94388005,,,,"BLOCK 334D, YISHUN STREET 31 #1 1-127, S(764334)",,,Shopee,Ben,,,,,,,Disposable Filters x12,1,1
+CUST00192,Wai Kit Cheang (L0170),Kit Cheang,2019-12-16,2019-12-16,2,81013837,,,,"85 JURONG WEST CENTRAL 3,#10-46",,,Lazada,Ben,,,,,,,Disposable Filters x12,1,1
+CUST00193,"Anne witjas ""tomnico"" (S021)",Anne,2019-12-19,2019-12-19,2,96122191,,,,"Cabana #287 sunrise terrace,SingaPore,805310",,,Shopee,Ben,,,,,,,Disposable Filters x12; Reusable Filters x2,1,1
+CUST00194,Leslie Ho,Leslie,2019-12-19,2019-12-19,2,97325081,,,,"97 LORONG 3 TOA PAYOH, 10-56",,,Lazada,Jo,,,,,,,Dreamwear Gel Pillows,1,1
+CUST00195,Chuah Chong Kien (L0175),Chong Kien,2019-12-20,2021-11-02,3,91068875,,chongkien@gmail.com,"53 EDGEDALE PLAINS, #13-03 , SG, 828692","53 EDGEDALE PLAINS,#13-03",,,Shopee,Jo,,,,,,J25582781B8BC,Disposable Filters x12; Dreamstation; Reusable Filters x2,2,1
+CUST00196,Daniel Soh,Daniel,2019-12-20,2019-12-20,2,82984096,,,,"125 KIM TIAN ROAD,11-90",,,Lazada,Jo,,,,,,,Disposable Filters x12,1,1
+CUST00197,Roy Han,Roy,2019-12-20,2023-09-29,4,98388985,,,22 Choa Chu Kang Grove #17-54 Singapore sg 688213,"22 CHOA CHU KANG GROVE,#17-54",,,Hitpay,Jo,,,,,,,Dreamwear Under the Nose; Resmed n30i mask,2,2
+CUST00198,Kyan Yang Kuangji,Kyan,2019-12-21,2022-11-29,5,92975236,,,"Blk 109 Bukit Purmei Rd
+#11-147 Singapore 090109","109 BUKIT PURMEI ROAD,#11-147",,,Lazada,Jo,,,,,,J26187244A999,Dreamstation; Dreamwear Gel Pillows; Dreamwear Silicone Pillows,3,2
+CUST00199,Bala subramaniam,Bala,2019-12-22,2023-06-18,6,92977407,,,"#02-12, Block20, lobby 3, Simei Street 1, Melville Park Condo,SG:529944","Melville Park, Simei",,,Whatsapp,Jo,"Fella is highly concerned about his health (nice way to say hypochondriac). Works for JP Morgan. He attributes pain in his fingertips to sleep apnea. He waited till last minute to see me before flying home to Tamil Nadu. He bought Dreamstation and Under the Nose from a shop in Mumbai at around 940SGD. But they didn't seem to serve him well in terms of warranty. He's possibly gonna need to replace his humidifier. The 350SGD I quoted for him was too high for him. The Dreamwear gel pillows I quoted for him he said he can get at 100SGD in India. He's likely to be a scrooge cos he was talking about how he m,anaged to save a lot of money in Singapore compared to in India.; Fella is highly concerned about his health (nice way to say hypochondriac). Works for JP Morgan. He attributes pain in his fingertips to sleep apnea. He waited till last minute to see me before flying home to Tamil Nadu. He bought Dreamstation and Under the Nose from a shop in Mumbai at around 940SGD. But they didn't seem to serve him well in terms of warranty. He's possibly gonna need to replace his humidifier. The 350SGD I quoted for him was too high for him. The Dreamwear gel pillows I quoted for him he said he can get at 100SGD in India. He's likely to be a scrooge cos he was talking about how he m,anaged to save a lot of money in Singapore compared to in India. Friend of Avi.",,,,,,Disposable Filters x12; Dreamwear Gel Pillows; Heated Tubing for Dreamstation; Reusable Filters x2,3,3
+CUST00200,Julian Low,Julian,2019-12-22,2025-07-18,16,93843919,,,"51 STRATHMORE AVENUE,30-189",Queenstown,,,Meetup,Jo,Actually a meetup but used Lazada platform. Julian returned the trial set.; He's a banker in Mizuho. Wife is hui Yim a young doctor currently working for SGH. She could be a hand surgeon in future. Both are believers.; Saw p30i when MIL tried it out; keen to try,,,,,J257377172B7F; J261872479B02,Disposable Filters x12; Dreamstation; Dreamwear Gel Pillows; Dreamwear Silicone Pillows; Rental Dreamstation; Resmed p30i mask; Reusable Filters x2,9,7
+CUST00201,Phil Ngo (Bought by his son Kevin Ngo),Phil,2019-12-23,2019-12-23,1,94566027,,,,"24 UPPER SERANGOON VIEW,17-27",,,Lazada,Jo,,,,,,J25582544F309,Disposable Filters x12; Dreamstation; Dreamwear Gel Pillows,1,0
+CUST00202,Mindy Ang bought for Ho,Mindy,2019-12-24,2019-12-25,3,98478582,,,"106 SPOTTISWOODE PARK ROAD,106 Spottiswoode Park, #14-140","Singapore,Ninja Point @ Blk 1 Tanjong Pagar Plaza #01-32",,,Lazada,Jo,,,,,,J255824298D3C1,Dreamstation; Dreamwear Gel Pillows,2,1
+CUST00203,Mitch Ong,Mitch,2019-12-24,2022-12-26,3,94562578,,,"783 Yishun Ring Rd, #09 3522, Singapore 760783","783 YISHUN RING ROAD,09-3522",,,Whatsapp,Jo,Brother of Justin Ong,Justin Ong,,,,J255836366ECC,Dreamstation; Dreamwear Gel Pillows; Dreamwisp Mask,2,1
+CUST00204,Ye Min Htun,Min Htun,2019-12-26,2019-12-26,2,91018593,,,,"588D ANG MO KIO STREET 52,#11-235",,,Lazada,Jo,,,,,,,Disposable Filters x12; Reusable Filters x2,1,1
+CUST00205,Cheo Ming Xiang,Ming Xiang,2019-12-27,2023-03-20,10,98890502,,,"9 ARDMORE PARK,03-02",39 KING ALBERT PARK,,,Lazada,Jo,"Dreamstation BiPAP. Selling price 2000. After 500SGD return of Dreamstation Auto, I sold this item at 1500SGD.; Likely 2nd generation super wealthy. Name appears in a company report. Likely associated with Mewah group, edible oils refiner. Drink driving incident 2017 with Koh Yong Chiah (himself known to have lied and been in MOE scandal as principal of River Valley High)",,,,,J255822224EEa; J262403168283,Dreamstation; Dreamwear Silicone Pillows; Dreamwear Under the Nose; Heated Tubing for Dreamstation,6,4
+CUST00206,Chris Yuen Tchern Shuin,Chris,2019-12-27,2020-06-01,3,91285391,,,"95A HENDERSON ROAD,19-06","95A HENDERSON ROAD,19-06",,,Meetup,Jo,Not a meetup but I likely send using Qxpress.  A gently used DWGP mask for 100SGD.,,,,,J255825823F9F,Dreamstation,2,1
+CUST00207,Stephanie Chia for Donald Chia,Stephanie,2019-12-27,2019-12-27,1,98428428,,,,"324 JURONG EAST STREET 31, 11-136",,,Lazada,Jo,,,,,,J2558373140AF,Dreamstation,1,0
+CUST00208,Matthew Lou,Matthew,2019-12-29,2024-04-10,7,97374632,,,"403 SERANGOON AVENUE 1,06-25","403 SERANGOON AVENUE 1,06-25",,,Lazada,Jo,Former manhunt contestant and massive weight loss guru. Likely 38 years old in 2020.,,,,,J25583608ADDA,Disposable Filters x12; Dreamstation; Dreamstation micro tubing; Dreamwear Gel Pillows; Dreamwisp Mask,4,3
+CUST00209,Tan Jia Kin,Jia Kin,2019-12-29,2019-12-29,2,96403938,,,,"109B DEPOT ROAD,08-97",,,Lazada,Jo,,,,,,,Disposable Filters x12,1,1
+CUST00210,Lionel Lew,Lionel,2019-12-30,2020-01-06,3,94792729,,,"299C COMPASSVALE STREET,07-126","1 MARINE TERRACE,12-298",,,Lazada,Jo,Our first Dreamstation Go,,,,,J26307233C258,Dreamstation Go; Dreamwear Gel Pillows,2,1
+CUST00211,Chong Chan Sin,Chan Sin,2020-01-01,2020-01-01,2,81983513,,,,"313D ANCHORVALE ROAD,#13-128",,,Lazada,Jo,,,,,,,Dreamwear Gel Pillows,1,1
+CUST00212,Lam Chuan Leong,Chuan Leong,2020-01-01,2020-01-01,2,96229868,,,,60 CORONATION DRIVE,,,Lazada,Jo,,,,,,,Resmed n30i mask,1,1
+CUST00213,Tang Mun Leong,Mun Leong,2020-01-01,2020-01-01,4,96910067,,,"315A ANG MO KIO STREET 31,14-329",Ninja Point @ Blk 339 Ang Mo Kio Avenue 1 #01-1579,,,Lazada,Jo,,,,,,,Disposable Filters x12; Reusable Filters x2,2,2
+CUST00214,Wong Hai Soon,Hai Soon,2020-01-01,2020-01-01,1,96173136,,,,Sengkang,,,Meetup,Jo,Oil and gas engineer. Has a 4 year old kid in 2020. Likely green. Lots of qns. Quite friendly. Ex msian,,,,,J2558370349D5,Dreamstation; Dreamwear Gel Pillows,1,0
+CUST00215,Felix Kucing for Albert Kosasih,Felix,2020-01-02,2020-01-05,4,90767016,,,,"13 TOH TUCK ROAD,#04-10 The Creek@Bukit",,,Lazada,Jo,"I'm guessing he's a medical doctor working in Singapore but has roots in Kuching, Sarawak, Msia. @felixkst ~FB
+Assessment: Possibly useful for expansion to Sarawak",,,,,J255828174055; J2558373363BD,Disposable Filters x12; Dreamstation; Dreamwear Gel Pillows; Dreamwisp Mask,3,1
+CUST00216,Han Yew Wai,Yew Wai,2020-01-02,2020-03-28,5,94353068,,,"319 CHOA CHU KANG AVENUE 3,11-18","319 CHOA CHU KANG AVENUE 3,11-18",,,Lazada,Jo,,,,,,J255838146E75,Disposable Filters x12; Dreamstation; Reusable Filters x2,3,2
+CUST00217,Isaiah Peh,Isaiah,2020-01-02,2022-10-27,3,92225596,,,"13 TOH YI DRIVE,#06-05",Ninja Point @ 19 Toh Yi Drive #01-117,,,Lazada,Jo,"Former ACS Boy, currently a banker, with AML and anti financing of terrorism role. Has 2 kids, 1 boy and 1 girl. Thinking of sending boy to Pei Hwa Primary.; He may have gotten a free non heated tubing",,,,,J2558251847DD,Disposable Filters x12; Dreamstation; Dreamwear Silicone Pillows; Foamless Kit; Reusable Filters x2,2,1
+CUST00218,Katherine Koh,Katherine,2020-01-02,2020-01-02,1,97669088,,,,"93 GEYLANG BAHRU,03-3090",,,Lazada,Jo,,,,,,J25583680EF52,Dreamstation,1,0
+CUST00219,Merry Ramlie,Merry,2020-01-02,2020-01-02,1,92234978,,,"11 HOLLAND DRIVE, 22-10","32 HOLLAND CLOSE,07-106",,,Lazada,Jo,,,,,,J255825369D13,Dreamstation,1,0
+CUST00220,Will Ku Wai Lum,Will,2020-01-03,2020-01-03,1,85182844,,,,"333 ANG MO KIO AVENUE 1, #09-1941",,,Lazada,Jo,,,,,,J25582797C452,Dreamstation; Dreamwear Gel Pillows,1,0
+CUST00221,Zen Tan,Zen,2020-01-03,2020-02-09,3,96354564,,,"18 JALAN WAKAFF,05-02","Singapore,Ninja Point @ 340 Balestier Road (Beside Loy Kee Chicken Rice)",,,Lazada,Jo,,,,,,J255836897293,Dreamstation; Dreamwear Gel Pillows,2,1
+CUST00222,Htunn Ye Lin for his father,Ye Lin,2020-01-04,2020-01-04,1,91779911,,,,,,,Meetup,Jo,,,,,,J255836514EA3,Dreamstation; Dreamwear Gel Pillows,1,0
+CUST00223,Kevin Harsono,Kevin,2020-01-05,2020-01-05,1,84339027,,,"20 HAVELOCK ROAD,05-24",,,,Lazada,Jo,WA number +62 81908871820. Likely an Indon architect. Fact they're putting him up in a serviced apartment is a good sign.,,,,,J2618722389F6,Dreamstation,1,0
+CUST00224,Magnus Mah Chang Wei,Magnus,2020-01-05,2020-01-05,1,91529938,,,"319 SEMBAWANG CLOSE,05-14",,,,Lazada,Jo,,,,,,J2558277209EF,Dreamstation,1,0
+CUST00225,May Thanda for Stevin,May,2020-01-05,2020-01-05,1,90606694,,,"88 DAWSON ROAD,#11-39",,,,Lazada,Jo,Unsealed but new Dreamwear Full Face @ 235SGD,,,,,TBA,Dreamstation; Dreamwear Full Face Mask,1,0
+CUST00226,Muhamad Faris,Faris,2020-01-05,2020-01-05,1,98227584,,,"243 SERANGOON AVENUE 2,#02-83",,,,Lazada,Jo,,,,,,J2558364265E0,Dreamstation; Dreamwear Gel Pillows,1,0
+CUST00227,Sam Yeo Buck Leng,Sam,2020-01-06,2020-01-06,1,90270274,,,"1 JURONG EAST STREET 32,05-06",,,,Lazada,Jo,,,,,,J261872181D4D,Dreamstation,1,0
+CUST00228,Dylan Hou,Dylan,2020-01-08,2025-10-02,3,86869168,,,"456 JURONG WEST STREET 41,09-726",TBC,,,Lazada,Jo,Legacy customer from 2020; Prev on Dreamstation; possibly keen on travel CPAP in future; joined BNI Origins in Jan 2025; sells Microsoft subscriptions; target market is companies 10 pax or more; co referrability with Chelsy Liu; Prev auto Bipap,Lazada,Bni,,,GB-2B617872; GB-H2015347; J2618519089D7,Dreamstation; Dreamwear Silicone Pillows; Resvent iBreeze Auto Bipap; Resvent iBreeze Plus,2,1
+CUST00229,Lau Boon Cheng,Boon Cheng,2020-01-08,2020-01-08,3,94755991,,,"122 BEDOK NORTH STREET 2,#11-130",,,,Lazada,Jo,"7 Sep 2022, Foamless Kit sent to Boon Cheng, C6991153SGSG",,,,,J26187222987F,Disposable Filters x12; Dreamstation; Dreamwear Gel Pillows,2,1
+CUST00230,Roy Loo Yong Keng,Roy,2020-01-08,2020-01-08,1,97810574,,,"8 TEMASEK BOULEVARD, #25-01 Suntec Tower 3","767 PASIR RIS STREET 71,#07-314",,,Lazada,Jo,,,,,,J26187242CCAF,Dreamstation; Dreamwear Gel Pillows,1,0
+CUST00231,Sai Mageswaran,Sai,2020-01-08,2024-07-24,7,92990200,,,19E NIM ROAD,Works at Viva Business Park,,,Lazada,Jo,Given him 100 SGD credit for referral fee for Komathi Chandran. Fella is relocating to Bangkok. Meta laid him off. He's a content moderator.; Selected Dreamwear Gel Pillows on Lazada. Ended up wanting to buy p30i; Works for bpo in viva business park ,,,,,J26187241FE34,Disposable Filters x12; Dreamstation; Dreamwear silicone pillows ; Heated Tubing for Dreamstation; Resmed p30i mask; Reusable Filters x2,4,3
+CUST00232,Shane Ng,Shane,2020-01-08,2020-01-08,1,98259987,,,Bukit Batok,"Works at Ubi, able to travel",,,Meetup,Jo,,,,,,J261851776778,Disposable Filters x12; Dreamstation; Dreamwear Gel Pillows,1,0
+CUST00233,Hutomo Setiawan,Hutomo,2020-01-09,2020-01-09,3,97717857,,,"9 CAIRNHILL ROAD,21-05",,,,Lazada,Jo,,,,,,J26185185C7A2,Dreamstation; Dreamwear Full Face Mask,2,1
+CUST00234,Kenneth Quek Poh Beng,Kenneth,2020-01-09,2020-02-24,3,90406364,,,"773 BEDOK RESERVOIR VIEW,#08-125",,,,Lazada,Jo,,,,,,J26185021262A,Dreamstation; Dreamwear Gel Pillows,2,1
+CUST00235,Lee Kheng Hua,Kheng Hua,2020-01-09,2020-01-09,1,91680374,,,"223 TAMPINES STREET 24,02-82",,,,Lazada,Jo,,,,,,J26185194CFF3,Dreamstation,1,0
+CUST00236,Lim Renwei hapshopper86,Renwei,2020-01-09,2022-02-20,8,98178361,,,"17 MARSILING LANE,03-249",,,,Lazada,Jo,,,,,,,Dreamwisp Mask; Reusable Filters x2,4,4
+CUST00237,Martin Alintuck,Martin,2020-01-09,2020-01-09,2,85228387,,,"2A LINCOLN ROAD,10-04",,,,Lazada,Jo,A cancelled order of DWGP.,,,,,,Other Item (add remarks),1,1
+CUST00238,Sam Soh,Sam,2020-01-09,2024-11-30,12,90087726,,,"299 YISHUN STREET 20,#07-35",,,,Lazada,Jo,"He later on questioned me if the filters were original. Also, when he was prospecting a new mask he asked if p30i and dreamwear gel pillows would be sealed. He could be a picky individual.",,,,,,Disposable Filters x12; Resmed p30i mask; Reusable Filters x2,6,6
+CUST00239,Sophie Yeoh for Dennis Liu,Sophie,2020-01-09,2020-01-09,2,97583829,,,"85 YISHUN STREET 81, #06-07",,,,Lazada,Jo,,,,,,,Resmed p30i mask,1,1
+CUST00240,Koon Yew,Koon Yew,2020-01-10,2023-09-20,4,87228448,,,"block 377, bukit batok street 31, 650377",,,,Meetup,Ben,"Urgent Courier, returning customer given 5 SGD discount",,,,,GB-2B415754; J26184256B69E,Disposable Filters x12; Dreamstation; Dreamwear Gel Pillows; Resmed p30i mask; Resvent iBreeze Auto; Reusable Filters x2,3,1
+CUST00241,Thiha,Thiha,2020-01-11,2020-03-16,3,90063530,,,"189 BOON LAY DRIVE,07-260","Singapore,64 Jurong,221 BOON LAY PLACE,Ninja Point @ 221 Boon Lay Place #01-128, Boon Lay Shopping Centre",,,Lazada,Jo,,,,,,J26184264BFE4,Disposable Filters x12; Dreamstation; Dreamwear Gel Pillows,2,1
+CUST00242,Daniel Yeow,Daniel,2020-01-12,2021-06-10,4,96574045,,,"241 BISHAN STREET 22,#07-240",,,,Lazada,Ben,,,,,,,Disposable Filters x12; Dreamwear Under the Nose,2,2
+CUST00243,Scott Lim WX,Scott,2020-01-12,2020-01-12,1,96113322,,,"PARKSHORE, 201 TANJONG RHU ROAD Lift Lobby 5, #07-15 ,SingaPore,436917",,,,Shopee,Ben,,,,,,J26184237F3C7,Dreamstation; Dreamwear Gel Pillows; Reusable Filters x2,1,0
+CUST00244,"Evelyn Lim (likely related to Joel Fun), patient is Joel's dad",Evelyn,2020-01-13,2020-01-13,1,91190048,,,"HILLVIEW HEIGHTS, 27 HILLVIEW AV ENUE, ##03-06 ,SingaPore,669559",,,,Shopee,Ben,,,,,,J26187252D577,Dreamstation; Dreamwear Full Face Mask,1,0
+CUST00245,Shane Ng Sheng Long,Shane,2020-01-13,2024-04-22,3,90402489,,,"53 KAKI BUKIT ROAD 2,",,,,Lazada,Ben,,,,,,GB-2B574215,Dreamwear Full Face Mask; Resvent iBreeze Auto Bipap,2,1
+CUST00246,Soh Chee Onn John Jr,John,2020-01-13,2020-01-13,2,90301836,,,"532 HOUGANG AVENUE 6,09-309",,,,Lazada,Ben,,,,,,,Disposable Filters x12,1,1
+CUST00247,Muhammad Ridhaus Sholihin,Ridhaus,2020-01-14,2020-01-14,1,90683794,,,"846 JURONG WEST STREET 81,07-235",,,,Lazada,Ben,,,,,,J26187254B041,Disposable Filters x12; Dreamstation; Dreamwear Gel Pillows,1,0
+CUST00248,Samuel Lee Kim Choong,Samuel,2020-01-14,2020-01-14,1,9.0014006E7,90014006,,"686D CHOA CHU KANG CRESCENT,13/270",,,,Lazada,Ben,,,,,,J26187214D721,Dreamstation,1,0
+CUST00249,Alan Chen,Alan,2020-01-15,2020-01-15,1,97113088,,,"526C PASIR RIS STREET 51,12-529",,,,Lazada,Ben,,,,,,J26187251E7EC,Dreamstation,1,0
+CUST00250,June Supapannachart for Brice Cu,June,2020-01-15,2020-01-15,1,92335737,,,"11 RIVER VALLEY CLOSE,22-03",,,,Lazada,Ben,,,,,,J26185193BB4C,Dreamstation,1,0
+CUST00251,Moshik Seetloo,Moshik,2020-01-15,2020-01-15,1,87484220,,,"653A JURONG WEST STREET 61,03/436",,,,Lazada,Ben,,,,,,J26185059E76A,Disposable Filters x12; Dreamstation; Dreamwear Gel Pillows,1,0
+CUST00252,Chew Tze Kiong,Tze Kiong,2020-01-16,2020-02-24,6,94751733,,,"230 BISHAN STREET 23,11-35",,,,Lazada,Ben,,Needs cold WA,,,,,Disposable Filters x12; Resmed p30i mask; Reusable Filters x2,3,3
+CUST00253,NG HONG UNG,Hong Un,2020-01-16,2020-01-16,2,93579719,,,"18D HOLLAND DRIVE,#19-429",,,,Lazada,Ben,,,,,,,Dreamwisp Mask,1,1
+CUST00254,Kenny Te Kian Soon,Kenny,2020-01-19,2020-01-19,1,96941666,,,"312 YISHUN RING ROAD,Blk 312 Yishun Ring Road
+ #12-1196","31 YISHUN CENTRAL 1,#04-66",,,Lazada,Jo,Defective blower. I replaced this with J257377172B7F,,,,,J26187236C783,Disposable Filters x12; Dreamstation,1,0
+CUST00255,"Choy ""2e log"" - Shawn Goh (Friend of Simon Pang)",Shawn,2020-01-20,2020-01-20,1,97658352,,,"531 CHOA CHU KANG STREET 51,#07-321",,,,Lazada,Jo,,,,,,J26185195DE7A,Dreamstation,1,0
+CUST00256,Eileen Tan for Simon Pang (Friend of Shawn Goh),Eileen,2020-01-20,2020-01-20,1,98752666,,,"2 KITCHENER ROAD,#12-81",,,,Lazada,Jo,,,,,,J2618520292B9,Dreamstation,1,0
+CUST00257,"Jackson Ho ""Arai8811""",Jackson,2020-01-20,2020-01-20,2,91113915,,,"180 CANBERRA DRIVE,#07-21",,,,Lazada,Jo,,,,,,,Dreamwear Gel Pillows,1,1
+CUST00258,"Muhammad Mursyidi Bin Mohamed Raimi ""Mus""",Mursyidi,2020-01-20,2021-04-26,3,93696512,,,Yishun,,,,Meetup,Jo,Very nice husband and wife. Mus does recycling of Islamic books. He collects them and exports to other countries. He also pulps the ones in poor condition. Wife is a primary school teacher of Malay language.,,,,,J2618506050C3,Disposable Filters x12; Dreamstation; Dreamwear Gel Pillows; Resmed p30i mask; Reusable Filters x2,2,1
+CUST00259,Tan Chew Kwang,Chew Kwang,2020-01-20,2020-01-20,1,96709171,,,"416 CHOA CHU KANG AVENUE 4,#05-364",,,,Lazada,Jo,,,,,,J26185200B1AB,Dreamstation,1,0
+CUST00260,Elsie Tay,Elsie,2020-01-21,2020-06-03,3,81280238,,,"71 ANCHORVALE CRESCENT,02-02",,,,Lazada,Ben,,,,,,J26187217E5BA,Disposable Filters x12; Dreamstation; Resmed p30i mask,2,1
+CUST00261,Gerald Ng,Gerald,2020-01-21,2020-01-21,2,90678533,,,"9 MARINE VISTA,04-05",,,,Lazada,Ben,,,,,,,Dreamwear Gel Pillows,1,1
+CUST00262,Christine Owyong,Christine,2020-01-22,2024-10-07,7,91819868,,,"24 FLORA DRIVE,01-44",,,,Lazada,Jo,,,,,,GB-2B595793,Disposable Filters x12; Resmed p30i mask; Resvent iBreeze Auto Bipap; Reusable Filters x2,4,3
+CUST00263,Tam Siew Kee / Tam SK,Siew Kee,2020-01-22,2020-05-26,4,94770090,,,"537 BUKIT BATOK STREET 52,07-603","Singapore,Ninja Point @ Blk 528 Bukit Batok Street 51 #01-62",,,Lazada,Jo,,,,,,,Disposable Filters x12; Reusable Filters x2,2,2
+CUST00264,Victor Tan,Victor,2020-01-23,2024-07-31,3,‭83388850‬,,,,,,,Meetup,Jo,Bipap has been returned to YES CPAP; I sold to him at 170SGD cos Victor's my friend ,Pat yuan Teng,,,, GB-2B581752,Bought on credit (Resvent iBreeze Auto Bipap); Dreamwear silicone pillows (credit); Resmed p30i mask,2,1
+CUST00265,Lee Yucong,Yucong,2020-01-24,2020-03-01,6,98172710,,,"24 JALAN MATA AYER,SingaPore,7591 06",,,,Shopee,Ben,,,,,,,Disposable Filters x12; Dreamwear Gel Pillows; Reusable Filters x2,3,3
+CUST00266,Boo Jing You,Jing You,2020-01-28,2023-05-09,3,90099068,,,Bukit Timah,,,,Meetup,Jo,"Claimed to be tight on budget but yet drives a car and lives in Bukit Timah, hasn't changed mask for 3 years since previous. Likely to be smart and clever with money.; Dreamstation Go (1400) + Dreamstation Go Humidifier (300) + DWGP (100). Silkair Pilot. Flies 777 on routes to China, Hiroshima, Busan",,,,,J2631729006F7,Dreamstation Go; Dreamwear Gel Pillows; Resmed p30i mask,2,1
+CUST00267,"Melvin Tan ""Nivlem Nat""",Melvin,2020-01-28,2023-04-24,5,96602996,,,"3-08, 157E TAMARIND ROAD, 806109, Singapore","401 SERANGOON AVENUE 1,#04-01",,,Lazada,Jo,,,,,,J26187394433D,Dreamstation; Dreamwear Gel Pillows; Dreamwisp Mask,3,2
+CUST00268,Cindee Tan,Cindee,2020-01-29,2020-01-29,2,81380094,,,"2 JURONG EAST STREET 21,#04-15A",,,,Lazada,Jo,Runs a small business in IMM - Focus print. Includes name cards and calendars. She said she started this business when she was young and ambitious.,,,,,,Dreamwear Gel Pillows,1,1
+CUST00269,Kevin Lau,Kevin,2020-01-29,2020-03-13,3,92209165,,,"10B BENDEMEER ROAD,37-121",,,,Lazada,Jo,,,,,,J261873900519,Disposable Filters x12; Dreamstation,2,1
+CUST00270,Pamela Tan,Pamela,2020-01-29,2021-08-10,6,96887837,,,"512 THOMSON ROAD,512 Thomson Road, Msf Building #06-00",,,,Lazada,Jo,,,,,,,Disposable Filters x12; Reusable Filters x2,3,3
+CUST00271,Alex Tok,Alex,2020-01-31,2020-01-31,1,93229600,,,100 JALAN MASHHOR,"139A LORONG 1A TOA PAYOH,#27-46",,,Lazada,Jo,"Works for Equal.org, an animal therapy charity that uses horses for therapy at Mount Pleasant",,,,,J26187396602F,Dreamstation; Dreamwear Gel Pillows,1,0
+CUST00272,Dinusha Koggalahewa,Dinusha,2020-01-31,2020-01-31,2,97849481,,,"48 CARPMAEL ROAD,#03-03 The Carpmaelina","60 ANSON ROAD,#14-01 Mapletree Anson",,,Lazada,Jo,,,,,,,Disposable Filters x12; Reusable Filters x2,1,1
+CUST00273,Jin Ling Tan,Jin Ling,2020-01-31,2020-01-31,2,97902359,,,"23 ETTRICK TERRACE,",,,,Lazada,Jo,,,,,,,Disposable Filters x12,1,1
+CUST00274,Lau Chee Kin (CK Lau) - brother of ENT Dr Lau and brother in law of WL Tang,Chee Kin,2020-01-31,2020-01-31,1,96315238,,,"2 BALESTIER ROAD,03-655",,,,Lazada,Jo,Brother of ENT Dr Lau and brother in law of WL Tang,,,,,J262873832E5A,Dreamstation; Dreamwear Gel Pillows,1,0
+CUST00275,Michael Caluag,Michael,2020-01-31,2020-06-24,5,97769729,,,"69 COMPASSVALE BOW,12/36",,,,Lazada,Jo,,,,,,J26287476763A,Disposable Filters x12; Dreamstation; Dreamwisp Mask,3,2
+CUST00276,NoorAzizah Aziz,Azizah,2020-01-31,2020-01-31,2,90015225,,,"41 EAST COAST AVENUE,02-04",,,,Lazada,Jo,"Possibly General Manager S.E.Asia & Australia & Regional Manager Heavy & Outsized Cargo, Asia Pacific - Airbridge Cargo",,,,,,Disposable Filters x12,1,1
+CUST00277,Raymond Chew,Raymond,2020-01-31,2020-01-31,2,91834594,,,"808 FRENCH ROAD,#06-155",,,,Lazada,Jo,Virtual address. One of the hits is Hew Transportation.,,,,,,Disposable Filters x12,1,1
+CUST00278,"June Lim ""june06gal""",June,2020-02-03,2020-07-22,4,98441230,,,"BLOCK 209, BOON LAY PLACE, #07-259 , SG, 640209","BLOCK 209, BOON LAY PLACE, #07-259 , SG, 640209",,,Shopee,Jo,,,,,,,Disposable Filters x12; Reusable Filters x2,2,2
+CUST00279,"Leonard Leow ""ed0812"" ""bluecondor""",Leonard,2020-02-03,2022-11-22,3,97506483,,,"BLOCK 698C, HOUGANG STREET 52, #08-33 , SG, 533698",,,,Whatsapp,Jo,,,,,,J261874036C9F,Dreamstation; Foamless kit,2,1
+CUST00280,Vincent Ng haapy2901,Vincent,2020-02-03,2020-02-03,1,96576077,,,"280 TAMPINES STREET 22,07-256",,,,Lazada,Jo,,,,,,J2618739771A6,Dreamstation,1,0
+CUST00281,Wong Wai Kar,Wai Kar,2020-02-03,2020-02-03,1,96352169,,,"25 BALMORAL PARK,#06-01",,,,Lazada,Jo,,,,,,J261873854B6C,Dreamstation; Dreamwisp Mask,1,0
+CUST00282,Corinna Lim Wei Khun / Vera Yeo,Corinna,2020-02-04,2023-04-26,2,94561131,,,"508 WEST COAST DRIVE,09-251, Singapore 120508",32 CORNWALL GARDENS (Vera Yeo),,,Whatsapp and Yes CPAP UEN,Jo,https://www.facebook.com/corinna.lim.1 uses a 5 min ramp and has slightly optimized her pressure.,,,,,GB-2B540145; J261874063B32,Dreamstation; Resvent iBreeze Auto Pro,2,0
+CUST00283,Lee Kian Tat Ken,Ken,2020-02-04,2020-05-06,5,97964740,,,"54 HAVELOCK ROAD,#35-128",,,,Lazada,Jo,,,,,,J261874403964,Disposable Filters x12; Dreamstation; Reusable Filters x2,3,2
+CUST00284,Ben Chia,Ben,2020-02-06,2020-02-06,1,96619242,,,"416 HOUGANG AVENUE 10,06-1302",,,,Lazada,Jo,,,,,,J261874041820,Dreamstation; Dreamwear Gel Pillows,1,0
+CUST00285,Sheilah Manalo,Sheilah,2020-02-06,2020-09-09,7,92274411,,,"1E CANTONMENT ROAD,07-53","160 ROBINSON ROAD,23-08",,,Lazada,Jo,Notable addresses,,,,,TBA,Disposable Filters x12; Dreamstation; Dreamwear Gel Pillows; Reusable Filters x2,4,3
+CUST00286,Chua Song Heng,Song Heng,2020-02-09,2024-12-30,5,98485857,,,"72 LORONG M TELOK KURAU,05-06",,,,Whatsapp and Yes CPAP UEN,Jo, (colleague of Vincent Pang); Likely a Deputy Director in HTX - https://www.linkedin.com/in/song-heng-chua-2350035/?originalSubdomain=sg; Wanted Dreamwear Silicone Pillows Retail version; wife asked him to buy straight from Philips; I explained Philips doesn't sell direct in Singapore,,,,,GB-2B548632,Dreamwear Gel Pillows; Dreamwear Silicone Pillows; Resvent iBreeze Auto,3,2
+CUST00287,Chua Soo Yong,Soo Yong,2020-02-09,2025-07-29,16,96843650,,,"57 COVE WAY,#08-02",,,,Lazada,Jo,"2nd visit fee 200 SGD; F20 Large 280 SGD; Auto Bipap trial; Christians; 3 kids; daughter in US; Soo Yong looks like his mum Mdm Chia; they can go to church once a month; dad has polio as a child in one leg; either needs mouth tape and p30i or ffm; INV 0103; Sending him p30i, Dreamwear silicone pillows masks to see if quieter with iBreeze Plus",,,,,GB-2B581746; GB-2B601648; J2618734928A0,2nd visit fee; Disposable Filters x12; Dreamstation; Dreamwisp Mask; F20 Large; Foamless Kit; Heated Tubing for Dreamstation; Resvent iBreeze Auto Bipap; Resvent iBreeze Plus; Reusable Filters x2,9,7
+CUST00288,Dave Lee,Dave,2020-02-09,2020-02-09,2,97588166,,,"BLOCK 114, SERANGOON NORTH AVENUE 1, #10-543 , SG, 550114",,,,Shopee,Jo,Unresponsive buyer who left 4 stars,,,,,,Disposable Filters x12,1,1
+CUST00289,Lim Yuan Sing / YS Lim,Yuan Sing,2020-02-09,2023-05-21,3,96879142,,,"Blk 12 Marine Terrace #12-166
+Singapore 440012",,,,Shopify and Shopback Pay Later,Jo,Customer is coming from a Yuwell CPAP machine; Works as an accountant. Uses Yuwell CPAP Machine. Very resourceful - used JD.com to buy Yuwell CPAP. Also used cigarette filters to reduce noise in Dreamwear Gel PIllows.,,,,,GB-2B548616,Dreamwear Gel Pillows; Resvent iBreeze Auto,2,1
+CUST00290,Yeo Hai Soon,Hai Soon,2020-02-09,2020-02-09,1,97129083,,,"603 JURONG WEST STREET 62,05 193",,,,Lazada,Jo,,,,,,J261874217C3D,Dreamstation,1,0
+CUST00291,Jason Wong,Jason,2020-02-10,2020-02-10,2,85224877,,,"671 WOODLANDS DRIVE 71,05-53",,,,Lazada,Jo,,,,,,,Resmed p30i mask,1,1
+CUST00292,Ahmad Bin Ibrahim,Ahmad,2020-02-12,2020-05-06,4,91865491,,,"57 PASIR RIS DRIVE 1,#01-11","717 PASIR RIS STREET 72,#09-05",,,Lazada,Jo,,,,,,,Disposable Filters x12; M-size nose piece for DWGP,2,2
+CUST00293,Benson Low,Benson,2020-02-12,2020-02-12,1,90721211,,,"312B CLEMENTI AVENUE 4,Clementi Avenue 4,#18-183",,,,Lazada,Jo,,,,,,J261874611B5D,Dreamstation; Resmed n30i mask,1,0
+CUST00294,Anant Sharma,Anant,2020-02-13,2020-02-13,2,87996473,,,"24 BUKIT BATOK STREET 52,13-06",,,,Lazada,Jo,,,,,,,Dreamwear Under the Nose,1,1
+CUST00295,Bob Goh,Bob,2020-02-13,2025-04-10,7,98412968,,,"91A TELOK BLANGAH STREET 31,25-213","93B TELOK BLANGAH STREET 31,30-173",,,Lazada,Jo,50 sgd price as have sold to buyer at this price before; Sold at 200SGD ea,,,,,J261874430BFF,Disposable Filters x12; Dreamstation; Dreamwear Gel Pillows; Heated Tubing for Dreamstation; Resmed p30i mask,4,3
+CUST00296,Kevin Ngo Wei Hock for Phil Ngo,Kevin,2020-02-13,2020-02-13,4,88914699,,,"24 UPPER SERANGOON VIEW,17-27",,,,Lazada,Jo,Sold @ mass order price 35SGD,,,,,,M-size nose piece for DWGP,2,2
+CUST00297,Moses Lai Shi Kun,Moses,2020-02-13,2020-02-13,2,81182976,,,2 HONG SAN WALK,,,,Lazada,Jo,Sold @ mass order price 35SGD,,,,,,Dreamwisp Mask,1,1
+CUST00298,Alvin Chia Chuin Jin,Alvin,2020-02-15,2020-02-15,1,91214296,,,"672A EDGEFIELD PLAINS,#06-539",,,,Lazada,Jo,,,,,,J26187428E1FC,Dreamstation,1,0
+CUST00299,Johnny Tan,Johnny,2020-02-15,2020-02-15,2,91916385,,,"7 PASIR RIS RISE,01-14 (Sea Horizon Condo)",,,,Lazada,Jo,Linux server expert. Works for HDB. Had some depression linked to sleep apnea. Uses a devilbliss legacy model from when he bought it in 2012. https://www.linkedin.com/in/johnny-tan-98029020/,,,,,,Resmed p30i mask,1,1
+CUST00300,Roy Ho,Roy,2020-02-15,2020-02-15,2,98445871,,,"BLOCK 310A, ANCHORVALE ROAD, #12-23 ,Singapore,541310",,,,Shopee,Jo,,,,,,,Disposable Filters x12,1,1
+CUST00301,"Craig Ng ""Craig84sg""",Craig,2020-02-17,2020-02-17,2,96628483,,,"RIVERTREES RESIDENCES, 25 FERNVALE CLOSE, #20-11 ,SingaPore,797462",,,,Shopee,Jo,,,,,,,Reusable Filters x2,1,1
+CUST00302,Desmond Tan / Etan,Desmond,2020-02-17,2020-02-17,1,93361143,,,"11B CRANE ROAD,unit 11b",,,,Lazada,Jo,,,,,,J261873933782,Dreamstation,1,0
+CUST00303,"Wong Chu Wee ""chuweewong""",Chu Wee,2020-02-17,2020-02-17,2,91120455,,,"23 ROSEWOOD DRIVE, #10-08,SingaPore,737918",,,,Shopee,Jo,,,,,,,Dreamwear Gel Pillows,1,1
+CUST00304,Adrian Khoo,Adrian,2020-02-18,2024-02-28,4,96697077,,,"11 MOUNT FABER ROAD,#07-18","212 OCEAN DRIVE,05-15",,,Lazada,Jo,Possibly super wealthy. Manages an investment fund.,,,,,,Disposable Filters x12; Reusable Filters x2,2,2
+CUST00305,Jamie Neo,Jamie,2020-02-18,2024-09-10,4,98268080,,,"Blk 643 Bedok Reservoir Road, #13-83, Singapore 410643",,,,Shopee,Jo,,,,,,,Disposable Filters x12,2,2
+CUST00306,Rachel Chia,Rachel,2020-02-18,2020-02-18,2,90172629,,,"420 CLEMENTI AVENUE 1,33-211",,,,Lazada,Jo,,,,,,,Heated Tubing for Dreamstation,1,1
+CUST00307,Alvin Ong,Alvin,2020-02-21,2024-10-07,11,90292937,,,"20 CECIL STREET,09-09","18 EWE BOON ROAD,07-02",,,Lazada,Jo,,,,,,,Disposable Filters x12; Dreamwear Gel Pillows; Dreamwisp Mask; Heated Tubing for Dreamstation; Reusable Filters x2,5,6
+CUST00308,Kevin Su,Kevin,2020-02-21,2020-02-21,1,97288861,,,"662A EDGEDALE PLAINS,16-654",,,,Lazada,Jo,9 May 2024: checked in. has changed foam for Dreamstation ,,,,,J26187427190B,Disposable Filters x12; Dreamstation; Resmed p30i mask; Reusable Filters x2,1,0
+CUST00309,Surin Chan,Surin,2020-02-22,2020-02-22,1,96300770‬,,,28 Duchess Road #03-12,,,,Meetup,Jo,Mechanical engineer trained but ran his own business in the end. Retired. Kids in 20s and working. Originally Thai. Came to sgp to study in university of singapore.,,,,,J261874546698,Dreamstation,1,0
+CUST00310,Cmin Goh (Koh Chee Ming),Chee Ming,2020-02-24,2020-02-24,1,96300393,,,"641 Bedok Reservoir Rd, #12-67, S(410641)",,,,Meetup,Jo,Possibly DWGP nose piece M + filters,,,,,J26187377EBB6,Dreamstation,1,0
+CUST00311,Toh Bee Kien,Bee Kien,2020-02-24,2020-02-24,2,96312150,,,"21 TELOK BLANGAH DRIVE,#10-01",,,,Lazada,Jo,,,,,,,Disposable Filters x12,1,1
+CUST00312,Vanessa Wee Yu Piao,Vanessa,2020-02-24,2024-12-21,6,81984809,,,"329 SERANGOON AVENUE 3,#12-354",,,,Lazada,Jo," - hubby is the patient; Previous Dreamstation from Feb 2020 has failed with ""service required 022920-09231""; google search does not surface what the error means; patient bought CPAP machine at 1AM in the morning and I arranged urgent delivery for 15 SGD. Upon request, I waived the fee and asked for Google review and referral instead. ",,,,, GB-2B601636; J26187468869C,Disposable Filters x12; Dreamstation; Resmed p30i mask; Resvent iBreeze Auto Bipap; Reusable Filters x2,4,2
+CUST00313,Esther Lim,Esther,2020-02-26,2020-02-26,2,97475058,,,"695 JURONG WEST CENTRAL 1,#02-43","Singapore,Ninja Point @ Blk 668A Jurong West Street 64 #01-120",,,Lazada,Jo,,,,,,,Disposable Filters x12; Reusable Filters x2,1,1
+CUST00314,Nyan Win Myint,Nyan Win Myint,2020-02-26,2020-02-26,1,91706365,,,"81 REDHILL LANE,11-51","6 TEMASEK BOULEVARD,#06-01",,,Lazada,Jo,,,,,,J26187362A5C3,Disposable Filters x12; Dreamstation; Reusable Filters x2,1,0
+CUST00315,Pei Song,Pei Song,2020-02-26,2020-02-26,1,81187900,,,59 PASIR RIS AVENUE,,,,Lazada,Jo,,,,,,J26187418CB94,Dreamstation; Dreamwisp Mask,1,0
+CUST00316,Sui Goh,Sui,2020-02-26,2020-02-26,2,93295777,,,"810 YISHUN RING ROAD,KHATIB GARDENS #11-4191",,,,Lazada,Jo,,,,,,,Dreamwear Gel Pillows,1,1
+CUST00317,Timothy Tan Ping Sin,Timothy,2020-02-26,2024-03-20,6,96178675,,timothytan@me.com,"388 BUKIT BATOK WEST AVENUE 5,04-370",,,,Lazada,Jo,,,,,Jo: Updated 5 Apr 2024,GB-2B572569; J26187438F824,DIY Foamless Kit; Disposable Filters x12; Dreamstation; Dreamwisp Mask; Resmed p30i mask; Resvent iBreeze Auto Bipap; Reusable Filters x2,4,2
+CUST00318,Colleen Tan / Leong Chen Howe (returning customer),Colleen,2020-02-27,2020-02-27,1,91256378,,,"71 YISHUN AVENUE 11,10-04","356 YISHUN RING ROAD,09-1816",,,Lazada,Jo,,,,,,J2618738679F7,Dreamstation,1,0
+CUST00319,ANG BENG HONG,Beng Hong,2020-03-01,2020-03-01,1,98151036,,,22 DAFNE STREET,,,,Lazada,Jo,,,,,,J26180736A91F,Dreamstation,1,0
+CUST00320,"Clement ""clinyh"" lin",Clement,2020-03-01,2020-03-01,1,94375283,,,Block 650 Yishun Ave 4 Unit 03-477 Singapore 760650,,,,Meetup,Jo,,,,,,J261874137547,Dreamstation; Dreamwear Gel Pillows; Reusable Filters x2,1,0
+CUST00321,Crystal Tan,Crystal,2020-03-01,2020-06-15,3,96405051,,,"141 LORONG AH SOO,04-277","Singapore,Ninja Point @ Blk 210 Hougang Street 21 #01-275",,,Lazada,Jo,,,,,,J2618737902C8,Dreamstation; Reusable Filters x2,2,1
+CUST00322,Hiroo Kaneda,Hiroo,2020-03-01,2020-03-01,1,91761888,,,49B COTSWOLD CLOSE,128 PIONEER ROAD,,,Lazada,Jo,"Based on address, part of family owned business Dakai Engineering, involved in ship engines (Daihatsu authorized dealer). Head office in Singapore. Branches in Osaka, Tokyo, Shanghai (Pudong South Rd), Taguig City (Philippines), Haiphong (Vietnam), Amplur Bangplee (Thailand), KL.",,,,,J261874151071,Dreamstation,1,0
+CUST00323,Huang Jiehao,Jiehao,2020-03-01,2025-07-22,11,91552715,,jiehaoh1988@gmail.com,"249 TAMPINES STREET 21,249 Tampines Street 21, #10-548",,,,Lazada,Jo,,,,,,J273389059440,Dreamstation; Dreamwear Gel Pillows; Dreamwear Silicone Pillows,6,5
+CUST00324,Muhammad Ariff,Ariff,2020-03-01,2020-04-06,5,86880141,,,"BLOCK 314, JURONG EAST STREET 32, #05-233 ,SingaPore,600314",,,,Shopee,Jo,,,,,,J2618073951E8,Disposable Filters x12; Dreamstation; Dreamwear Gel Pillows; Reusable Filters x2,3,2
+CUST00325,Tay Yong En,Yong En,2020-03-01,2020-03-01,1,‭92220684‬,,,,,,,,,Gave her a free DWGP,,failed trial,,,J261872569353,,1,0
+CUST00326,Jessie Lq1900 for husband Owen Marnabas,Jessie,2020-03-02,2020-03-02,1,82289600,,,"Blk 8, kim tian place, 02-53, S163008",,,,Meetup,Jo,Owen is Indonesian and Jessie is singaporean who plays piano. Together they run infocus group which is a training events provider. No kids but married 12 years. Company has 10 employees and they spent the first few years working super hard. ,,,,,J255822224EEa,Dreamstation; Dreamwisp Mask,1,0
+CUST00327,Ho Chun Wee,Chun Wee,2020-03-03,2020-03-09,5,‭97268304‬,,,"BLOCK 138, SERANGOON NORTH AVENUE 2, #03-82 , SG, 550138","138 SERANGOON NORTH AVENUE 2,#03-82",,,Shopee,Jo,,,,,,J26180721C478,Disposable Filters x12; Dreamstation; Dreamwear Gel Pillows; Reusable Filters x2,3,2
+CUST00328,Haw Peng Chai,Peng Chai,2020-03-04,2022-01-06,5,96663113,,,"1 ANG MO KIO INDUSTRIAL PARK 2A,#01-01",,,,Lazada,Jo,Alex bought Dreamstation and Dreamwear Full Face mask from me in March 2020. Dreamstation humidifier experienced problems reported in Jan 2022. He also bought Airsense 10 upon recommendation by Ng Teng Fong hospital but the pressure was too high for him. He's a fellow business owner and runs a construction company.,,,,,J26180744C705,Disposable Filters x12; Dreamstation; Dreamwear Full Face Mask; Resmed p30i mask,3,2
+CUST00329,Sam Chin,Sam,2020-03-04,2020-03-04,1,96941109,,,332A Anchorvale #13-354 Singapore 541332,,,,Meetup,Jo,Sam is a photographer. Started sole proprietorship 8 years ago. Now became a vendor to help Bloomberg do their annual reports. http://www.onthestreets.org/ He recommended ASME as a support for startups in Singapore.,,,,,J2618075814B1,Dreamstation,1,0
+CUST00330,Suwendi Hirawan,Suwendi,2020-03-04,2020-03-04,2,83078441,,,"93 KELLOCK ROAD,17-03",,,,Lazada,Jo,Dreamstation Go Filters,,,,,,Disposable Filters x12; Reusable Filters x2,1,1
+CUST00331,Raymond Mark Tham,Raymond,2020-03-06,2020-03-06,2,97479272,,,"16 CLEMENTI AVENUE 1,24/06","Singapore,12 Pasir Panjang Hong Leong Garden Clementi New Town,154 WEST COAST ROAD,Ninja Point @ 154 West Coast Road #01-50, West Coast Plaza",,,Lazada,Jo,,,,,,,Dreamwisp Mask,1,1
+CUST00332,Tay Khoon Ying,Khoon Ying,2020-03-06,2020-03-06,2,97277745,,,"1 ORCHARD SPRING LANE,#04-01","Singapore,Ninja Point @ 163 Tanglin Road #02-07, Tanglin Mall",,,Lazada,Jo,"Likely director of Interior Design, 4 seasons hotel",,,,,,Dreamwear Gel Pillows,1,1
+CUST00333,Gilbert Pak,Gilbert,2020-03-09,2020-03-09,2,81380048,,,"36 SHELFORD ROAD,#05-03 watten estate condo",,,,Lazada,Jo,,,,,,,Reusable Filters x2,1,1
+CUST00334,Jason Teo,Jason,2020-03-09,2020-03-09,1,63000313,,,"8 BHAMO ROAD,02-02",,,,Lazada,Jo,,,,,,J26180730CC29,Disposable Filters x12; Dreamstation; Resmed p30i mask; Reusable Filters x2,1,0
+CUST00335,Maggie Pek,Maggie,2020-03-09,2020-05-04,4,81882478,,,"BLOCK 270, BISHAN STREET 24, #14-202 ,SingaPore,570270","270 BISHAN STREET 24,Blk 270 Bishan Street 24 #14-202",,,Shopee,Jo,,,,,,,Reusable Filters x2,2,2
+CUST00336,SEOW MING XIAN,Ming Xian,2020-03-09,2020-03-09,1,91135434,,,"BLOCK 751, WOODLANDS CIRCLE, #03-594 ,SingaPore,730751",,,,Shopee,Jo,,,,,,J26180737B896,Dreamstation; Dreamwear Full Face Mask,1,0
+CUST00337,Stephen Windsor,Stephen,2020-03-09,2020-03-09,1,98633272,,,"30 TANGLIN HALT ROAD,#09-148",,,,Lazada,Jo,,,,,,J26180538F5D9,Dreamstation; Dreamwear Full Face Mask,1,0
+CUST00338,Syed Faizal Bin S Alwi,Faizal,2020-03-09,2020-03-09,2,97423047,,,"BLOCK 548, BEDOK NORTH AVENUE 1, #02-424 ,SingaPore,460548",,,,Shopee,Jo,,,,,,,Dreamwear Gel Pillows,1,1
+CUST00339,"Joy ""joykoh33""",Joy,2020-03-11,2020-03-11,1,96657002,,,"SPLENDOUR, THE, 31 BUKIT BATOK CRESCENT, #01-18, SingaPore,65807
+0",,,,Shopee,Jo,,,,,,J26180715A834,Dreamstation,1,0
+CUST00340,Catherine Sanger,Catherine,2020-03-16,2020-03-16,2,87261690,,,"28 COLLEGE AVENUE WEST,01-501","103 CLEMENTI ROAD,11-03",,,Lazada,Jo,,,,,,,Disposable Filters x12,1,1
+CUST00341,Joanne Lam Poh Khim,Joanne,2020-03-17,2024-12-10,10,96365139,,,"80B TELOK BLANGAH STREET 31,15-121",,,,Lazada,Jo,,,,,,,Disposable Filters x12; Dreamwear Gel Pillows; Dreamwear Silicone Pillows; Non heated tubing; Reusable Filters x2,5,5
+CUST00342,Matthew Lou,Matthew,2020-03-18,2020-03-18,3,97734647,,,Blk 403 Serangoon Avenue 1 #06-25,,,,Meetup,Jo,"(for his friend Frederick Ee); Matthew is a former STB and CAG guy. He is co author of a fitness and weight loss book and aspires to be a public speaker on fitness. He's a believer and attends Kampong Kapor Methodist Church. Based on the address, he lives with his ""best friend"" Dr Frederick Ee.;  (replacement set for his non detected humidifier)",,,,,J261807875C3E,Dreamstation,2,1
+CUST00343,Yong Siang Teo,Yong Siang,2020-03-20,2020-03-20,2,93659428,,,"422 CHOA CHU KANG AVE 4, #08-242,Singapore,680422",,,,Shopee,Ben,,,,,,,Dreamwisp Mask,1,1
+CUST00344,Adrin Teo,Adrin,2020-03-23,2020-03-23,2,91007262,,,"10A BOON TIONG ROAD,35-523",,,,Lazada,Jo,,,,,,,Dreamwear Gel Pillows,1,1
+CUST00345,Andy Chua Yong Chye,Andy,2020-03-25,2020-03-25,1,96533533,,,"274C PUNGGOL PLACE,#07-826","Singapore,83 PUNGGOL CENTRAL,Ninja Point @ 83 Punggol Central #01-K18, Waterway Point",,,Lazada,Jo,,,,,,J26180542178B,Dreamstation,1,0
+CUST00346,"Benjamin Goh ""wrighty_08""",Benjamin,2020-03-25,2020-03-25,1,97636066,,,"BLK 469C Sengkang West Way, #04-626,SingaPore,793469",,,,Shopee,Jo,,,,,,J26180763800S,Dreamstation,1,0
+CUST00347,Jon Wee Jian Le,Jon,2020-03-25,2024-07-26,5,91778437,,,"187A RIVERVALE DRIVE,15-852
+541187","Singapore,11 RIVERVALE CRESCENT,Ninja Point @ 11 Rivervale Crescent #01-07, Rivervale Mall",,,Lazada,Jo,,,,,,GB-H2005402,Disposable Filters x12; Dreamwear Silicone Pillows; Non Heated Tubing; Resvent iBreeze Plus; Reusable Filters x2,3,2
+CUST00348,Lau Peet Meng,Peet Meng,2020-03-25,2020-03-25,1,97308177,,,52 Toh Yi Drive,,,,Meetup,Jo,,,,,,J26180776CE7F,Dreamstation,1,0
+CUST00349,Alexandre Gravier,Alexandre,2020-03-27,2025-09-04,2,90035906,,,28 JALAN PUTEH JERNEH,Tba,,,Lazada,Jo,Ended work at 8pm,Nil,,,,J2618072493D5,Dreamstation; Dreamwisp mask; Resmed Airfit F20,1,1
+CUST00350,Ang Boon Leong,Boon Leong,2020-03-27,2020-03-27,2,90477512,,,"238 HOUGANG AVENUE 1,10-314",,,,Lazada,Jo,,,,,,,Reusable Filters x2,1,1
+CUST00351,Chan Lai Ching,Lai Ching,2020-03-27,2020-07-22,4,97335492,,,31 CHESTNUT CRESCENT,31 CHESTNUT CRESCENT,,,Lazada,Jo,,,,,,,Disposable Filters x12; Dreamwear Gel Pillows,2,2
+CUST00352,"Jessica Chee ""jessijessi88""",Jessica,2020-03-27,2020-03-27,2,97333893,,,"SIMSVILLE, 10 GEYLANG EAST AVENUE 2, #09-06 ,SingaPore,389758",,,,Lazada,Jo,,,,,,,Disposable Filters x12,1,1
+CUST00353,Lee Gee Aik,Gee Aik,2020-03-27,2020-03-27,2,96393980,,,78 CASHEW CRESCENT,,,,Lazada,Jo,,,,,,,Dreamwear Gel Pillows,1,1
+CUST00354,Ng Zhong Qin,Zhong Qin,2020-03-27,2020-03-27,1,90497848,,,76 JALAN KASAU,,,,Lazada,Jo,,,,,,J26180755CF54,Dreamstation; Dreamwear Gel Pillows,1,0
+CUST00355,Zener Teo,Zener,2020-03-27,2020-03-27,2,97867864,,,"29 KEONG SAIK ROAD,29 KEONG SAIK ROAD,29A KEONG SAIK ROAD,02-00","2A CORNWALL GARDENS,04-14",,,Lazada,Jo,,,,,,,Disposable Filters x12,1,1
+CUST00356,Koh Swee Guan,Swee Guan,2020-03-28,2020-03-28,2,97539388,,,"110 MCNAIR ROAD,#04-247",,,,Lazada,Jo,,,,,,,Disposable Filters x12,1,1
+CUST00357,Melanie Alshab / Melanie Daly,Melanie,2020-03-28,2020-03-28,1,066888,,,"Melanie DALY - St Regis Hotel GUEST, 29 Tanglin Road",,,,Lazada,Jo,,,,,,J26180774ED6D,Dreamstation,1,0
+CUST00358,Tan Geok Mei,Geok Mei,2020-03-28,2020-04-25,3,90490083,,,"988B BUANGKOK GREEN,03-71",,,,Lazada,Jo,"Dreamstation without Humidifier, without tubing",,,,,J26180794777D,Dreamwear Gel Pillows,2,1
+CUST00359,David Ting,David,2020-03-29,2020-03-29,2,82822945,,,"432D YISHUN AVENUE 1,#10-567",,,,Lazada,Jo,,,,,,,Dreamwear Gel Pillows,1,1
+CUST00360,Ng Yen Pin,Yen Pin,2020-03-29,2020-03-29,2,94750635,,,"21 ANG MO KIO AVENUE 9,#17-04","457B SENGKANG WEST ROAD,#08-362",,,Lazada,Jo,,,,,,,Resmed p30i mask,1,1
+CUST00361,Tan Li Hua,Li Hua,2020-03-29,2020-03-29,4,93274401,,,"5 FERNVALE CLOSE, #21-11 ,SingaPore,797487",,,,Shopee,Jo,,,,,,,Disposable Filters x12; Reusable Filters x2,2,2
+CUST00362,Alvin Heah / Michael Lim,Alvin,2020-03-30,2025-09-28,5,90472077,,,"21 Changi South St 1, Singapore 486777",Punggol,,,Meetup,Jo,Replacement with a new set,,Na,,,J261805430602; J26180686176B; J26180753AA62; J261807692F50; P20252503,Dreamstation; Dreamwear Gel Pillows; Resvent iBreeze Auto Bipap,4,1
+CUST00363,Bevan Chen,Bevan,2020-03-30,2023-07-31,9,83390576,,,"Blk 916 Hougang Avenue 9, #07-02,Sin gaPore,530916","Blk 916 Hougang Avenue 9, #07-02,Sin gaPore,530916",,,Shopee,Jo,,,,,,J2618056335B2,Disposable Filters x12; Dreamstation; Dreamwear Gel Pillows; Dreamwear Silicone Pillows; Dreamwisp Mask; Resmed p30i mask; Reusable Filters x2,5,4
+CUST00364,Norman Leong,Norman,2020-03-30,2020-03-30,1,98580951,,,75 Lorong Gambir Singapore 536623,"Blafink - Furniture Shop on Victory Centre, Geylang",,,Meetup,Jo,"Legacy phone number
+Dreamstation Go Humidifier. Blafink is a bespoke furniture provider.  I met Norman. Very friendly guy who has some advice on SMEs - eg do what you're good at, often when you try to scale you become the very evil that you don't like. ",,,,,J26900516546F,Dreamstation Go; Dreamwear Gel Pillows,1,0
+CUST00365,Yuniza Khoo,Yuniza,2020-03-30,2020-03-30,1,91691219,,,"50 Genting Lane, Cideco Industrial Com plex, #06-05 ,SingaPore,349558",,,,Shopee,Jo,,,,,,J2618056335B2,Dreamstation,1,0
+CUST00366,"Lazada, Shopee and Carousell locked my Dreamstation Listings",Lazada,2020-03-31,2020-03-31,1,,,,,,,,,,,,,,,,,0,1
+CUST00367,Tiew Chew Meng,Chew Meng,2020-03-31,2020-03-31,3,98322911,,,36 MIMOSA PLACE,,,,Lazada,Jo,,,,,,J261807491CE0,Dreamstation; Resmed p30i mask,2,1
+CUST00368,George Sal / Georges Saliba,George,2020-04-03,2020-04-03,2,96444668,,,"5A SHENTON WAY,3012",,,,Lazada,Jo,,,,,,,Disposable Filters x12,1,1
+CUST00369,Gracia Chua,Gracia,2020-04-03,2020-09-21,4,97656474,,,"520 BALESTIER ROAD,08-08",,,,Lazada,Jo,,,,,,,Disposable Filters x12; Reusable Filters x2,2,2
+CUST00370,Michelle Choy Yoke Ling,Michelle,2020-04-03,2025-02-07,11,93667163,,,"BLOCK 709 BEDOK RESERVOIR ROAD, ##10-3
+874,SingaPore,470709","Singapore,744 BEDOK RESERVOIR ROAD,Ninja Point @ Blk 744 Bedok Reservoir Road #01-3061",,,Shopee,Jo,Possible occupational therapist and parenting blogger,,,,,,Disposable Filters x12; Reusable Filters x2,6,5
+CUST00371,Sebastian Phong Siew Koh,Sebastian,2020-04-03,2020-04-03,1,96325842,,,"53 simei rise, savannah condopark, #0145,SingaPore,528790",,,,Shopee,Jo,,,,,,TBA,Dreamstation; Dreamwear Gel Pillows,1,0
+CUST00372,Freddy Lee LW,Freddy,2020-04-04,2020-04-04,2,91863814,,,21 Toh Tuck Walk Singapore 596600,,,,Meetup,Jo,,,,,,J273388962B1F; J27339202D5E2,Dreamstation; Dreamwear Gel Pillows; Resmed p30i mask,2,0
+CUST00373,Lee Hwee Ching,Hwee Ching,2020-04-04,2023-01-16,3,98468450,,,404 Bedok North Ave 3 #11-207,,,,Meetup,Jo,,,,,,J26180711EE10,Dreamstation; Dreamwear Silicone Pillows; Heated Tubing for Dreamstation; Reusable Filters x2,2,1
+CUST00374,Chee Yong,Chee Yong,2020-04-06,2023-11-17,4,97112750,,,"323A SENGKANG EAST WAY,11-547",,,,Lazada,Jo,,,,,,,Dreamwear Under the Nose,2,2
+CUST00375,Maria Sari,Maria,2020-04-06,2020-04-06,2,86666389,,,"33 WEST COAST PARK,#05-38",,,,Lazada,Jo,,,,,,,Disposable Filters x12; Heated Tubing for Dreamstation,1,1
+CUST00376,Emily Kee,Emily,2020-04-08,2020-04-08,2,90023861,,,"120 MARSILING RISE,#08-64",,,,Lazada,Jo,,,,,,,Disposable Filters x12,1,1
+CUST00377,Kenny Lim,Kenny,2020-04-08,2024-10-17,4,81832666,,,"99 ALJUNIED CRESCENT,06-381","99 ALJUNIED CRESCENT,09-375",,,Lazada,Jo,,,,,,,Dreamwisp Mask; Reusable Filters x2,2,2
+CUST00378,"ybernice ""Nouvelle Park""",Bernice,2020-04-08,2020-04-08,2,96556297,,,"NOVELLE PARK, 137 POH HUAT ROAD WEST, #04-08 , SG, 546687",,,,Shopee,Jo,,,,,,,Dreamwear Full Face Mask,1,1
+CUST00379,Shamrie darkside18,Shamrie,2020-04-10,2020-04-10,1,90661178,,,Toa Payoh,,,,Meetup,Jo,,,,,,J26180732EF3B,Dreamstation; Resmed p30i mask,1,0
+CUST00380,Adrian Heng,Adrian,2020-04-14,2020-04-14,2,98417576,,,"14 GHIM MOH ROAD,#15-07","414 COMMONWEALTH AVENUE WEST,143007",,,Lazada,Jo,,,,,,,Dreamwear Under the Nose,1,1
+CUST00381,"Koh Poh Gee ""PG Koh""",PG,2020-04-14,2020-04-14,1,92302512,,,"126 BISHAN STREET 12, #11-145, S570126",,,,Lazada,Jo,"60 years old in 2020. ""I was in small construction,  interior work.  My interest is carpentry.  Recently closed my small outfit. Am 60 already. Now doing what a small bit of design or handyman works. A lot of my peers are using cpap machines."" Wants to help me out in this CPAP business thing.
+I should meet him after circuit breaker period is over.",,,,,J261805701EF1,Dreamstation,1,0
+CUST00382,Lisabelle Tay / Ngiam Xing Yi,Lisabelle,2020-04-14,2020-04-14,2,91392561,,,"202 TOA PAYOH NORTH,08-1085","106 BISHAN STREET 12,04-214",,,Lazada,Jo,,,,,,,Dreamwear Gel Pillows,1,1
+CUST00383,"Tan Tze Han McQueen ""McQueen Tan""",McQueen,2020-04-14,2020-04-16,4,91515741,,,"1 PUNGGOL FIELD WALK,#10-01",,,,Lazada,Jo,,,,,,,Disposable Filters x12; Dreamwear Gel Pillows; Reusable Filters x2,2,2
+CUST00384,"Dr ""Jateendra"" Jack Patel",Jack,2020-04-16,2020-04-16,1,90566531,,,"2 FIRST STREET,#04-13",21 KENT RIDGE CRESCENT,,,Lazada,Jo,Jack Patel and wife Nadya Patel - likely both academics. Nadya an english lecturer in CELC NUS and Jack a lecturer in Aviation university.,,,,,J273389800D2D,Disposable Filters x12; Dreamstation; Dreamwear Gel Pillows,1,0
+CUST00385,Christopher Loh,Christopher,2020-04-21,2020-04-21,2,98294620,,,"8 TELOK BLANGAH CRESCENT,Blk 8 Telok Blangah Crescent #10-159",,,,Lazada,Jo,,,,,,,Disposable Filters x12; Reusable Filters x2,1,1
+CUST00386,Joseph Kan,Joseph,2020-04-21,2020-04-21,1,97485597,,,"152 RIVERVALE CRESCENT,06-108",,,,Lazada,Jo,,,,,,J273392830AAB,Dreamstation,1,0
+CUST00387,Lima de Medeiros Fabricio,Lima,2020-04-21,2020-04-21,2,84525379,,,"200 MOULMEIN ROAD,12-08",,,,Lazada,Jo,,,,,,,Disposable Filters x12; Reusable Filters x2,1,1
+CUST00388,Matthew Lu Kun Ti,Matthew,2020-04-21,2024-03-22,6,96633903,,,"#07-05, 4 TANAH MERAH KECHIL LINK, 465418, Singapore",,,,Lazada,Jo,,,,,,,Disposable Filters x12; Dreamwear Gel Pillows; Dreamwear Silicone Pillows; Reusable Filters x2,3,3
+CUST00389,Nurul Ain,Nurul,2020-04-21,2020-04-21,4,97232779,,,"BLOCK 808, WOODLANDS STREET 81, #02-147 ,SingaPore,730808",,,,Shopee,Jo,,,,,,,Disposable Filters x12; Reusable Filters x2,2,2
+CUST00390,Tan Shao Yen,Shao Yen,2020-04-21,2021-05-04,4,96971945,,tanshaoyen@gmail.com,"6 MEYAPPA CHETTIAR ROAD,#10-08",,,,Lazada,Ben,Possibly a famous architect,,,,,,Disposable Filters x12,2,2
+CUST00391,Wesley Sim,Wesley,2020-04-21,2020-04-21,1,92394300,,,"187A Bedok North Street 4, #03-44,SingaPore,461187",,,,Shopee,Jo,,,,,,J27339182F446,Dreamstation,1,0
+CUST00392,Jeffrey Tin Tun,Jeffrey,2020-04-27,2020-12-14,3,83991845,,,"116 SIMEI STREET 1,#09-582","Singapore,52 Tampines Pasir Ris,248 SIMEI STREET 3,BLOCK 248 SIMEI STREET 3 #01-124",,,Lazada,Jo,,,,,,J27338944B09,Disposable Filters x12; Dreamstation,2,1
+CUST00393,QUEK XIAN XUE / Alex Quek 976,Alex Quek,2020-04-27,2020-04-27,1,88767886,,,"507A YISHUN AVENUE 4,#06-98",,,,Lazada,Jo,Deep thinker and capable. He discovered that the Singapore CPAP industry (the DMEs) and the Doctors have under-table relationships. His Dreamstation and humidifier have vibration issues which need to be replaced.,,,,,J27339246F4A6,Dreamstation,1,0
+CUST00394,Alan Kong zhi'en,Alan,2020-04-29,2020-12-25,6,90912207,,,"20 LINCOLN ROAD,#21-06",Meetup at uob serangoon Gardens ,,,Lazada,Ben,Dreamstation at 900. Dreamwear Gel Pillows at 200 - 25 each.; He sells medical equipment. But doesn't usually stock cpap machines. He worked for a cpap vendor 5 years ago and hospitals still have his number. So they usually call him and ask him to sell to them at 1.1k. Then they sell at 1.3k. His own supplier usually sells to him at 750sgd. That's for dreamstation. He suspects dreamstation is going to be replaced by new cpap machines soon.,,,Unreasonable customer,,J2618739552B4; J273393391B85,Disposable Filters x12; Dreamstation; Dreamwear Gel Pillows,4,2
+CUST00395,Linda / CP,Linda,2020-04-29,2020-04-29,1,97690269,,,"62 ELIAS ROAD,#18-05",,,,Lazada,Jo,,,,,,J273392738963,Dreamstation,1,0
+CUST00396,Bryan Yeo Si Jie,Bryan,2020-05-01,2024-08-06,8,94512817,,,"11 YISHUN CLOSE,05-21",,,,Meetup,Jo,"Chinese speaking, likely around my age or older. Bought for his mother. Sympathetic towards me.",,,,,J273393209F9C; J281707704794,Dreamstation; Dreamwear Gel Pillows; Foamless Kit; Resmed p30i mask,5,3
+CUST00397,Yip Han Feng,Han Feng,2020-05-01,2020-05-01,1,98168723,,,"908 JURONG WEST STREET 91,02-215",,,,Lazada,Jo,,,,,,J27339327EB23,Dreamstation,1,0
+CUST00398,Melvin Wong,Melvin,2020-05-03,2023-05-28,5,97594676,,,"101 CASHEW ROAD,#07-01 Singapore 679672",,,,Lazada,Jo,"He's a believer. Serves in choir of Glory Presbyterian. He's a semi retired officer who was high ranking in MHA (likely HTA). He has an old Devilbliss that he's willing to give away. He knows APS and Art Cafe, and recommends the teo chew muay on Friday afternoons.; I passed Melvin a Dreamstation without humidifier cos his dreamstation pressure couldn't be reduced.",,,,,GB-H2005112; J273390610611; J27339246F4A6,Dreamstation; Resmed p30i mask; Resvent iBreeze Plus,4,1
+CUST00399,"Eo Xiangjing / ""Yang""",Yang,2020-05-06,2020-05-06,1,96159938,,,"45B EDGEFIELD PLAINS,17-09",,,,Lazada,Jo,UOB Banker,,,,,J273392508848,Dreamstation,1,0
+CUST00400,Kelvin Seah,Kelvin,2020-05-06,2020-05-06,2,96877530,,,"87 COMMONWEALTH CLOSE,#10-31",,,,Lazada,Jo,,,,,,,Dreamwisp Mask,1,1
+CUST00401,Peh Shuan Shuan / Shuan Georgeous_peh,Shuan,2020-05-06,2022-01-05,3,91726995,,,"513B YISHUN STREET 51,09-373",,,,Lazada,Jo,,,,,,J273392821B22,Dreamstation,2,1
+CUST00402,Amy Fung,Amy,2020-05-14,2020-05-14,2,90294003,,,"9 JALAN TANI,Singapore,548546",,,,Shopee,Ben,,,,,,,Dreamwear Gel Pillows,1,1
+CUST00403,Jay Sng yuan zhi,Jay,2020-05-14,2024-04-15,7,96689073,,,"108 GERALD DRIVE, #02-34 ,Singapore,799035",,,,Shopee,Ben,PE teacher and CCA (Track and Field) teacher at Ai Tong school. Returning customer who bought Dreamwear Silicone Pillows from me on Lazada or Shopee.,,,,,GB-2B574224,Disposable Filters x12; Dreamwear Gel Pillows; Dreamwear Silicone Pillows; Heated Tubing for Dreamstation; Resvent iBreeze Auto Bipap; Reusable Filters x2,4,3
+CUST00404,Grace,Grace,2020-05-16,2020-05-16,2,,,,"6 meyappa chettiar road #13-08 the poiz residences, #13-08,358454",,,,Shopee,Ben,,,,,,,Dreamwear Under the Nose,1,1
+CUST00405,"Tan Qiuwen, clovermai85",Qiuwen,2020-05-20,2023-03-06,6,97777210,,,"33 GHIM MOH LINK,#13-308",,,,Lazada,Jo,,,,,,,Disposable Filters x12; Reusable Filters x2,3,3
+CUST00406,James Raj,James,2020-05-21,2020-05-21,1,98627220,,,"2 kerong walk, Singapore 757127",,,,Meetup,Jo,"Contactless meetup. Gave him a 20SGD discount. Feels accountable to family cos he has been smoking heavily at home during CB period, and that sleep apnea is contributing to his smoking addiction.",,,,,J27339274FDDC,Dreamstation; Resmed p30i mask,1,0
+CUST00407,Billy Ang,Billy,2020-05-26,2020-05-26,2,96880872,,,"432A YISHUN AVENUE 1,#07-525",,,,Lazada,Jo,,,,,,,Resmed p30i mask,1,1
+CUST00408,Melvin Wong,Melvin,2020-05-26,2020-05-26,2,9.7594676E7,,,"101 CASHEW ROAD,#07-01",,,,Lazada,Jo,,,,,,,Resmed p30i mask,1,1
+CUST00409,Sak Chiah Yoong,Chiah Yoong,2020-05-26,2020-05-26,1,90728145,,,"30 TELOK BLANGAH RISE,07-310",,,,Lazada,Jo,,,,,,J2733890485C9 ,Dreamstation,1,0
+CUST00410,Abdul Rahim,Abdul,2020-05-29,2020-05-29,1,92399542,,,"30 ONAN ROAD,#06-03,Galaxy Towers",,,,Lazada,Jo,,,,,,J27339336E372,Dreamstation,1,0
+CUST00411,Danny Goh Tseng Hwee,Danny,2020-05-29,2020-05-29,2,92966776,,,"402 BUKIT BATOK WEST AVENUE 7,07/28",,,,Lazada,Jo,Based on his email address he likely works for tribal protect ,,,,,,Dreamwisp Mask,1,1
+CUST00412,Myint Saw,Myint Saw,2020-05-29,2020-05-29,1,88693477,,,"278 TOH GUAN ROAD,#14-183",,,,Lazada,Jo,,,,,,J27339342E85E,Dreamstation; Dreamwear Under the Nose,1,0
+CUST00413,Ng Wei Xiang,Wei Xiang,2020-05-29,2020-05-29,1,83225741,,,"13 CANBERRA DRIVE, 10-26","841 YISHUN STREET 81,10-260 ",,,Lazada,Jo,Possibly a TTSH Emergency Medicine Doctor; Dr,,,,,J27339346AE7A,Dreamstation; Dreamwear Under the Nose,1,0
+CUST00414,Jason Tan 2,Jason,2020-06-01,2020-06-01,2,96369839,,,"3D JALAN LOKAM, Singapore 537851",,,,Lazada,Jo,,,,,,,Dreamwear Full Face Mask,1,1
+CUST00415,Walker Stephen,Stephen,2020-06-01,2020-06-01,2,96435621,,,"152 SUNRISE TERRACE, #152 ,Singapore,804553",,,,Shopee,Ben,Possibly DHL Chief Information Officer and Chief Operating Officer APAC (tbc),,,,,,Dreamwear Under the Nose,1,1
+CUST00416,Tristan Quek,Tristan,2020-06-02,2023-10-08,4,91442965,,,"463a bukit batok street 41
+#17-15
+Singapore 651463",,,,Meetup,Jo,,,,,,GB-2B550707; J27339323AD07,Dreamstation; Resmed f20 ; Resmed n30i mask; Resvent iBreeze Auto,3,1
+CUST00417,Replacement Dreamstation & Humidifier for Alex Quek,,2020-06-03,2020-06-03,1,,,,,,,,,,2 June 2020: His brother in law's friend got directed by a carouseller to ERIKG. This friend ended up buying Apex Auto. Another thing he discovered is that sleep.educator is not a licensed guy but offers sleep study at 500SGD a week by renting out CPAP machines. Sleep educator sells Dreamstation at 1.1k and Airsense 10 at 1650SGD.,,,,,J2733927837B0,,1,0
+CUST00418,Suwandi Widjaja,Suwandi,2020-06-03,2020-06-03,2,97553552,,,"23 OXLEY WALK,bellevue residence",,,,Lazada,Jo,DW Full Face Mask (like new),,,,,,,1,1
+CUST00419,"Samaraweera Don Eranga Sanjeewa ""Don Sanjay""",Samaraweera,2020-06-04,2024-12-30,7,92381075,,,"614B Edgefield Plains
+#13-305, Singapore 822614",,,,Shopify,Jo,Contactless using Qxpress,,,,,GB-2B564129; GB-2B601639; J2733930931ED,Disposable Filters x12; Dreamstation; Foamless Kit; Resvent iBreeze Auto; Reusable Filters x2; Upgrade from ibreeze auto cpap to auto Bipap ,5,2
+CUST00420,Morgan Cao,Morgan,2020-06-04,2020-06-04,1,91590997,,,"24 NEW UPPER CHANGI ROAD,#04-606","93 TAMPINES AVENUE 1,09-41",,,Lazada,Jo,,,,,,J2733931296E6,Dreamstation,1,0
+CUST00421,Low Jing Yang,Jing Yang,2020-06-06,2020-06-06,2,97671104,,,"BLOCK 105, TECK WHYE LANE, #12- 492 ,SingaPore,680105",,,,Shopee,Ben,,,,,,,Dreamwear Under the Nose,1,1
+CUST00422,Roy Lam,Roy,2020-06-06,2020-06-06,2,92957999,,,"BLOCK 537, BUKIT PANJANG RING ROAD, #16-833 ,SingaPore,670537",,,,Shopee,Ben,,,,,,,Dreamwear Under the Nose; Reusable Filters x2,1,1
+CUST00423,Terrence Chan for his dad,Terrence,2020-06-06,2020-06-06,1,91006333,,,418c fernvale link 13-164 s793418,,,,Meetup,Jo,,,,,,J2686106066E4,Dreamstation,1,0
+CUST00424,Steven Ng,Steven,2020-06-07,2020-06-07,1,94303349,,,"950 DUNEARN ROAD,#08-03",,,,Lazada,Jo,Met him and found out he's a believer and he prayed for me. See evernote.,,,,,J26863251D1CB,Dreamstation,1,0
+CUST00425,Keegan Tan (bro in law of Gabzacpat Gabe),Keegan,2020-06-09,2020-06-20,3,90287101,,,"57A EDGEDALE PLAINS,#06-23",,,,Lazada,Jo,"7 Sep 2022: Sent him a foamless kit, C6991106SGSG",,,,,J26863256A574,Disposable Filters x12; Dreamstation; Reusable Filters x2,2,1
+CUST00426,Md Fadhil,Fadhil,2020-06-09,2025-01-06,3,91893073,,,"329B ANCHORVALE STREET,06-591",,,,Lazada,Jo,,,,,,J2686316114C7,Disposable Filters x12; Dreamstation; Dreamwisp Mask,2,1
+CUST00427,Herry Limanto,Herry,2020-06-15,2020-06-15,3,90717071,,,"100 KIM SENG ROAD,14-02",,,,Lazada,Jo,I gave him free 2x disposable filters. He bought for his mum. ,,,,,J27792170C88D,Dreamstation; Dreamwear Gel Pillows,2,1
+CUST00428,Oei Pheng Lian (possibly Indra Widjaja),Pheng Lian,2020-06-15,2020-06-15,2,96168666,,,"11 ARDMORE PARK,08-02",,,,Lazada,Jo,,,,,,,Dreamwear Under the Nose,1,1
+CUST00429,Vincent Yeong Kok Leng,Vincent,2020-06-15,2020-06-15,1,,,,72 PORTCHESTER AVENUE,,,,Lazada,Jo,Home phone number 63003031,,,,,J277936122FF1,Dreamstation,1,0
+CUST00430,Hao Yu Choo,Yu Choo,2020-06-16,2020-07-14,4,81890442,,,"105 TAMPINES STREET 11,#10-75",,,,Lazada,Jo,,,,,,,Disposable Filters x12; Reusable Filters x2,2,2
+CUST00431,Cassandra Andrew / Castillo Paul Adolph,Cassandra,2020-06-20,2020-06-20,1,82335501,,,"126 ALJUNIED ROAD,#03-08","365A UPPER SERANGOON ROAD,#17-1042",,,Lazada,Jo,,,,,,J273393082064,Dreamstation,1,0
+CUST00432,Gng Yeo Meng,Yeo Meng,2020-06-20,2020-06-20,2,96506209,,,"850 WOODLANDS STREET 82,08-229",,,,Lazada,Jo,,,,,,,Disposable Filters x12,1,1
+CUST00433,Jerry Tay CHWOON YANG (ZHENG JUNYANG),Jerry,2020-06-20,2024-06-22,4,96891296,,,"55 TEBAN GARDENS ROAD,55 Teban Gardens Road, Teban View #29-457",,,,Lazada,Jo,He bought Apex XT w humidifier from ERIKG but within 2 months it produced hot air. At the 18 mth mark his Apex XT stopped working entirely.,,,,,Courier - Sara John Ji; J268631137ADD,Dreamstation; Dreamwear Silicone Pillows; Heated Tubing for Dreamstation,3,1
+CUST00434,Nor Baizura / RoZee Art,Baizura,2020-06-20,2020-06-20,1,90283263,,,"944 TAMPINES AVENUE 5,#08-281",,,,Lazada,Jo,,,,,,J27793350523E,Dreamstation; Dreamwear Gel Pillows,1,0
+CUST00435,Steven Yik,Steven,2020-06-20,2020-06-20,1,98450946,,,"617D PUNGGOL DRIVE,#09-823",,,,Lazada,Jo,,,,,,J27793536B501,Dreamstation,1,0
+CUST00436,Vincent Yeong Kok Leng,Vincent,2020-06-20,2024-10-01,5,97508608,,,72 Portchester Ave,,,,Whatsapp and Yes CPAP UEN,Jo,,,,,,GB-2B560854,Disposable Filters x12; Dreamwear Silicone Pillows; Dreamwisp Mask; Resmed p30i mask; Resvent iBreeze Auto; Reusable Filters x2,3,2
+CUST00437,Wei Wei,Wei,2020-06-20,2020-06-20,2,97586073,,,"200 MOULMEIN ROAD,200 Moulmein Road, Novena Suites #09-07",,,,Lazada,Jo,,,,,,,Dreamwear Full Face Mask,1,1
+CUST00438,Yuey Tan,Yuey,2020-06-20,2020-06-20,4,98750846,,,"238 ORCHARD BOULEVARD,12-08",,,,Lazada,Jo,Husband of Claire Jedrek. Professional race driver. FIL name is Robert Jedrek,,,,,,Disposable Filters x12; Reusable Filters x2,2,2
+CUST00439,"Alan CK Yeo ""Lun Yang""",Alan,2020-06-24,2020-06-24,1,87522219,,,803 Chai Chee Rd,,,,Meetup,Jo,,,,,,J268629784AA7,Dreamstation,1,0
+CUST00440,Joseph Chua,Joseph,2020-06-24,2020-06-24,1,97512644,,,"443 HOUGANG AVENUE 8,#18-1585",,,,Lazada,Jo,,,,,,J26863234D2B6,Dreamstation,1,0
+CUST00441,Paul Speed,Paul,2020-06-24,2020-06-24,2,96465255,,,57 MING TECK PARK,,,,Lazada,Jo,,,,,,,Disposable Filters x12,1,1
+CUST00442,Eric P. Kurniawan,Eric,2020-07-01,2020-07-01,2,91597957,,,"10 Beatty Rd., Sturdee Residences, #22-02, SG, 209955",,,,Shopee,Jo,Employee of a commodity trading and risk management software company https://www.linkedin.com/in/eric-kurniawan/?originalSubdomain=sg,,,,,,Dreamwear Full Face Mask,1,1
+CUST00443,Irfan Travellin Cogitare,Irfan,2020-07-01,2020-07-01,1,98002765,,,Jurong East,,,,Meetup,Jo,Teaches in a primary school in Jurong West that's near to NTU. He's 40 in 2020. His Bro in Law is 51 and suffered a stroke and needed CPAP therapy. NUH insisted on CPAP therapy he's allowed to go to AH. He has a pre existing dreamstation and wanted to try the airsense. I proposed that BiPAP might be something better to try rather than Airsense.,,,,,J273392481DD8,Dreamstation,1,0
+CUST00444,Jimmy Soh,Jimmy,2020-07-01,2020-07-01,2,90288086,,,"623 SENJA ROAD,#11-106",,,,Lazada,Jo,,,,,,,Reusable Filters x2,1,1
+CUST00445,Tan Hui Min,Hui Min,2020-07-01,2020-07-01,2,91814930,,,"769 BEDOK RESERVOIR VIEW,14-191",,,,Lazada,Jo,,,,,,,Dreamwear Gel Pillows,1,1
+CUST00446,David Chua,David,2020-07-06,2020-07-06,2,96685513,,,14 JALAN KEMBANG MELATI,,,,Lazada,Jo,,,,,,,Dreamwear Gel Pillows,1,1
+CUST00447,Ong Chin Chong / Jocelyn Ong,Chin Chong,2020-07-09,2020-07-09,2,92957020,,,"9 WEST COAST LANE,","329 SEMBAWANG CLOSE,14-403",,,Lazada,Jo,"Possibly as of July 2020, Chief Information Security Officer, Govtech (Ong_Chin_Chong@tech.gov.sg)",,,,,,Dreamwear Gel Pillows,1,1
+CUST00448,Rohan Thacker,Rohan,2020-07-09,2020-07-09,2,84274591,,,"21 MCCALLUM STREET,4005","125 BEDOK RESERVOIR ROAD,09-1069",,,Lazada,Jo,,,,,,,Dreamwear Gel Pillows,1,1
+CUST00449,Anthony Chua / Anthony Khong,Anthony,2020-07-14,2024-10-07,7,97242015,,,"483 SEGAR ROAD,#04-344","Singapore,1 JELEBU ROAD,",,,Lazada,Jo,,,,,,GB-2B581752,Disposable Filters x12; Dreamwear Gel Pillows; Dreamwear Silicone Pillows; Resvent iBreeze Auto Bipap; Reusable Filters x2,4,3
+CUST00450,Fong En Qi / Quah Gek Har,En Qi,2020-07-14,2021-06-08,4,97907217,,,Block 395 Yishun Ring Rd #11-1693 Singapore 760395,,,,Shopee,Jo,,,,,,,Disposable Filters x12; Reusable Filters x2,2,2
+CUST00451,Harn Tan,Harn,2020-07-14,2020-07-14,2,98437030,,,"70 PUNGGOL WALK,#06-44",,,,Lazada,Jo,,,,,,,Dreamwear Gel Pillows,1,1
+CUST00452,Kelvin Wong,Kelvin,2020-07-14,2025-04-03,4,92388291,,,"Dynamite Productions Pte Ltd, 45 JALAN PEMIMPIN,#07-02","Kelvin Wong, 25 BALMORAL PARK,#06-01",,,Lazada,Jo,,,,,,,Disposable Filters x12; Resmed p30i mask,2,2
+CUST00453,The day that HSA visited me,,2020-07-15,2020-07-15,1,,,,,,,,,,,,,,,,,0,1
+CUST00454,Ivy Cheng,Ivy,2020-07-16,2020-07-16,2,97460551,,,16 Sunrise Terrace,,,,Lazada,Jo,"Director of LeoHarper, a recruitment company servicing the Public Relations, Marketing, Sales, Experiential, Communications & Advertising industries.",,,,,,Disposable Filters,1,1
+CUST00455,Daniel Sim - for his wife Yvonne,Daniel,2020-07-17,2020-07-17,1,97508594,,,Toa Payoh,,,,Meetup,Jo,,,,,,J281708234170,DS (free / unlimited loan); DWFF (free); DWGP (free); F30 (free),1,0
+CUST00456,Hafiz (Ummi's Husband) @ 600 + 150 (instalments),Hafiz,2020-07-17,2023-03-11,3,81814222,,,Ubi,,,,Whatsapp and Yes CPAP UEN,Jo,Foamless kit was free for Hafiz,,,,,J281708172D3C,Dreamstation; Dreamwear Gel Pillows; Dreamwear Silicone Pillows; Foamless kit,2,1
+CUST00457,Goh Chew Teng,Chew Teng,2020-07-22,2020-07-22,2,97598117,,,,"BLOCK 116C, RIVERVALE DRIVE, #12-44 , SG, 543116",,,Shopee,Jo,,,,,,,Disposable Filters x12,1,1
+CUST00458,Sean Ng,Sean,2020-07-27,2020-07-27,2,93398099,,,,"62 CHESTNUT AVENUE,02-08",,,Lazada,Jo,,,,,,,Disposable Filters x12,1,1
+CUST00459,Carole Bless,Carole,2020-08-06,2020-08-06,2,93894222,,,,"508 ANG MO KIO AVENUE 8,03-2594",,,Lazada,Jo,,,,,,,Disposable Filters x12,1,1
+CUST00460,"KR Ng ""krngkat""",KR,2020-08-06,2020-08-06,2,83387519,,,,7 Eastwood Drive,,,Shopee,Jo,,,,,,,Disposable Filters x12,1,1
+CUST00461,Lim Ee Wey,Ee Wey,2020-08-06,2020-08-06,2,96289798,,,,7 Tanjong Rhu Rd 12-03,,,Lazada,Jo,,,,,,,Disposable Filters x12,1,1
+CUST00462,Moonnisa,Moonnisa,2020-08-06,2020-08-06,5,90467759,,,"BLOCK 296C, BUKIT BATOK STREET 22, #23-96 , SG, 653296","BLOCK 296C, BUKIT BATOK STREET 22, #23-96 , SG, 653296",,,Shopee,Jo,Actually employee of competitor CPAP company,,,Competitor employee,,,Disposable Filters x12,2,3
+CUST00463,Richard Teng,Richard,2020-08-06,2020-08-06,2,92226000,,,,28 Mimosa Place,,,Lazada,Jo,,,,,,,Disposable Filters x12,1,1
+CUST00464,Doris Chia,Doris,2020-08-12,2022-03-17,4,87146886,,,"11 JALAN MUTIARA,Mutiara View #11-03",,,,Lazada,Jo,Lawyer with own firm,,,,,,Disposable Filters x12,2,2
+CUST00465,Karen Wong,Karen,2020-08-12,2020-08-12,2,97875977,,,"110 MCNAIR ROAD,05-269",,,,Lazada,Jo,,,,,,,Disposable Filters x12,1,1
+CUST00466,Marilyn Tai,Marilyn,2020-08-12,2020-08-12,2,97212640,,,"6 ANG MO KIO CENTRAL 3,6, Ang Mo Kio Central 3 #16-05 Grandeur8",,,,Lazada,Jo,,,,,,,Disposable Filters x12; Reusable Filters x2,1,1
+CUST00467,Minh Dang,Minh,2020-08-12,2020-08-12,2,97351987,,,"15 ARDMORE PARK,#05-03","Singapore,25 Ardmore Bukit Timah Holland Road Tanglin,30 STEVENS ROAD,R536780",,,Lazada,Jo,,,,,,,Disposable Filters x12,1,1
+CUST00468,Mok Ku Kay,Ku Kay,2020-08-12,2020-08-12,4,92223986,,,"30 DOVER RISE,06-12",,,,Lazada,Jo,,,,,,,Disposable Filters x12; Resmed f30,2,2
+CUST00469,Sim Yee Kian,Yee Kian,2020-08-12,2020-08-12,2,96164850,,,57 SURIN AVENUE,,,,Lazada,Jo,,,,,,,Disposable Filters x12,1,1
+CUST00470,Susie,Susie,2020-08-12,2020-08-12,2,90417798,,,"7 SIGLAP ROAD,12-58","Singapore,45 Katong Joo Chiat Amber Road,705 EAST COAST ROAD,705 East Coast Road",,,Lazada,Jo,,,,,,,Reusable Filters x2,1,1
+CUST00471,Victor,Victor,2020-08-12,2020-08-12,2,81774621,,,"7 SIGLAP ROAD,12-58","Singapore,45 Katong Joo Chiat Amber Road,705 EAST COAST ROAD,705 East Coast Road",,,Lazada,Jo,,,,,,,Disposable Filters x12,1,1
+CUST00472,Jessie Lee,Jessie,2020-08-14,2020-08-14,2,96336822,,,"WATERVIEW, 95 TAMPINES AVENUE 1, #14-47 , SG, 528692",,,,Shopee,Jo,,,,,,,Disposable Filters x12; Reusable Filters x2,1,1
+CUST00473,Thomas Tan,Thomas,2020-08-14,2020-08-14,2,,,,"BLOCK 172A, LORONG 1 TOA PAYOH, #05-1164 , SG, 311172",,,,Shopee,Jo,Older number 87178933,,,,,,Disposable Filters x12,1,1
+CUST00474,Venson Lim,Venson,2020-08-14,2020-08-14,2,97999084,,,"408 CHOA CHU KANG AVENUE 3,Blk 408 Choa Chu Kang Ave 3 #06-313 S680408",,,,Lazada,Jo,,,,,,,Disposable Filters x12,1,1
+CUST00475,Chong Phow Loong,Phow Loong,2020-08-26,2023-07-04,4,96441417,,,"52 CHOA CHU KANG NORTH 7,10-23","Singapore,68 Hillview Dairy Farm Bukit Panjang Choa Chu Kang,623 CHOA CHU KANG STREET 62,R536780",,,Lazada,Jo,,,,,,,Disposable Filters x12,2,2
+CUST00476,Philip Steggman,Philip,2020-08-26,2020-08-26,2,81396570,,,"20 PASIR PANJANG ROAD,#03-22 (Level3)","19 KEPPEL BAY VIEW,Reflections at Keppel Bay #06-59",,,Lazada,Jo,,,,,,,Disposable Filters x12,1,1
+CUST00477,Rachel Chan,Rachel,2020-08-28,2020-08-28,2,98298732,,,"3 RIVER VALLEY CLOSE Euro Asia Court 3, ##06-02 , SG, 238429",,,,Shopee,Jo,,,,,,,Reusable Filters x2,1,1
+CUST00478,Jan Verdaasdonk,Jan,2020-09-03,2020-09-03,2,92985949,,,39 ORIOLE CRESCENT,,,,Lazada,Jo,,,,,,,Disposable Filters x12; Reusable Filters x2,1,1
+CUST00479,Lynette Leow (cousin of Chris Yuen),Lynette,2020-09-09,2020-09-09,1,96861046,,,295A #15-217 Compassvale Crescent Singapore 541295,,,,Lazada,Jo,,,,,,J28171006FF14,Dreamstation; Resmed p30i mask,1,0
+CUST00480,Eyin Tan,Eyin,2020-09-21,2020-09-21,2,88554308,,,"BLOCK 643, JURONG WEST STREET 61, ##08-98 , SG, 640643",,,,Shopee,Jo,,,,,,,Disposable Filters x12,1,1
+CUST00481,Jeffrey Tang Li Loon sliderx69,Jeffrey,2020-09-25,2020-09-25,2,91266743,,,"36 Casuarina Rd, Singapore 579424",,,,Shopee,Jo,"White collar corporate investigation lawyer
+https://www.linkedin.com/in/tang-jeffrey-494546166/?originalSubdomain=hk",,,,,,Reusable Filters x2,1,1
+CUST00482,Sabrina,Sabrina,2020-09-25,2021-08-16,4,97330688,,,"3 SIMEI STREET 4, #06-08 , SG, 529862",,,,Shopee,Jo,,,,,,,Disposable Filters x12,2,2
+CUST00483,KOH BOON YONG,Boon Yong,2020-10-06,2021-01-03,4,97970504,,,"121 BEDOK RESERVOIR ROAD,01/196","Singapore,47 Bedok Upper East Coast Eastwood Kew Drive,121 BEDOK RESERVOIR ROAD,121 Bedok Reservoir Road #01-194",,,Lazada,Jo,,,,,,,Disposable Filters x12,2,2
+CUST00484,Wong Seow Ping,Seow Ping,2020-10-14,2020-10-14,2,97704048,,,"292B BUKIT BATOK EAST AVENUE 6,#31-220",,,,Lazada,Jo,,,,,,,Disposable Filters x12; Reusable Filters x2,1,1
+CUST00485,Jason Ong Rong Hua,Jason,2020-10-20,2020-10-20,2,98320005,,,"16 SHAN ROAD,#20-01",,,,Lazada,Jo,Possibly a medical doctor. Possibly sunbeam318b@gmail.com,,,,,,Disposable Filters x12,1,1
+CUST00486,Lim Chee Kiang,Chee Kiang,2020-10-20,2020-10-20,2,91183074,,,"57 LORONG 40 GEYLANG,#03-18",,,,Lazada,Jo,Possibly a commercial lawyer,,,,,,Disposable Filters x12; Reusable Filters x2,1,1
+CUST00487,Masuda Hiroyuki H,Masuda,2020-10-20,2020-10-20,2,82631578,,,"5 CUSCADEN WALK,#10-02","5 CUSCADEN WALK,#10-02",,,Lazada,Jo,Possible commercial lawyer,,,,,,Disposable Filters x12,1,1
+CUST00488,Rhys Goh,Rhys,2020-10-20,2020-10-20,2,98296976,,,"143 JALAN BUKIT MERAH,25-1140","Singapore,16 Queenstown Tiong Bahru,140 JALAN BUKIT MERAH,BLOCK 140 JALAN BUKIT MERAH #01-1156",,,Lazada,Jo,IPO and fundraising lawyer for Allen and Gledhill in Oct 2020,,,,,,Disposable Filters x12,1,1
+CUST00489,Debbie,Debbie,2020-10-28,2020-10-28,2,91255537,,,"248 KIM KEAT LINK,06-69",,,,Lazada,Jo,Bio teacher in rjc. Likely orange and very well spoken. Had two teenagers and two elderly ,,,,,,Reusable Filters x2,1,1
+CUST00490,Selvi Nair,Selvi,2020-11-11,2020-11-11,2,98363354,,,6 Jalan Sindor,,,,Meetup,Jo,,,,,,,Dreamstation; Dreamwear Gel Pillows,1,1
+CUST00491,Alan Lau Hui Huat,Alan,2020-11-17,2020-11-17,2,90675956,,,"662 HOUGANG AVENUE 4,03-411",,,,Lazada,Jo,,,,,,,Disposable Filters x12,1,1
+CUST00492,Samuel Lee Kim Choong,Samuel,2020-11-17,2025-03-22,11,90014006,,,"28B Dover Crescent 08-33, Singapore 13228",,,,Whatsapp,Jo,Last Dreamwear Gel Pillow,,,,,,Disposable Filters x12; Dreamwear Gel Pillows; Dreamwear Silicone Pillows; Foamless Kit; Heated Tubing for Dreamstation,5,6
+CUST00493,Sean chew,Sean,2020-11-17,2020-11-17,2,******72,,,"BLOCK 546, ANG MO KIO AVENUE 10, #12-2248 , SG, 560546",,,,Shopee,Jo,,,,,,,Disposable Filters x12; Reusable Filters x2,1,1
+CUST00494,Zheng Zhibin,Zhibin,2020-11-17,2025-05-18,6,94896582,,,"748B BEDOK RESERVOIR CRESCENT,08-57",,,,Lazada,Jo,Likely an architect,,,,,,Disposable Filters x12; Dreamwear Silicone Pillows; Reusable Filters x2,3,3
+CUST00495,Charmaine Ong,Charmaine,2020-11-26,2020-11-26,2,81114023,,,"156 NANYANG CRESCENT,B6-191","807A CHOA CHU KANG AVENUE 1,09-502",,,Lazada,Jo,,,,,,,Disposable Filters x12,1,1
+CUST00496,Yasmin Khan,Yasmin,2020-12-01,2020-12-01,2,******58,,,"BLOCK 226, SIMEI STREET 4, #06-80 , SG, 520226",,,,Lazada,Jo,,,,,,,Disposable Filters x12,1,1
+CUST00497,Jack Yang,Jack,2020-12-14,2020-12-14,1,91284488,,,"5 Jurong East St. 32 #12-04, Sgp609479",,,,,Jo,Neighbour of Sam Yeo,,,,,J281708733FC8,Dreamstation; Dreamwisp Mask,1,0
+CUST00498,Nazri Aris - bought for his friend,Nazri,2020-12-27,2020-12-27,1,,,,,,,,Meetup,Jo,Total sold for 1100 instead of 1200,,,Unreasonable customer,,J2817084136B2,Dreamstation; Dreamwisp Mask,1,0
+CUST00499,Mary Tan,Mary,2021-01-03,2023-04-11,4,******53,,,"62 Bayshore Road, #10-01, SG, 469983
+",,,,Shopee,Jo,Possible Jetstar staff.  Possibly bought for husband Jason Koh - https://www.facebook.com/ChristieHe87,,,,,,Disposable Filters x12; Reusable Filters x2,2,2
+CUST00500,"Valerine Koh ""dylis85""",Valerine,2021-01-03,2021-07-07,6,97519659,,,"#06-250, 290 CHOA CHU KANG AVENUE 3, 680290, Singapore
+",,,,Lazada,Jo,,,,,,,Disposable Filters x12; Reusable Filters x2,3,3
+CUST00501,Jonathan Ras,Jonathan,2021-01-03,2021-01-03,2,94462907,,,"146 LORONG 2 TOA PAYOH,#05-314","Singapore,31 Balestier Toa Payoh Serangoon,530 LORONG 6 TOA PAYOH,BLOCK 530 LORONG 6 TOA PAYOH HDB HUB",,,Lazada,Jo,,,,,,,Disposable Filters x12; Reusable Filters x2,1,1
+CUST00502,Mario Arias,Mario,2021-01-06,2021-01-06,2,87687324,,,"356 ALEXANDRA ROAD,03-04",,,,Lazada,Jo,,,,,,,Disposable Filters x12; Reusable Filters x2,1,1
+CUST00503,Sim Aishah Mohammed / Mohd Jufri Salieh,Aishah,2021-01-12,2021-01-12,2,92332085,,,"478 PASIR RIS DRIVE 4,09-429","760 PASIR RIS STREET 71,02-200",,,Lazada,Jo,,,,,,,Disposable Filters x12,1,1
+CUST00504,Junhao,Junhao,2021-01-20,2021-01-20,2,86921234,,,"110D PUNGGOL FIELD,17-598",,,,Lazada,Jo,,,,,,,Reusable Filters x2,1,1
+CUST00505,Kee Yet Tang,Yet Tang,2021-01-20,2021-08-08,4,97766826,,,"120 MARSILING RISE,08-64",,,,Lazada,Jo,"Sales rep mouser electronics, possibly could be useful for electronic components of CPAP machine",,,,,,Disposable Filters x12; Reusable Filters x2,2,2
+CUST00506,Ramanan Kumarasamy,Ramanan,2021-01-20,2021-01-20,2,92330524,,,"11 PINE CLOSE,04-11",,,,Lazada,Jo,,,,,,,Reusable Filters x2,1,1
+CUST00507,Andrew Paton,Andrew,2021-02-09,2021-02-09,2,96507573,,,"63-03, 8 ENGGOR STREET, 079718, Singapore",,,,Lazada,Jo,,,,,,,Disposable Filters x12; Reusable Filters x2,1,1
+CUST00508,Eugene Tham,Eugene,2021-02-17,2021-02-17,2,98384015,,,"03-834, 274C PUNGGOL PLACE, 823274, Singapore",,,,Lazada,Jo,,,,,,,Disposable Filters x12,1,1
+CUST00509,David Seow,David,2021-02-21,2021-02-21,2,97254560,,,"#10-03, 21 BEDOK RESERVOIR VIEW, 478936, Singapore",,,,Lazada,Jo,,,,,,,Disposable Filters x12,1,1
+CUST00510,Yohan Yap / Yap Yong Han,Yohan,2021-02-21,2021-02-21,2,94764374,,,"BLOCK 104, JURONG EAST STREET 13, SG, 600104 #01-110, 104 JURONG EAST STREET 13, 600104, Singapore",,,,Lazada,Jo,,,,,,,Disposable Filters x12,1,1
+CUST00511,Eugene Seah (Cousin),Eugene,2021-02-24,2021-02-24,2,88747358‬,,,,,,,Meetup,,I gave him a 200SGD discount,,,,,,Disposable Filters x12; Dreamstation; Resmed p30i mask,1,1
+CUST00512,Aloysius Tan (Elsie Tay) / Tan Choon Yong / Chen Junrong,Aloysius,2021-02-26,2023-06-12,12,85229769,,,"71 ANCHORVALE CRESCENT,02-02",,,,Whatsapp,Jo,Sold at 220SGD,,,Unfriendly customer,,,Heated Tubing for Dreamstation; Resmed p30i mask; Reusable Filters x2,6,6
+CUST00513,"Sharon Thng ""jackson306""",Sharon,2021-02-26,2021-11-02,4,98961982‬,,jackson306@gmail.com,"312A Clementi Ave 4, #26-171, SG, 121312",,,,Shopee,Jo,,,,,,,Disposable Filters x12,2,2
+CUST00514,Louis Tan,Louis,2021-03-06,2021-03-08,4,91188261,,,"244H Upper Thomson Road , 244 UPPER THOMSON ROAD, 574369, Singapore",,,,Lazada,,"Has tried BMC CPAP in the past and it had plastic smell. Has a replaced Dreamstation from Junimed around post covid, guessing 2022",,,,,,Disposable Filters x12; Resmed p30i mask,2,2
+CUST00515,Umar Bin Tahir (Ermac Ramzie),Umar,2021-03-07,2024-03-27,7,‭94504130‬,,,Tampines,,,,Whatsapp,,,,,,,GB-H2005399,Dreamwear Silicone Pillows; Foamless Kit; Resmed p30i mask; Resvent iBreeze Plus; Reusable Filters x2,4,3
+CUST00516,Aaron Gomez,Aaron,2021-03-28,2021-03-28,2,92382404,,,"#01-02, 966 DUNEARN ROAD, 589488, Singapore",,,,Lazada,,,,,,,,Disposable Filters x12,1,1
+CUST00517,David Ciam,David,2021-03-28,2021-03-28,2,93390992,,,"17-15, 7 PUNGGOL FIELD WALK, 828742, Singapore",,,,Lazada,,,,,,,,Disposable Filters x12,1,1
+CUST00518,Ricky Tan EK,Ricky,2021-03-28,2021-03-28,2,91888211,,,"Blk 548 Woodlands Drive 44 #01-09, Vista Point, 548 WOODLANDS DRIVE 44, 730548, Singapore",,,,Lazada,,,,,,,,Disposable Filters x12; Reusable Filters x2,1,1
+CUST00519,Rex Xu,Rex,2021-04-09,2022-12-26,5,90618029,,,"476A Upper Serangoon View, #14-514, Singapore 531476",,,,Whatsapp,,1600 for BiPAP Auto; Gel Pillows stock clearance at 150SGD,,,,,J28184791D41D,Disposable Filters x12; Dreamstation Auto Bipap; Dreamwear Gel Pillows; Heated Tubing for Dreamstation; Reusable Filters x2,3,2
+CUST00520,Ivan Tan,Ivan,2021-04-24,2021-04-24,2,90075553‬,,,Punggol,,,,,,"AHI 70.80. Did surgery in 2019 (Right side nasal obstruction). Post surgery, both sides of nose could breathe properly. But recently the left side seemed to collapse. Diagnosed in late 20s with bronchitis. During flu and cough, felt difficult breathing. Used puff and felt better. But 10 mins later still felt bad. Felt as if his lungs were collapsing. Short chin structure. Also put on a lot of weight over the years. Still following up with ENT doctor and other specialists, including hormone specialist, taking blood sample and asking why it's hard to lose weight. Lose weight specialist also involved, asked him to take appetite reducing medication. He already takes very little food to begin with. ",,,,,,Dreamstation; Dreamwear Gel Pillows,1,1
+CUST00521,Vinod,Vinod,2021-04-29,2021-04-29,2,Nil,,,,,,,,,,,,,,,Dreamwear Under the Nose,1,1
+CUST00522,"M Goh ""Joesand97""",M Goh,2021-05-04,2023-01-12,4,******80,,,"Blk 808C Chai Chee road, #15-74, SG, 463808",,,,Shopee,,,,,,,,Disposable Filters x12,2,2
+CUST00523,M Fazmie aziz,Fazmie,2021-05-08,2024-10-07,6,90622940,,fazmie99@gmail.com,"7-11 at Blk 844 Tampines Street 82 #01-137-Blk 8
+44 Tampines Street 82, #01-137,520844",,,,Shopee,,,,,,,,Disposable Filters x12; Heated Tubing for Dreamstation,3,3
+CUST00524,Samuel Tay Kai Yen,Samuel,2021-05-08,2021-05-08,2,98728981,,grentone@gmail.com,"15-389, 36 BEDOK SOUTH AVENUE 2, 460036, Singapore",,,,Lazada,,,,,,,,Reusable Filters x2,1,1
+CUST00525,Matthew Low (friend of Rex Xu),Matthew,2021-05-11,2025-09-30,15,90615530,,,"
+461c bukit batok west ave 8 #03-742",92 Hillview Avenue #04-05,,,Whatsapp,,Correct unit number is yea mine is 04-3; Did blower replacement in Aug 2025; charged cost price 156 SGD; absorbed the labour; Runs an AI screen company; friends with an NUH cardiologist in cell group. Knows natasha Zhao from CNM nus days. Came in for ibreeze travel cpap repair but 10 out of 10 tries it worked fine. Suspected patient's own travel power distributor issue. ,Rex xu,,,,"GB-H2005114; J281708026349
+",Blower for iBreeze Travel CPAP; Disposable Filters x12; Dreamstation; Dreamwear Gel Pillows; Dreamwear Silicone Pillows; Nose piece for Dreamwear Silicone Pillows (M); Resmed p30i; Resvent iBreeze Plus; Reusable Filters x2,8,7
+CUST00526,Chong Hoi Ping,Hoi Ping,2021-05-28,2021-05-28,2,94881119,,hpchong2@gmail.com,"20-623, 220 JURONG EAST STREET 21, 600220, Singapore",,,,Lazada,,,,,,,,Disposable Filters x12,1,1
+CUST00527,Jessie Boo Hwee Peng,Jessie,2021-05-28,2021-05-28,2,84240866,,bhp_jessie@hotmail.com,"#07-493, 119 PASIR RIS STREET 11, 510119, Singapore",,,,Lazada,,,,,,,,Disposable Filters x12,1,1
+CUST00528,Yeoh Pit Wee,Pit Wee,2021-05-28,2024-03-12,6,90037168,,pwy27821@yahoo.com,"14-27, Singapore, Singapore, 10 BOON LAY DRIVE, 649929, Singapore",,,,Lazada,,Was keen on travel HME for airmini; transaction didn't proceed; Was keen on travel HME for airmini; transaction didn't proceed;  currently on Airsense 10 and Airmini + Resmed travel masks,,,,,,Disposable Filters x12; Dreamwisp Mask,3,3
+CUST00529,Jason Thong,Jason,2021-06-10,2021-06-10,2,NA,,,"#11-152, 322C ANCHORVALE DRIVE, 543322, Singapore",,,,Lazada,,,,,,,,Disposable Filters x12,1,1
+CUST00530,Ezekiel Tan,Ezekiel,2021-06-14,2023-01-05,4,93387812‬,,,992A Buangkok Link #14-159 Singapore 531992,,,,Whatsapp and Yes CPAP UEN,,"Mass order sale - Eg 1 set 200sgd
+2 sets 190sgd ea
+3 sets 180sgd ea
+4 sets 170sgd ea
+5 sets and above; 160sgd ea",,,,,,Dreamwear Silicone Pillows; Dreamwisp Mask; Heated Tubing for Dreamstation,2,2
+CUST00531,Pastor Low Kok Guan,Ps Kok Guan,2021-06-21,2022-12-12,3,90258842‬,,,51 Chai Chee St 03-310,,,,Whatsapp,,,,,,,J28170749F03D,Dreamstation; Dreamwear Gel Pillows; Dreamwisp Mask,2,1
+CUST00532,Samuel Lee Kim Choong,Samuel,2021-06-23,2021-06-23,1,9.2209445E7,92209445,,686D choa chu kang crescent #13-270 S684686,,,,,,,,,,,,Dreamwear Gel Pillows,1,0
+CUST00533,"Elena omaoengl ""omaoengelenamatbagan""",Elena,2021-07-07,2021-07-07,2,96426773,,,"BLOCK 151, SERANGOON NORTH AVENUE 2, SG, 550151",,,,,,,,,,,,Disposable Filters x12,1,1
+CUST00534,Lam Keng Fei (Ninjavan likely lost this order),Keng Fei,2021-07-07,2021-09-10,4,82823390,,,"11-64, 508B YISHUN AVENUE 4, 762508, Singapore",,,,Lazada,,,,,,,,Disposable Filters x12,2,2
+CUST00535,Melissa / Valerine,Melissa,2021-07-07,2021-07-07,2,96644994,,,"#06-250, 290 CHOA CHU KANG AVENUE 3, 680290, Singapore",,,,Lazada,,,,,,,,Reusable Filters x2,1,1
+CUST00536,Amy (Dunearn Rd),Amy,2021-07-20,2021-07-20,2,96483008,,,"950 DUNEARN ROAD, Gardenvista,, #08-03 , SG, 589474",,,,,,,,,,,,Disposable Filters x12; Reusable Filters x2,1,1
+CUST00537,Jen / jenzoli,Jen,2021-08-19,2024-12-27,4,97836127,,,"11 WOODLANDS DRIVE 72 (Woodsvale Condominium), #08-34 (Lift lobby 11 B) , SG, 738094",,,,Shopee,,,,,,,,Disposable Filters x12; Reusable Filters x2,1,3
+CUST00538,Justin Foo Shixiang,Justin,2021-08-24,2021-08-24,2,96553127,,,"06-25, 404 PANDAN GARDENS, 600404, Singapore",,,,Lazada,,,,,,,,Reusable Filters x2,1,1
+CUST00539,Andrew Tang Khai Wah,Andrew,2021-08-30,2023-10-08,4,96355855‬,,,"11-29, 301C ANCHORVALE DRIVE, 543301, Singapore",,,,Lazada,,,,,,,,Disposable Filters x12; Dreamwisp Mask,2,2
+CUST00540,Chew Lee Huang,Lee Huang,2021-08-31,2021-08-31,2,97868487,,,"628 UPPER THOMSON ROAD, ##03-62, SG, 787131",,,,Shopee,,,,,,,,Disposable Filters x12,1,1
+CUST00541,Janice Tay and Bernard Yeo,Janice and Bernard,2021-09-02,2021-09-02,2,90228133,,,"04-184, 520 SERANGOON NORTH AVENUE 4, 550520, Singapore",,,,Lazada,,,,,,,,Disposable Filters x12,1,1
+CUST00542,Thomas Tan,Thomas,2021-09-07,2023-07-02,4,88780322,,,"BLOCK 172A, LORONG 1 TOA PAYOH, #05-1164 , SG, 311172",,,,Shopee,,,,,,,,Disposable Filters x12,2,2
+CUST00543,Goh Kim Chuan,Kim Chuan,2021-09-10,2021-09-10,2,81574112,,,"#28-28, 14 KITCHENER LINK, 207223, Singapore",,,,Lazada,,,,,,,,Disposable Filters x12,1,1
+CUST00544,Joseph Tan dreamer021102,Joseph,2021-09-10,2021-09-10,2,81571542,,,"Blk 129 Lor Ah Soo, #09-352, SG, 530129",,,,Shopee,,,,,,,,Disposable Filters x12,1,1
+CUST00545,Teo Beng Hock,Beng Hock,2021-09-10,2024-06-29,8,90180505,,,"8 LENTOR GROVE, SG, 789182",,,,Shopee,,,,,,,,Disposable Filters x12,4,4
+CUST00546,Christopher Hoe,Christopher,2021-09-13,2021-09-13,2,96257778,,,"BLOCK 448, PASIR RIS DRIVE 6, #04-140 , SG, 510448",,,,Shopee,,,,,,,,Disposable Filters x12,1,1
+CUST00547,Faisal Arshad,Faisal,2021-09-13,2021-09-13,2,91193580,,,"Blk 164, Bishan St 13, #03-262, SG, 570164",,,,Shopee,,,,,,,,Disposable Filters x12,1,1
+CUST00548,Chua Chiew Ling,Chiew Ling,2021-09-23,2022-11-29,4,96877061,,,75 Anchorvale Crescent 04-11 The Vales Singapore 544662.,,,,Whatsapp,,Defoamed Dreamstation,,,,,J278164925D77; J28170739BD35,Dreamstation; Dreamstation Go; Dreamwisp Mask,3,1
+CUST00549,Jeremy Wee Hong Boon,Jeremy,2021-09-25,2021-09-25,2,91148727,,Email addresses above this box not available,"11-24, 32 SEGAR ROAD, 677722, Singapore",,,,Lazada,Jo,,,,,,,Disposable Filters x12,1,1
+CUST00550,Shivananth Durai,Shivananth,2021-10-07,2023-01-24,4,97363388,,shivananthdurai@gmail.com,"16D FORT ROAD, 439080, Singapore",,,,Lazada,Jo,,,,,,,Disposable Filters x12; Reusable Filters x2,2,2
+CUST00551,Allan Allanross123,Allan,2021-10-11,2023-06-08,4,97513313,,,"BLOCK 138C, LORONG 1A TOA PAYOH, #14-36,
+SingaPore,313138",,,,Shopee,,,,,,,,Disposable Filters x12,2,2
+CUST00552,Amy Lim amylim66,Amy,2021-10-11,2024-11-04,4,98774259,,,"#10-12, 6 TAO CHING ROAD - LAKE LIFE, 618723, Singapore",,,,Lazada,,,,,,,,Disposable Filters x12,2,2
+CUST00553,SC Sng,SC,2021-10-12,2023-10-09,4,90624646,,,Blk 334 Serangoon Ave #04-301 SG550334,,,,Whatsapp,,,,,,,,Reusable Filters x2,2,2
+CUST00554,Nazar,Nazar,2021-10-13,2021-10-13,1,‭96648156‬,,,,,,,,,bought over dreamstation from Stephen Yan,,,,,J24539691E394,,1,0
+CUST00555,Choo Tze Wei,Tze Wei,2021-10-18,2021-10-18,1,90032350,,,,,,,,,Tze Wei came to me on Lazada in Apr 2020. He is an industrial product designer by training but went into PMD import and manufacture just before the legislations kicked in and the business failed.  He spent some years in the US and along the way was diagnosed with sleep apnea. He used devilbliss intellipap for 10 years until Oct 2021.,,,,,J2818487542EE,Dreamstation Bipap Auto,1,0
+CUST00556,Benjamin Wong,Benjamin,2021-10-28,2021-10-28,2,91811621,,"benwongwk@singnet.com.sg
+","104 MILTONIA CLOSE, S768238",,,,,Jo,,,,,,,Disposable Filters x12,1,1
+CUST00557,Mathis Lai,Mathis,2021-10-28,2021-10-28,2,96305724,,trueno83@hotmail.com,"10 SUSSEX GARDEN,SingaPore,797918",,,,Shopee,Jo,Possible key account manager of Philips Electronics Singapore (https://www.linkedin.com/in/mathis-lai-a7a27947/?originalSubdomain=sg),,,,,,Disposable Filters x12,1,1
+CUST00558,"Jason Teo, possibly Jason Teo Wee Kwok",Jason,2021-11-08,2023-02-18,4,‭98531664‬,,,,,,,Whatsapp and Yes CPAP UEN,,,,,,,,Disposable Filters x12; Foamless kit; Resmed p30i mask; Reusable Filters x2,2,2
+CUST00559,Bryan Lee,Bryan,2021-11-09,2021-11-09,2,90187270,,soulfire010@gmail.com,"55 STRATHMORE AVENUE,149/10
+Singapore 140055",,,,Lazada,Jo,,,,,,,Disposable Filters x12,1,1
+CUST00560,Px Miloxmilo,Px,2021-11-16,2024-06-05,4,94873127,,badtempergirl@hotmail.com,"BLOCK 202, CHOA CHU KANG AVENUE 1, #03-
+55 ,SingaPore,680202",,,,Whatsapp,,,,,,,,Disposable Filters x12; Reusable Filters x2,2,2
+CUST00561,Sam Ho,Sam,2021-11-17,2023-11-27,4,91891084,,samho_27@yahoo.com.sg,"15-603, 450B BUKIT BATOK WEST AVENUE 6, 652450, Singapore",,,,Lazada,Jo,,,,,,,Disposable Filters x12; Reusable Filters x2,2,2
+CUST00562,"Vincent Lum ""voldemorture""",Vincent,2021-11-30,2021-11-30,2,97699840,,,"Block 858 Tampines Avenue 5, #04-535, SG, 520858",,,,Shopee,Jo,,,,,,,Reusable Filters x2,1,1
+CUST00563,kelvin kho,Kelvin,2021-12-10,2021-12-10,2,81316735,,vin88kel@gmail.com,"BLOCK 124, GEYLANG EAST AVENUE 1, #14-43
+,SingaPore,380124",,,,Shopee,,,,,,,,Disposable Filters x12,1,1
+CUST00564,Richard,Richard,2021-12-28,2025-09-23,3,98425255,,peanuts1469@hotmail.com,"BLOCK 613, ANG MO KIO AVENUE 4, #05-1085 Singapore","04-01, 13 MARSILING LANE- MARSILING GARDENS, 730013, Singapore",,,Shopee,,Pt seen by woodlands Health Hospital; has prescription; n20 x 2,"
+",,,,J378251276E71,Disposable Filters x12; Dreamstation,1,2
+CUST00565,HK Lee,HK,2022-01-04,2022-01-04,2,96339641,,kheel4@gmail.com,"4 Jupiter Rd, Singapore 576510",,,,Shopee,,,,,,,,Disposable Filters x12,1,1
+CUST00566,Yann Wong,Yann,2022-01-13,2022-01-13,1,81820764,,,"19 Balam Rd #07-222, Singapore 370019",,,,,,"Yann's wife is Yihui, a medical doctor serving first year in SGH in 2022. She knows Benjy and Cassandra. Yann is a former teacher and currently works for para church organisation. ",,,,,J281708623799,Disposable Filters x12; Dreamstation; Dreamwear Gel Pillows; Reusable Filters x2,1,0
+CUST00567,Wee Chong Lin,Chong Lin,2022-01-24,2022-01-24,4,98452338,,weechonglin@gmail.com,"JOO SENG HEIGHTS, BLOCK 18, JOO SENG R
+OAD, 06-153, 06-153, #06-153,SingaPore,360018",,,,,,,,,,,,Reusable Filters x2,2,2
+CUST00568,Christina Au,Sis Christina,2022-02-12,2025-07-30,4,‭91443391‬,,,B760 Yishun Street 72 #09-316 S760760,,,,Meetup,Ben,Sis Christina au is the patient and not bro michael,Jo,,,,,Dreamwear Silicone Pillows; Resmed p30i mask,2,2
+CUST00569,Edmund,Edmund,2022-02-12,2025-10-04,3,,,,"BLOCK 113, WHAMPOA ROAD, #10-89 ,Singapore,320113
+",Tampines,,,Shopee,Ben,"Just to summarize 
+You’ve been seen by Cgh 
+Diagnosed with sleep apnea 
+I’m guessing you have snoring and daytime tiredness 
+Any other symptoms eg brain fog, elevated blood pressure, etc? 
+You’ve tried cpap on the spot at cgh but didn’t take home for trial 
+Currently no mask 
+You weren’t that comfortable with something on your face
+You’re keen on Dreamstation auto 
+And possibly to try various machines - team can let you try ibreeze cpap and Bipap  
+
+Keen to have a tryout at my colleagues place at admiralty",Carousel,,,,GB-2B630533,Disposable Filters x12; Resvent iBreeze Auto Bipap,1,2
+CUST00570,Morgan cao,Morgan,2022-03-06,2022-03-06,2,81533337,,,"93 Tampines Ave 1, Waterview Condo, Singapore 528691",,,,,,Actually Dreamwear silicone pillows,,,,,,Dreamwear Gel Pillows; Dreamwear Under the Nose,1,1
+CUST00571,Junyou Boo royboo,Junyou,2022-03-22,2022-03-22,2,81863071,,,"98 Punggol Drive, #14-20, SG, 828798",,,,,,,,,,,,Disposable Filters x12; Reusable Filters x2,1,1
+CUST00572,Linn Tang Lai Lai,Linn,2022-04-29,2023-09-20,4,98360302,,,"399, Pasir Panjang Road, Longbeach Townhouse. Singapore (118736)",,,,Whatsapp,,She usually asks for a full set of filters for 85SGD discounted price and I have given her the discount to match competitor price before,,,,,,Disposable Filters x12; Reusable Filters x2,2,2
+CUST00573,Linda Chen,Linda,2022-05-10,2022-05-10,2,97754423,,lindalcmh@gmail.com,"7-11 at 5 Straits View #01-28, Marina One The He
+art-5 Straits View, #01-28, Marina One The Heart,0
+18935",,,,Shopee,,Husband has used CPAP for 10 years+.  Address suggests that she is super wealthy or works in CBD.,,,,,,Disposable Filters x12,1,1
+CUST00574,Jolee Wee,Jolee,2022-07-16,2022-07-16,1,84573268‬,,,,,,,Whatsapp,,Converted from CPAP trial that started 2 July (around 2 weeks),,,,,J28170949E026,Dreamstation; Dreamwisp Mask,1,0
+CUST00575,Bayu Darmawan,Bayu,2022-07-21,2022-07-21,1,90400166‬,,,,,,,Whatsapp,,,,,,,J281707605E4C,Dreamstation; Resmed p30i mask,1,0
+CUST00576,Sean Ng,Sean,2022-08-04,2023-09-14,4,******99,,,"WESTMERE, 77 JURONG EAST STREET 13, #0
+3-01,SingaPore,609653",,,,Shopee,,,,,,,,Disposable Filters x12; Dreamwear Silicone Pillows,2,2
+CUST00577,Johnny Lee Moh Hiong,Johnny,2022-09-05,2025-02-10,5,81131238,,,"47 Toh Tuck Road, #01-20, The Beverly, S596722",,,,Whatsapp,,"BIL of Tang Wee Loke
+Dental healthcare provider, who does recommend Cpap to his patients with sleep apnea
+I offered Dreamstation + Dreamwisp mask to him at 1550SGD (normal price 1400 + 200 so it was a 50SGD discount)",,,,,J30180948C400,Disposable Filters x12; Dreamstation; Dreamwisp Mask; Heated Tubing for Dreamstation; Reusable Filters x2,3,2
+CUST00578,Michelle,Michelle,2022-09-17,2025-01-10,2,,,,East Coast Rd area; low rise condos near Bayshore,,,,Whatsapp,,"2 week trial auto bipap. Wife is Michelle A Dela Cruz. He has a foreign worker recruitment license; she's planning to go for maid agency course and start her own maid agency. She's from Visayas area. She sells clothes on live stream. Jacky works in construction in an office; possibly somewhere in Toa Payoh. His mum is at block 50 Chai Chee overlooking the highway. 
+23 Jan 2025 - Failed trial; cx hard to breathe esp exhale and face twitches a lot; feeling of claustrophobia",,,,,GB-2B959808,Disposable Filters x12; Dreamwear Silicone Pillows,1,1
+CUST00579,Rosie koh (Gideon Chew),Rosie,2022-09-29,2025-03-31,5,80113812‬,,,109B Bidadari Park Drive,,,,Whatsapp,,,,,,,J281708521DF1,Dreamstation; Dreamwear Silicone Pillows,3,2
+CUST00580,"Brenda Nicole Tan, brendalogy",Brenda,2022-10-14,2022-10-14,2,******03,,,"31 Mangis Road, The Geranium, #05-01, SG, 424980",,,,Shopee,,"IG account positions her as a UX designer with a gaming company and co founder, called Gametize, has chronic fever, auto immune disease, and sleep apnea. She has nut allergy. She positions herself as a hipster too. https://www.instagram.com/brendalogy/?hl=en",,,,,,Disposable Filters x12,1,1
+CUST00581,Matthew Koh,Matthew,2022-10-18,2022-10-18,2,******46,,,"BLOCK 173, YISHUN AVENUE 7, #10-825 , SG, 760173",,,,Shopee,,,,,,,,Disposable Filters x12,1,1
+CUST00582,"""Farmer104"" LH Yap",LH,2022-10-31,2022-10-31,2,******51,,,"BLOCK 532, UPPER CROSS STREET, #15-228 , SG, 050532",,,,Shopee,,,,,,,,Disposable Filters x12,1,1
+CUST00583,"Ahmad Danial Bin Kinam for his dad, Kinam bin Tukijo.",Danial,2022-11-02,2024-10-10,3,81388778,,,Bukit Batok street 52 blk 513 #04-562 s(650513),,,,Whatsapp,,"Mum is Norlia. Danial called himself ""Hong Jun"" in earlier part of conversation.His dad had a traffic accident as a pedestrian 2 months ago. A few days ago he had severe headaches and was warded and medical staff detected a blood clot in the brain. ",,,,,GB-2B518811,Dreamwear Silicone Pillows; Dreamwisp Mask; Heated tubing ibreeze; Heated tubing power cable ; Resmed p30i mask; Resvent iBreeze Auto; iBreeze filters x2,2,1
+CUST00584,"alice_lau.981, M******u",Alice,2022-11-09,2024-03-13,6,******93,,,"139 TAMARIND ROAD,SingaPore,806086",,,,Shopee,,,,,,,,Disposable Filters x12; Resmed p30i mask,3,3
+CUST00585,"Hassan Abidur Reja ""Jewel""",Hassan,2022-11-13,2022-11-13,1,8801711525820,,,"The Sea View
+31 Amber Road
+#09-08
+Singapore 439943
+Cell +6581253368",,,,Whatsapp,,"Salih referred him to me. He is a former rock singer and top TV producer. He considers himself retired and has grandchildren. Has a child in the UK and spends a few months a year there. His Brother in Law is Sayed Salman Masud, MD of Dana group and sells generators to Petronas in KL. ",,Deceased,,,GB-2B518812,Resvent iBreeze Auto,1,0
+CUST00586,Karen Tsang for hubby Chok Sitt Fan,Karen,2022-12-03,2022-12-03,1,96701894,,,"18 Sin Ming Walk, #09-02, S575569
+Singapore",,,,Whatsapp and Yes CPAP UEN,,Hubby is likely a math tutor,,,,,GB-2B518814,Resvent iBreeze Auto Pro,1,0
+CUST00587,Darren Christopher Lee,Darren,2022-12-06,2024-12-31,8,81125687,,,THE BEVERLY 47 TOH TUCK ROAD 01-20,,,,Whatsapp,,Sent to his dad's address; Son of Johnny Lee; both are dentists,Johnny Lee,,,,,6x Anti bacterial filter; 6x anti bacterial filters; Anti bacteria round filters; Disposable Filters x12; Dreamwear Silicone Pillows; Reusable Filters x2,4,4
+CUST00588,"Chong ching ching, for brother, Peter Chong",Ching,2022-12-08,2022-12-30,3,82280122,,,825 woodlands st 81 #06-38 S730825,,,,Whatsapp,,,,,,,GB-2B415755,Dreamwear Silicone Pillows; Resvent iBreeze Auto,2,1
+CUST00589,Qianying,Qianying,2022-12-20,2022-12-20,2,,,,"BLOCK 519 JELAPANG ROAD, #13-181, SG, 670519",,,,Shopee,,,,,,,,Disposable Filters x12,1,1
+CUST00590,Jashawn Kong,Jashawn,2022-12-24,2022-12-24,1,94560671,,jashawn@hotmail.sg,"Block 440C HDB Bukit Batok West #03-741
+Singapore 653440",,,,Shopify,,"Found me via Carousell. P30i mask, he bought using cash so it will be excluded from Yes CPAP accounts.",,,,,GB-2B518813,Resmed p30i mask; Resvent iBreeze Auto Pro,1,0
+CUST00591,Zohra Sulaiman for husband Hafidz and brother unnamed,Z,2023-01-02,2023-01-02,2,‭92394047‬,,,,,,,Whatsapp,,,,,,,,Dreamwear Silicone Pillows,1,1
+CUST00592,Mohamed Zakaria,Zakaria,2023-01-03,2023-01-03,2,98999908,,,"BLK 402 Tampines St 41
+#01-47
+Singapore 520402",,,,Shopify,,Found yescpap.com through carousell,,,,,,Dreamwear Silicone Pillows,1,1
+CUST00593,"""KR"" Leong Keng Ng",KR,2023-01-04,2023-01-04,2,98333667,,,"139 Bedok North Ave 3,08-192, Singapore  460139",,,,Whatsapp,,See evernote on KR Ng,,,,,,Dreamwear Silicone Pillows,1,1
+CUST00594,Jaclyn Cheng Ruizhen for husband,Jaclyn,2023-01-08,2024-07-26,6,91913636,,,"7 Jurong Lake Link, Lakeville #06-29, Singapore 648163 ",,,,Whatsapp,,,,,,,,Disposable Filters x12; Reusable Filters x2,3,3
+CUST00595,Md Fadli,Fadli,2023-01-12,2023-03-29,3,90660560,,,"886A WOODLANDS DR 50, #04-517, S731886",,,,Whatsapp and Yes CPAP UEN,,Customer finished paying for Dreamstation on 29 March 2023; Trial DS,,,,,J301810585D7D,Dreamstation; Dreamwisp Mask,2,1
+CUST00596,Shazali Saudagarkopi78,Shazali,2023-01-14,2024-06-26,3,97771637,,,TBC,,,,Whatsapp and Yes CPAP UEN,,Free N300 mask,,,,,GB-2B540159,Resvent iBreeze Auto; iBreeze Filter x2; iBreeze Heated Tubing; ibreeze Filter x2,2,1
+CUST00597,"Elisabeth Listiyani, contact of Syanti Dewi and Jonas Dewi",Elisabet,2023-01-15,2023-01-15,2,90383276,,,"232 Commonwealth Avenue #33-15
+Singapore 149740",,,,Whatsapp and Yes CPAP UEN,,,,,,,,Disposable Filters x12; Dreamwear Silicone Pillows; Reusable Filters x2,1,1
+CUST00598,Peggy Chia,Peggy,2023-01-17,2025-10-26,10,97101290,,,1 Ridgewood Close 07-02 S276692,NA,,,Whatsapp,,"Just to summarize
+Peggy you’re the patient 
+Night time snoring and sleep test
+Dx sleep apnea 
+No daytime tiredness
+Doctor suggested cpap machine 
+Open to visit admiralty for cpap mask fitting and machine tryout; She inherited a Dreamstation from a friend who had surgery",Samuel Lee Kim Choong,,,,GB-2B540140; GB-2B639053,Consult for pressure setup and optimization; Disposable Filters x12; Dreamwear Silicone Pillows; Dreamwisp Mask; Heated Tubing for Dreamstation; Resmed p30i mask; Resvent iBreeze Auto Bipap; Resvent iBreeze Auto Pro; Reusable Filters x2; Skip,5,5
+CUST00599,Jazz Li,Jazz,2023-01-22,2023-03-06,3,96972278,,,"20 Peirce Hill
+Singapore 248571",,,,Whatsapp and Yes CPAP UEN,,,,,,,GB-2B540138,Mouth Tape; Resmed p30i mask; Resvent iBreeze Auto Pro,2,1
+CUST00600,Kenneth Liew,Kenneth,2023-01-25,2023-02-13,3,91065173,,,"25 Li Po Ave, S788719",,,,Whatsapp and Yes CPAP UEN,,End of free mask trial; I received back a used p30i and used Dreamwisp mask; Lent 2 masks for trial - p30i and Dreamwisp,,,,,GB-2B540143,Resmed p30i mask; Resvent iBreeze Auto Pro,2,1
+CUST00601,Codey Tan,Codey,2023-01-30,2023-01-30,2,97850339,,,"807c chai chee road
+#12-42
+Singapore 463807",,,,Shopify,,,,,,,,Resmed p30i mask,1,1
+CUST00602,Art Lim,Art,2023-02-01,2025-10-18,4,96806961,,,Blk 942. Tampines Ave 5. #12-255. Singapore 520942,"Blk 942. Tampines Ave 5. #12-255. Singapore 520942
+Singapore",,,Latitude Pay,,"Art Lim works for Popular doing assessment books. He does the illustrations. His daughter is a Temasek Poly student who recently won a competition for Puma Shoes Design, and her name is Sophie. Art is very passionate about his experience in Fukuoka, October 2025. It is in Tampines Avenue 5 in a Maisonet on the highest floor. It receives wind from the North 6 months and from the South 6 months. It doesn't have any afternoon sun. In other words, it's a very ideal house.",TBC,,,,GB-28540157,Dreamwisp Mask; Dreamwisp mask; Resvent iBreeze Auto,2,2
+CUST00603,Emily Yeo,Emily,2023-02-02,2023-02-02,2,X,,,"82 HILLVIEW AVENUE, CHANTILLY RISE, #09-0
+9,SingaPore,669581",,,,Shopee,,,,,,,,Dreamwear Silicone Pillows,1,1
+CUST00604,Gim Hwa Ong,Gim Hwa,2023-02-02,2024-06-07,4,90112184,,,"#10-06 CASTLE GREEN, 485 YIO CHU KANG ROAD, 787058, Singapore",,,,Lazada,,,,,,,,Disposable Filters x12; Reusable Filters x2,2,2
+CUST00605,Cindy chow / Cindy Lim Eng See,Cindy,2023-02-03,2025-07-26,4,96932424‬,,,"860 Tampines Ave 5, 06-659, Singapore 520860",,,,Whatsapp and Yes CPAP UEN,,"Prev dreamwear under the nose mask. Tried p30i medium and fits well. Prev ibreeze auto pro.; Sis Cindy is on 2 weeks trial, she has 2 sets of masks - silicone pillows and Dreamwisp",Jo,,,,GB-2B540145; GB-H2010251,Dreamwear Silicone Pillows; Resmed p30i; Resvent iBreeze Auto Pro; ibreeze travel cpap,3,1
+CUST00606,Chua Heng Soon,Heng Soon,2023-02-04,2023-03-27,4,91994916,,,"Blk 79D Toa Payoh Central
+#01-55 S314079
+",,,,Lazada,,,,,,,,Dreamwisp Mask; O2 Ring,2,2
+CUST00607,Worldvmc Singapore / Vishnu Bhalotia,Vishnu,2023-02-08,2023-02-08,2,98394814,,,"05-104, Singapore, Singapore, 24 SIN MING LANE, 573970, Singapore","10E BRADDELL HILL,18-
+18 S579724
+",,,Lazada,,,,,,,,Resmed p30i mask,1,1
+CUST00608,"Kelly Gelvezon, Happyangster",Kelly,2023-02-11,2023-02-11,2,******50,,,"BLOCK 737 YISHUN STREET 72, #11-99, SG, 760737",,,,Shopee,,,,,,,,Heated Tubing for Dreamstation,1,1
+CUST00609,William Tan,William,2023-02-11,2024-09-14,4,98311331,,,"BLOCK 665B, PUNGGOL DRIVE, #17-520,Singa
+Pore,822665",,,,Shopee,,Wife likely Jessica Chua,,,,,,Dreamwisp Mask,2,2
+CUST00610,Jerome Lachica,Jerome,2023-02-13,2024-03-21,4,‭93715356‬,,,1 Simei St 3 Eastpoint Green Tower 1A #02-21,,,,Whatsapp,,,,,,,,Disposable Filters x12; Dreamstation foamless kit; Professional fee; Resmed p30i mask; Reusable Filters x2,2,2
+CUST00611,"Indawan Hatta, wayno999",Indawan,2023-02-14,2024-11-30,8,******90,,,"BLOCK 521 BEDOK NORTH AVENUE 1, #10-28
+0,SingaPore,460521",,,,Shopee,,,,,,,,Dreamwear Silicone Pillows; Resmed p30i mask; Reusable Filters x2,4,4
+CUST00612,Jack Tan Heng Jek,Jack,2023-02-15,2023-11-15,6,89000089,,,"8 Kaki Bukit Ave 4, #05-41 Gate 2, Singapore 415875",,,,Whatsapp and Yes CPAP UEN,,"Customer is friendly; Hated Airsense 11 cos the exhalation pressure was too high. Also he didn't like that it doesn't have auto off. 
+Runs a car workshop
+Speaks good English 
+They mostly service vw, Audi , skoda
+
+Business Name Volks
+https://www.facebook.com/volks.sg/
+
+Also runs detailing shop detail
+https://www.facebook.com/detailbyvolks; Masks he has - n30i, F30i, and now Dreamwisp mask; iBreeze Plus, including free humidifier, heated tubing, muffler, battery pack, Gb-h2004936",,,,,GB-2B560874; GB-H2004936,Dreamwisp Mask; Large soft case for iBreeze Plus; Resvent iBreeze Auto Bipap; Resvent iBreeze Plus,4,2
+CUST00613,Alexander Goh,Alexander,2023-02-16,2023-02-16,2,‭96632583‬,,,,,,,Whatsapp and Yes CPAP UEN,,27.40 courier fee paid by Josh in advance.  Yes cpap owes Josh this amount. ,,,,,,Dreamwear Silicone Pillows,1,1
+CUST00614,Leslie Joseph William,Leslie,2023-02-16,2024-02-18,4,91448417‬,,,"BLOCK 416 HOUGANG AVENUE 10, #05-1302,Si
+ngaPore,530416",,,,Shopee,,"60+250 paid direct to Josh, foamless kit and f20 are Josh's stock ; Possible - Principal Analyst, Forrester
+https://www.forrester.com/analyst-bio/leslie-joseph/BIO13104",,,,,,Disposable Filters x12; Foamless kit; Resmed F20 mask; Reusable Filters x2,2,2
+CUST00615,"Celina Tan, YPlus Sanctuary Pte Ltd",Celina,2023-02-18,2023-02-18,2,‭91193590‬,,,"YPlus Sanctuary Pte Ltd at Blk 164 Bishan Street
+13 #01-264-BLOCK 164, BISHAN STREET 13, S
+G, 570164, #01-264,570164
+",,,,Shopee,,,,,,,,Disposable Filters x12,1,1
+CUST00616,Patrick Pow,Patrick,2023-02-18,2023-02-18,2,86848771,,,"16-578, 808B CHOA CHU KANG AVENUE 1, 682808, Singapore",,,,Lazada,,,,,,,,Dreamwisp Mask,1,1
+CUST00617,Thomas Goh,Thomas,2023-02-23,2023-02-23,2,97965319,,,11 Mugliston Gardens,"Junie Yeo
+135 Serangoon North AVE 2, #04-62 (550135)",,,Whatsapp,,,,,,,,Resmed p30i mask,1,1
+CUST00618,"Lim Tuck Fang, bloque1",Tuck Fang,2023-02-24,2023-02-24,2,‭97696979‬,,,"LAKE LIFE, 6 TAO CHING ROAD, #10-12 , SG, 618723",,,,Shopee,,,,,,,,Disposable Filters x12,1,1
+CUST00619,Chia Ee Ann,Ee Ann,2023-03-03,2023-06-06,4,97549973,,,"144 UPPER BUKIT TIMAH ROAD #01-01, BEAUTY WORLD CENTRE, 144 UPPER BUKIT TIMAH ROAD, 588177, Singapore","144 UPPER BUKIT TIMAH ROAD #01-01, BEAUTY WORLD CENTRE, 144 UPPER BUKIT TIMAH ROAD, 588177, Singapore",,,Lazada,,"Customer assumed that she could buy from Lazada and receive the next day; when offered a solution to cancel the order and deal direct and use urgent courier, she baulked. (read: likely has an entitlement mentality)",,,,,,Disposable Filters x12; Resmed p30i mask,2,2
+CUST00620,"Quek Chik Nan, CN Quek",Chik Nan,2023-03-06,2023-03-06,2,94506738,,,"07-837, 174 YISHUN AVENUE 7, 760174, Singapore",,,,Lazada,,,,,,,,Resmed p30i mask,1,1
+CUST00621,Chee Wei Jie,Wei Jie,2023-03-09,2025-08-04,9,85778156,,,"28D Dover Crescent, #31-79
+Dover Gardens
+Singapore 134028",,,,Whatsapp and Yes CPAP UEN,,,,,,,GB-2B540151,Dreamwisp Mask; Resmed p30i mask; Resvent iBreeze Auto; iBreeze Heated Tubing,5,4
+CUST00622,Catherine Tay Bee Gek for husband Steven Lee,Catherine,2023-03-11,2023-03-11,1,‭81812519‬,,,"NA, somewhere in Punggol",,,,Whatsapp and Yes CPAP UEN,,,,,,,GB-28540160,Dreamwear Under the Nose; Resvent iBreeze Auto,1,0
+CUST00623,Lee Weng Chee,Uncle Weng Chee,2023-03-13,2025-07-09,8,96726711,,,4A Tay lian Teck rd,,,,Whatsapp and Yes CPAP UEN,,Aug 2025 - helped him shift the humidifier tank in; ibreeze auto cpap humidifier tray needs replacing,Jo,,,,GB-2B540149; GB-H2005212,Dreamwisp Mask; P30i; Resmed f20 mask; Resmed p30i mask; Resvent iBreeze Auto; Resvent iBreeze Plus,5,3
+CUST00624,Wong Woon Liong,Woon Liong,2023-03-13,2023-03-13,2,82880102,,,"#06-02, 28 BUKIT BATOK STREET 52, 659248, Singapore",,,,Lazada,,,,,,,,Dreamwisp Mask,1,1
+CUST00625,"Bernard Chua, paid by brother, Chua Song Heng",Bernard,2023-03-14,2023-03-14,1,97750008,,,"225 ang mo kio Avenue 1, #09-567, 560225",,,,Whatsapp and Yes CPAP UEN,,,,,,,GB-2B540153,Dreamwear Silicone Pillows; Resvent iBreeze Auto,1,0
+CUST00626,Hairi (friend of Fadli),Hairi,2023-03-21,2024-01-07,3,84030977,,,",445b bukit batok west ave 8, 14-441, Singapore,Singapore,Singapore 652445",,,,Whatsapp,,Possibly my last Dreamstation Auto,,,,,J301849622A06,Disposable Filters x12; Dreamstation,2,1
+CUST00627,Lim Ching Lee Kelly / Andy Sng,Kelly and Andy,2023-03-22,2023-03-22,1,98989748‬,,,,,,,Whatsapp and Yes CPAP UEN,,,,,,,GB-2B540162,Dreamwisp Mask,1,0
+CUST00628,"Ricardo Seah, Cousin in Law of Billy Png",Ricardo,2023-03-22,2023-03-22,1,97686771‬,,,"769 Pasir Ris Street 71, #10-342, 510769",,,,Whatsapp and Yes CPAP UEN,,50 SGD discount because of Billy's negotiation (Ricardo is his cousin in law(,,,,,GB-2B540158,Dreamwisp Mask; Resvent iBreeze Auto,1,0
+CUST00629,Stevecc / S***e,Stevecc,2023-03-26,2023-03-26,2,******19,,,"BLOCK 156, ANG MO KIO AVENUE 4, #09-708,Si
+ngaPore,560156
+",,,,Shopee,,,,,,,,Dreamwisp Mask,1,1
+CUST00630,Agnes Lee,Agnes,2023-03-27,2024-08-05,6,98183088,,,"11-02, Singapore, Singapore, 290A COMPASSVALE CRESCENT, 541290, Singapore",,,,Lazada,,,,,,,,Disposable Filters x12; Heated Tubing for Dreamstation; Reusable Filters x2,3,3
+CUST00631,Edwin Lim,Edwin,2023-03-28,2023-03-28,2,93655755,,,57 tampines Ave 1 10-03 S529774,,,,Whatsapp and Yes CPAP UEN,,,Nick Low,,,,,Resmed p30i mask,1,1
+CUST00632,Albert Alam,Albert,2023-04-01,2023-04-01,2,92339252,,,"21 Nathan Road, Nathan Suites, Lobby 3, #09-02, 248743",,,,Whatsapp and Yes CPAP UEN,,Aug 2025: His dad is also on CPAP; another friend is also on CPAP,,,,,,Airsense 10 filters x2; Dreamwisp Mask,1,1
+CUST00633,Michael Chang / michael57chang,Michael,2023-04-02,2023-04-02,2,******32,,,"BLOCK 230B, TAMPINES STREET 24, #11-35 ,Si
+ngaPore,525230",,,,Shopee,,,,,,,,Disposable Filters x12,1,1
+CUST00634,Jann Aung,Jann,2023-04-04,2023-04-04,2,92379089,,,"04 -2956, 180 ANG MO KIO AVENUE 5, 560180, Singapore",,,,Lazada,,,,,,,,Dreamwisp Mask,1,1
+CUST00635,Kelvin Boey / Boeysmk,Kelvin,2023-04-04,2023-04-04,2,98797789,,,10 Eastwood Rd (no known unit number yet),,,,Whatsapp and Yes CPAP UEN,,,,,,,,Disposable Filters x12; Dreamwisp Mask; Reusable Filters x2,1,1
+CUST00636,Tan Kheam Hock,Kheam Hock,2023-04-05,2024-05-13,4,‭98153012‬,,,"47 TOH TUCK CRESCENT- TOH TUCK GARDEN, 596953, Singapore",,,,Lazada,,,,,,,,Disposable Filters x12,2,2
+CUST00637,Max Chew,Max,2023-04-05,2023-04-05,1,91254909,,seechoon@singnet.com.sg,"Max Chew, 107 Gangsa Road, #10-177, Singapore 670107, 9125 4909","Max Chew
+15 Tuas Link 3
+Chem-Grow Pte Ltd
+Singapore 638529
+9125 4909",,,Shopify,,,,,,,GB-2B540156,Dreamwear Under the Nose; Resvent iBreeze Auto,1,0
+CUST00638,Ronald Garcia Aricheta,Ronald,2023-04-09,2023-04-09,1,82178855‬,,,,,,,Meetup,,Parallel import set without heated tubing ,,,,,GB-2B538563,Dreamwisp Mask; Resvent iBreeze Auto,1,0
+CUST00639,"Dedy Setiawan ""nesshiee""",Dedy,2023-04-11,2023-04-11,2,87962897,,,"352B Canberra Road #04-257
+Singapore 752352",,,,Shopify,,,,,,,,Foamless Kit,1,1
+CUST00640,Sidarth Goenka,Sidarth,2023-04-11,2023-09-21,4,91760226,,,"20 AMBER ROAD,04-02
+S439869",,,,Lazada,,Businessman in Metals Industry - https://www.linkedin.com/in/sidharthgoenka/?originalSubdomain=sg,,,,,,Disposable Filters x12; Foamless Kit; Foamless Kit Labour,2,2
+CUST00641,Chua Soo Yong,Soo Yong,2023-04-13,2023-04-13,1,9.684365E7,96843650,,88 Ocean Drive S098582,,,,Whatsapp,,,,,,,,Foamless Kit,1,0
+CUST00642,Luke Tan Soo Lid,Luke,2023-04-13,2024-08-21,4,98199033‬,,,"16 Jedburgh Gardens, Singapore 457082",,,,Whatsapp and Yes CPAP UEN,,One of our top referrers + consumers. Inv 0010,,,,,GB-2B540144; GB-H2005397,Dreamwear Silicone Pillows; Resvent iBreeze Auto; Resvent iBreeze Plus,3,1
+CUST00643,Jen / jenzoli,Jen,2023-04-14,2023-04-14,1,,,,"11 WOODLANDS DRIVE 72 (Woodsvale Condomi
+nium Blk 11B), 08-34, #08-34,SingaPore,738094",,,,Shopee,,,,,,,,Disposable Filters x12,1,0
+CUST00644,Alvin Lee,Alvin,2023-04-17,2023-04-17,2,97622203,,,"18-08, 25 HAZEL PARK TERRACE, 678948, Singapore",,,,Lazada,,,,,,,,Resmed p30i mask,1,1
+CUST00645,Hsin,Hsin,2023-04-17,2025-09-29,3,******75,,,"BLOCK 780E, WOODLANDS CRESCENT, #08-77, SG, 735780",Vietnam but Singaporean,,,Shopee,,N20 mask. Likely Eugene Baey customer. Based in Vietnam,,Jo,,,,Dreamwear Silicone Pillows; Pressure optimization journey aircurve 10,1,2
+CUST00646,Fung Ming Lei,Ming Lei,2023-04-18,2023-04-18,1,96698431,,,"Blk 84 Edgedale Plains, The Terrace, #05-12, S(828737) Singapore",,,,Whatsapp and Yes CPAP UEN,,Referred by iCare PCN,,,,,GB-2B540142,Dreamwear Silicone Pillows; Resvent iBreeze Auto Pro,1,0
+CUST00647,Eugene Goh,Eugene,2023-04-20,2023-04-20,1,‭98800839‬,,,"451 Sin Ming Avenue #08-493 S570451 (lift lobby A).
+Singapore",,,,Whatsapp and Yes CPAP UEN,,Converted from trial,,,,,GB-2B540155,Resmed p30i mask; Resvent iBreeze Auto,1,0
+CUST00648,Davuth for Ms Sophie / Billing Address is Chloe / reverse name lookup surfaces Winnie Sim,Winnie,2023-04-22,2023-04-22,2,81804882,,,"#03-01, Singapore, Singapore, 5A TOH GUAN ROAD EAST, 608830, Singapore","03/113, 125 BEDOK NORTH ROAD, 460125, Singapore",,,Lazada,,,,,,,,Disposable Filters x12,1,1
+CUST00649,Bernard Low,Bernard,2023-04-24,2023-04-24,2,90086484‬,,,"BLOCK 106B, DEPOT ROAD, #12-571 ,SingaPor
+e,102106",,,,Shopee,,,,,,,,Dreamwisp Mask,1,1
+CUST00650,Patsy Sng Seok Har,Patsy,2023-04-24,2023-04-24,2,97478241‬,,,"248 Westwood Avenue
+#06-61 
+Singapore 648353",,,,Whatsapp and Yes CPAP UEN,,Trial of iBreeze Plus GB-H2004935,,,,,,Resmed p30i mask,1,1
+CUST00651,Loi Kwok Liang Steven / Kwok Liang Loi,Steven,2023-04-25,2023-04-25,2,81258464,,,"#10-262, 334 HOUGANG AVENUE 5, 530334, Singapore",,,,Lazada,,,,,,,,Resmed p30i mask,1,1
+CUST00652,Timothy Lam Tsz Ki,Timothy,2023-04-25,2025-01-14,4,82688380‬,,,"174 Ang mo Kio ave 4, 06-657, Singapore 560174",,,,Whatsapp,,"Trial for iBreeze Auto, GB-2B540161; previously maybe recorded wrongly as p30i; on 14 Jan timothy said Dreamwisp",,,,,,Dreamwisp Mask,2,2
+CUST00653,Benedict Loh,Benedict,2023-04-29,2023-04-29,2,96390280,,,"267C PUNGGOL FIELD,
+#09-129 S823267",,,,Lazada,,,,,,,,Resmed p30i mask,1,1
+CUST00654,Terence Kuan,Terence,2023-04-29,2023-04-29,2,92783070,,,"4A JALAN HUSSEIN,
+S419399
+",,,,Lazada,,,,,,,,Disposable Filters x12,1,1
+CUST00655,Jayanth Narasimha,Jayanth,2023-05-02,2023-05-02,2,,,,"35 PASIR RIS DRIVE 3, #0406,SingaPore,519493",,,,Shopee,,,,,,,,Disposable Filters x12; Dreamwear Silicone Pillows; Reusable Filters x2,1,1
+CUST00656,Ong Wei Jian,Wei Jian,2023-05-02,2023-05-02,2,91508734,,,"#15-153, 472 CHOA CHU KANG AVENUE 3, 680472, Singapore",,,,Lazada,,,,,,,,Resmed p30i mask,1,1
+CUST00657,Simon Pang,Simon,2023-05-03,2023-05-03,2,96771650,,,"684A Edgedale Plains - Punggol unit 17-609,Singapore,Singapore,Singapore 821684",,,,Shopify,,,,,,,,Foamless Kit,1,1
+CUST00658,Edmund Ng,Edmund,2023-05-05,2023-05-05,1,9.3876532E7,,,"Dover Parkview
+32 Dover Rise #16-08 s138686",,,,Whatsapp,,,,,,,,Foamless Kit,1,0
+CUST00659,"Kong Sai Hong, saihong78",Sai Hong,2023-05-05,2023-12-01,5,‭98169660‬,,,"86 Toa Payoh Lor 2, #05-343,SingaPore,310086",,,,Shopee,,,,,,,GB-H2005406,Disposable Filters x12; Dreamwear Silicone Pillows; Resvent iBreeze Plus; Reusable Filters x2,3,2
+CUST00660,Chia Nan chern,Nan Chern,2023-05-08,2023-08-15,5,9346 8672,,,"Blk 248 Choa Chu Kang Ave 2 S680248
+#13-486
+Singapore",,,,Whatsapp and Yes CPAP UEN,,"Nan Chern had water ingress into iBreeze Auto blower around July 2023. Around 1-15 Aug, Jo tested the iBreeze, and it eventually stopped turning on (motherboard experienced 5V voltage regulator failure). Jo also managed to use hair dryer as recommended by Resvent to dry out the sound abatement foam.  David Hilos suggested swapping motherboard instead of repairing the 5V regulator part, which cannot seem to be found online.  Jo agreed and David did the swap from Jo's iBreeze Auto. Jo had to also do a bit more labour to ensure no more air leaks from the blower into the humidifier.; Trial for iBreeze Auto, after patient couldn't tolerate pressure from resmed airsense 10",,,,,GB-2B548621,Dreamwear Silicone Pillows; Repair; Resvent iBreeze Auto,3,2
+CUST00661,"Erica Sena Neves, Wife of Ramanathan Durai",Erica,2023-05-11,2023-05-11,1,9168 192,,,Blk 360b Admiralty drive #04-56 singapore 752360,,,,Whatsapp and Yes CPAP UEN,,"Brazilian from Salvador, married a Singaporean Indian. More info in evernote. Got along well with the couple. ",,,,,GB-2B540139,Dreamwisp Mask; Resvent iBreeze Auto Pro,1,0
+CUST00662,Harry Leong (husband of Mui Cheng),Harry,2023-05-12,2023-05-12,1,9.6661437E7,96661437,,"1C Pine Grove Condo, Pine Grove, #02-10 (592001",,,,Whatsapp and Yes CPAP UEN,,Husband and wife. Referred by iCare. Mui Cheng's sister also did sleep test and is considering trying CPAP therapy.,,,,,GB-2B548629,Resmed p30i mask; Resvent iBreeze Auto,1,0
+CUST00663,Mui cheng,Mui Cheng,2023-05-12,2023-05-12,1,98365722,,,"1C Pine Grove Condo, Pine Grove, #02-10 (592001",,,,Whatsapp and Yes CPAP UEN,,As above,,,,,GB-2B540147,Resmed p30i mask; Resvent iBreeze Auto Pro,1,0
+CUST00664,Nadesha Prabhu Krishnamurthy,Nadesha,2023-05-12,2023-05-12,2,83225001,,,"13-07, 54 EDGEDALE PLAINS, 828821, Singapore",,,,Lazada,,Lazada allowed purchase using singpost mail. I will use One ship to send.,,,,,,Disposable Filters x12,1,1
+CUST00665,Vincent R Salvador c/o Alice Chu,Vincent,2023-05-15,2023-05-15,2,91783855,,,"04-01 Woodgrove Condominium, Singapore, Singapore, 2 WOODGROVE DRIVE, 738207, Singapore",,,,Lazada,,,,,,,,Resmed n30i mask,1,1
+CUST00666,Gerald Tan,Gerald,2023-05-16,2023-05-16,1,87898795,,,43 Chai Chee st (missing unit number) Singapore sg 461043,,,,Hitpay,,"Gerald grew up in Chai Chee, attended Telok Kurau Primary and Changkat Changi. Visited Chai Chee with his wife tonight. He works in an events company. His wife used to work at MBS doing ushering.",,,,,GB-2B548634,Resmed p30i mask; Resvent iBreeze Auto,1,0
+CUST00667,Jessica Ong Siew Chin,Jessica,2023-05-16,2023-05-16,2,98387918,,,"478A Yishun St 44, #08-103, Singapore 761478",,,,Whatsapp and Yes CPAP UEN,,"Jessica contacted me on Lazada asking for a discount. I ended up offering a 10 SGD discount for buying 2 masks, or a 5 SGD discount for buying 1 mask. ",,,,,,Resmed p30i mask,1,1
+CUST00668,Timothy Lam Tsz Ki,Timothy,2023-05-17,2023-05-17,1,8.268838E7,,,"174 Ang mo Kio ave 4, 06-657, Singapore 560174",,,,Whatsapp and Yes CPAP UEN,,Purchase took place after 3 week trial of iBreeze. Patient initially bought p30i but I ended up sending him a Dreamwisp mask and he preferred Dreamwisp.,,,,,GB-2B540161,Resvent iBreeze Auto,1,0
+CUST00669,Engkeat Tan,Engkeat,2023-05-19,2023-05-19,2,81888919,,,"#08-216, 359A ADMIRALTY DRIVE, 751359, Singapore",,,,Lazada,,,,,,,,Resmed p30i mask,1,1
+CUST00670,Katherine Khoo / khookath,Katherine,2023-05-19,2023-05-19,2,XX69,,,"BLOCK 229, ANG MO KIO AVENUE 3, #09-1286 ,
+SingaPore,560229
+",,,,Shopee,,,,,,,,Dreamwisp Mask,1,1
+CUST00671,Lee Keng Eng,Keng Eng,2023-05-19,2023-05-19,2,97365455,,,"424 HOUGANG AVENUE
+6,#12-74 S530424",,,,Lazada,,Customer initially had trouble understanding how Ninjavan works,,,,,,Resmed p30i mask,1,1
+CUST00672,Memena Lee,Memena,2023-05-19,2023-06-02,2,8688 5175,,,303A Punggol Central #13-778,,,,Whatsapp and Yes CPAP UEN,,Husband is a nurse in SGH. Does urology. Memena is Yong En's colleague who does photography.; Purchase for 2 week free trial of iBreeze Auto Pro GB-28548613,,,,,GB-28548613,Dreamwear Silicone Pillows; Resvent iBreeze Auto Pro,1,1
+CUST00673,"Memena ""May"" Lee",Memena,2023-05-19,2023-05-19,1,8.6885175E7,,,"303A Punggol Central #13-778, S821303",,,,Whatsapp and Yes CPAP UEN,,Purchase for 2 week free trial of iBreeze Auto Pro GB-28548613,,,,,,Dreamwear Silicone Pillows,1,0
+CUST00674,Lim Shi Yun,Shi Yun,2023-05-21,2023-05-21,2,84998398,,,"12-03, 477 RIVER VALLEY ROAD, 248362, Singapore",,,,Lazada,,,,,,,,Resmed n30i mask,1,1
+CUST00675,Wylie Chan / wyliechan,Wylie,2023-05-21,2023-05-21,2,******55,,,"SHEARES VILLE, 9 HOLT ROAD, #11-01, SG, 249446",,,,Shopee,,,,,,,,Dreamwisp Mask,1,1
+CUST00676,Daniel low thiam siang,Daniel,2023-05-22,2024-11-11,4,92229948,,,"45 HILLSIDE DRIVE, 548989, Singapore",,,,Lazada,,,,,,,,Dreamwisp Mask,2,2
+CUST00677,Evelyn Tey / etey9667,Evelyn,2023-05-22,2023-05-22,2,,,,"2 BISHAN STREET 25, clover by the park, #30-0
+2,SingaPore,573973",,,,Shopee,,,,,,,,Dreamwisp Mask,1,1
+CUST00678,Goh Hock Ban,Hock Ban,2023-05-23,2023-05-23,2,93886667,,,"422 FAJAR ROAD,#06-
+505 S670422",,,,Lazada,,18 Nov - called me at 1130pm to ask for replacement mask; I asked him to whatsapp me instead; he asked for discount; J: This customer has no boundaries and is cheap,,,,,,Dreamwear Silicone Pillows,1,1
+CUST00679,Chan Sing Yee,Sing Yee,2023-05-26,2024-10-21,4,91071433,,,"#13-227, 588C ANG MO KIO STREET 52, 563588, Singapore",,,,Lazada,,,,,,,,Dreamwisp Mask,2,2
+CUST00680,Daryl Duane Van Hale,Daryl,2023-05-26,2025-04-30,5,87257404,,,"644 Hougang Ave 8
+09-267  Singapore 
+530644",,,,Whatsapp,,Other vendor's p30i leaked for him. Hopefully Dreamwisp will be better.,,,,,GB-2B548623,Dreamwisp Mask; Resmed p30i mask; Resvent iBreeze Auto,3,2
+CUST00681,Hu Jiesheng,Jiesheng,2023-05-28,2024-04-04,4,91115382,,,"Blk 338 Jurong East Avenue 1 #01-1636, Singapore,60 Jurong,338 JURONG EAST AVENUE 1, 600338, Singapore",,,,Lazada,,,,,,,,Dreamwisp Mask,2,2
+CUST00682,Chen Ryung Leo,Ryung Leo,2023-05-30,2024-01-07,6,93699126,,,"73 FARRER DRIVE,04-04 Singapore 259280","200 KIM SENG ROAD,32-02 Singapore 239471",,,Lazada,,,,,,,,Dreamwisp Mask,3,3
+CUST00683,Zhuo Guowei,Guowei,2023-05-30,2023-05-30,2,98587860,,,"264 YISHUN STREET 22, #09-139 S760264",,,,Lazada,,,,,,,,Resmed p30i mask,1,1
+CUST00684,Timothy Ngui Choon Ming / Wei Junming,Timothy,2023-05-31,2023-05-31,1,98767124,,,163 Gangsa Road #25-86 670163 ,,,,Shopify,,,,,,,GB-2B548614,Resmed p30i mask; Resvent iBreeze Auto Pro,1,0
+CUST00685,Mohamed Noor / Nurliana (Liana),Noor,2023-06-03,2024-08-20,3,96465935,,,7 Flora Drive #06-29,,,,Latitude Pay,,,Dr Sajeena,,,,GB-2B548628,2x ibreeze reusable filters; Resmed p30i mask; Resvent iBreeze Auto,2,1
+CUST00686,Emma Mulholland,Emma,2023-06-04,2023-06-04,2,91888535,,,"588B ANG MO KIO STREET 52,#02-213 S562588",,,,Lazada,,,,,,,,Resmed p30i mask,1,1
+CUST00687,Fabian Tay / jude4321,Fabian,2023-06-05,2023-06-05,2,98526095,,,"Blk 39 Jalan Tiga #01-04, Singapore,39  Geylang  Eunos,39 JALAN TIGA, 390039, Singapore","#05-153, Singapore, Singapore, 5 JALAN BATU, 431005, Singapore",,,Lazada,,,,,,,,Resmed p30i mask,1,1
+CUST00688,"Nino Guidaben, bought by friend Kenneth Cordero (returning customer, formerly known as Kenneth AMK)",Nino,2023-06-06,2023-06-06,1,639177008869,,xerxis87@yahoo.com (Kenneth),"152 Toa Payoh Lorong 2, 12-334, Singapore 310152
+Singapore",,,,Hitpay,,,,,,,GB-2B548622,Resmed p30i mask; Resvent iBreeze Auto,1,0
+CUST00689,Poon Sheng Hui,Sheng Hui,2023-06-06,2023-06-06,2,90685915,,,"05-1065, Singapore, Singapore, 619 ANG MO KIO AVENUE 4, 560619, Singapore",,,,Lazada,,,,,,,,Resmed p30i mask,1,1
+CUST00690,"""Roel"", Ladrera Roel Creer",Roel,2023-06-06,2023-06-06,1,9068 2719,,,634 ang mo kio ave 6 #13-5199 Singapore 560634,,,,Latitude Pay,,Referred through NUH,,,,,GB-2B548625,Resmed p30i mask; Resvent iBreeze Auto,1,0
+CUST00691,Elijah Goh,Elijah,2023-06-09,2023-06-09,2,90046307,,,"10-753, Singapore, Singapore, 121D CANBERRA STREET, 754121, Singapore","14-312, 419 CHOA CHU KANG AVENUE 4, 680419, Singapore",,,Lazada,,,,,,,,Dreamwear Silicone Pillows,1,1
+CUST00692,Sam HUM Yap Tin,Sam,2023-06-15,2023-06-15,2,90470866,,," 83 Grove Drive, Singapore 279122",,,,Whatsapp,,"Customer Prepaid. Customer is likely in the printing industry (Trump International, Kaki Bukit). Fulfulled using Qxpress on 1 July 2023.",,,,,,Dreamwear L frame,1,1
+CUST00693,Venkatasubramanian Ramakrishnan,Venkatasubramanian,2023-06-17,2023-06-17,2,91858489,,,"05-3475, 564 ANG MO KIO AVENUE 3, 560564, Singapore",,,,Lazada,,,,,,,,Dreamwear Silicone Pillows,1,1
+CUST00694,Caleb Seow (son of David Seow),Caleb,2023-06-18,2023-06-18,2,81981853,,,"21 bedok reservoir view, #10-03, Singapore 478936",,,,Whatsapp,,"Attended Yes CPAP Webinar on 17 June 2023, won spinning lucky draw for free home sleep test",,,,,,Home Sleep Test X nights,1,1
+CUST00695,Danny Oh Beng Teck,Danny,2023-06-19,2024-03-18,5,96704978,,,"#02-74, 10Q BRADDELL HILL, 579734, Singapore",,,,Lazada,,,,,,,GB-2B572568,Dreamwisp Mask; Non Heated Tubing; Resvent iBreeze Auto Bipap,3,2
+CUST00696,"Nashon Loo ""Ghuiman""",Nashon,2023-06-19,2023-06-19,2,******07,,,"131 MACKENZIE ROAD, THE MKZ, #05-02,Singa
+Pore,228714",,,,Shopee,,,,,,,,Dreamwear Silicone Pillows; Reusable Filters x2,1,1
+CUST00697,Henry Shing Thiam Weng,Henry,2023-06-21,2023-06-21,1,96661121,,,210A Bukit Batok Street 21 #03-284 Singapore 651210,,,,,,Cannot remember exactly but I think he bought Dreamwisp or Dreamwear Silicone Pillows,,,,,GB-2B548630,Dreamwisp Mask; Resvent iBreeze Auto,1,0
+CUST00698,Chong Ngee Chong,Ngee Chong,2023-06-23,2023-06-23,2,96325864,,,"50 Sims Drive #13-148, 50 SIMS DRIVE, 380050, Singapore",,,,Lazada,,,,,,,,Resmed p30i mask,1,1
+CUST00699,Dexter Loo,Dexter,2023-06-24,2023-06-24,2,94364233,,,"#04-30, 5A LORONG HOW SUN, 536563, Singapore",,,,Lazada,,Possible LinkedIn profile - Mindef Training Consultant,,,,,,Dreamwisp Mask,1,1
+CUST00700,Tan Kian Hin,Kian Hin,2023-06-27,2023-06-27,2,92246274,,,"37, Jln Limau Bali, S468515",,,,Whatsapp and Yes CPAP UEN,,"Bought Dreamwear Silicone Pillows and is on iBreeze Auto free trial for 1 month, GB-2B548615",,,,,,Dreamwear Silicone Pillows; Resvent iBreeze Auto,1,1
+CUST00701,Gitansh Malik,Gitansh,2023-06-28,2023-06-28,2,83760445,,,"16-17, 177 TANJONG RHU ROAD, 436607, Singapore",,,,Lazada,,,,,,,,Disposable Filters x12,1,1
+CUST00702,Lee FC (referred by Luke Tan),FC,2023-06-30,2023-06-30,1,‭96383420‬,,,"54 Hua Guan Avenue
+Singapore",,,,Whatsapp and Yes CPAP UEN,,,,,,,GB-2B548626,Dreamwear Silicone Pillows; Resvent iBreeze Auto,1,0
+CUST00703,Leow Teck Wee,Teck Wee,2023-06-30,2025-06-27,7,93699365,,,"560 Yishun Ave 6
+Lilydale Condo 
+#13-22 
+Singapore 768966 ",,,,Whatsapp and Yes CPAP UEN,,8 July 2025: Item got lost by TracXLogis; I will request for refund ; Converted from Trial; wrote a very nice review; iBreeze Auto 2 week trial,,,,,GB-2B548620,Dreamwear Silicone Pillows; Resvent iBreeze Auto,4,3
+CUST00704,Wee Tsan (wife of Lee FC),Wee Tsan,2023-06-30,2023-06-30,1,‭96727414‬,,,"54 Hua Guan Avenue
+Singapore",,,,Whatsapp and Yes CPAP UEN,,,,,,,GB-28548607,Resmed p30i mask; Resvent iBreeze Auto Pro,1,0
+CUST00705,"Chen Moi Lan, mother of Viking Tan and Joanne Tan",Moi Lan,2023-07-01,2023-07-01,2,Nil,,,"52 Choa Chu Kang North 7, #10-26, Regent Grove Tower B1, Singapore 689528",,,,Hitpay,,"iBreeze Auto Pro 1 month trial, ",,,,,,Dreamwisp Mask,1,1
+CUST00706,Gue Kit Wan,Kit Wan,2023-07-06,2025-01-25,5,90620451,,,254 Bishan St 22 #02-450 s570254,,,,Whatsapp and Yes CPAP UEN,,Patient bought at End of trial ,,,,,GB-2B548631,Dreamwear Silicone Pillows; Resvent iBreeze Auto,3,2
+CUST00707,James Tan Wee Liang,James,2023-07-06,2024-09-22,8,83877361,,,Block 146 Simei Street 2 #07-36 Singapore sg 520146,,,,Hitpay,,,,Failed trial,,,GB-2B548618; GB-2B574224,Resmed f20 Mask M; Resmed p30i mask; Resvent iBreeze Auto; Trial SleepyEasy quantum device; Trial of iBreeze Auto,5,3
+CUST00708,Edmund Khoo Kim Hock,Edmund,2023-07-10,2023-11-11,4,92982485,,,"33 Hindhede Walk, #08-13, Southaven II, Block 33, Lobby J, S'pore 587968",,,,Whatsapp and Yes CPAP UEN,,"iBreeze Auto Bipap - replaced iBreeze 25STA, which had a defective blower",,,,,GB-2B540163; GB-2B560871,Resmed p30i mask; Resvent iBreeze 25 STA,3,1
+CUST00709,Rony Tsoi,Rony,2023-07-10,2023-07-10,2,Nil,,,"R**y, ******97
+40******
+",,,,Shopee,,,,,,,,Disposable Filters x12,1,1
+CUST00710,Vincent lam fei liong,Vincent,2023-07-11,2023-07-11,2,96670709‬,,,,,,,Whatsapp and Yes CPAP UEN,,"SAF regular, now retired DXO, based in pasir laba camp",,,,,,Dreamwear Silicone Pillows,1,1
+CUST00711,Dawnn,Dawn,2023-07-13,2023-07-13,2,81008371,,,"#17-04, 9 SIN MING WALK, 575578, Singapore",,,,Lazada,,,,,,,,Resmed p30i mask,1,1
+CUST00712,Komathi Chandran,KC,2023-07-13,2023-07-13,1,83339110‬,,,AMK; works in Viva Business Park,,,,Whatsapp and Yes CPAP UEN,,Uses Philips Wisp Mask (legacy),,,,,GB-2B548609,Resvent iBreeze Auto Pro,1,0
+CUST00713,Nigel Koh / Picasso,Nigel,2023-07-13,2023-10-23,4,93859022,,,"118 SERANGOON AVENUE 3,
+Amaranda Gardens #08-10
+S554773",,,,Lazada,,,,,,,,Dreamwear Silicone Pillows; Resmed p30i mask,2,2
+CUST00714,Mona Lisa binte sabadah,Mona,2023-07-14,2023-07-14,1,98602248,,,Blk 185 Boon Lay Ave #08-142,,,,Latitude Pay,,,,,,,GB-2B548611,Resmed p30i mask; Resvent iBreeze Auto Pro,1,0
+CUST00715,Shirley Chan Wai Fun,Shirley,2023-07-14,2023-07-14,2,97919395,,,"164 GANGSA ROAD,05-
+82 S670164",,,,Lazada,,,,,,,,Resmed p30i mask,1,1
+CUST00716,Roy Hu,Roy,2023-07-15,2023-07-15,1,97336634,,,201A Punggol Field #09-210 S821201,,,,Whatsapp and Yes CPAP UEN,,"Seah's colleague, works in semiconductor industry",,,,,GB-2B548627,Resmed p30i mask; Resvent iBreeze Auto,1,0
+CUST00717,Abdus Salam,Abdus,2023-07-17,2023-07-17,2,90214021,,,"922 Tampines St 91, #03-205.S(520922) Lift A",,,,Whatsapp and Yes CPAP UEN,,,,,,,,Home Sleep Test,1,1
+CUST00718,Chong Jaan Hwan,Jaan Hwan,2023-07-18,2023-07-18,2,,,,"BLOCK 671A, JURONG WEST STREET 65, #06-
+102,SingaPore,641671",,,,Shopee,,,,,,,,Resmed p30i mask,1,1
+CUST00719,Eric Koo / Erickoo,Eric,2023-07-18,2023-07-18,2,93667355,,,"10-2563, 536 ANG MO KIO AVENUE 10, 560536, Singapore",,,,Lazada,,,,,,,,Dreamwisp Mask,1,1
+CUST00720,Norhuda Md Sadekan (wife of Fazmie Aziz),Norhuda,2023-07-18,2024-07-12,4,90048154,,,"#14-26, 842B TAMPINES STREET 82, 522842, Singapore",,,,Lazada,,,,,,,,Disposable Filters x12; Dreamwear Silicone Pillows,2,2
+CUST00721,JX Kang Jiunn Hian - Junxian,JX,2023-07-22,2023-08-06,3,96804632,,,114 serangoon North ave 1 #03-559 s(550114),,,,Whatsapp and Yes CPAP UEN,,2 week free trial with iBreeze Auto. Patient can actually fit Dreamwear Silicone Pillows and p30i. Transitioning from being a frequent mouth breather. Dreamwisp seems to help him clamp shut his mouth.; Patient bought at End of trial ,,,,,GB-2B548619,Dreamwisp Mask; Resvent iBreeze Auto,2,1
+CUST00722,Myo Htut Aung,Myo Htut,2023-07-23,2024-08-26,4,81381672,,,"12-199, 623 JURONG WEST STREET 61, 640623, Singapore",,,,Lazada,,,,,,,,Disposable Filters x12,2,2
+CUST00723,Ong Zhen Yuan,Zhen Yuan,2023-07-23,2024-06-24,6,90098422,,,"19 LORONG G TELOK KURAU, 426188, Singapore",,,,Lazada,,Second purchase of 2x p30i; likely HNW and in F&B line; driver Aziz comes to collect; Van black text said United Global Investments Pte Ltd; ,,,,,,Resmed p30i mask,3,3
+CUST00724,Akira Nakashima,Akira,2023-07-24,2023-07-24,2,94503411,,,"#14-07, 8 ALEXANDRA VIEW, 158747, Singapore",,,,Lazada,,Patient ordered Dreamwear Silicone Pillows. I mistakenly fulfilled Dreamwisp mask initially. Rectified using 2-3 day courier.,,,,,,Dreamwear Silicone Pillows,1,1
+CUST00725,Desmond chua,Desmond,2023-07-24,2023-07-24,1,97524643,,,TBC,,,,Whatsapp and Yes CPAP UEN,,,,,,,GB2B548617,Resvent iBreeze Auto,1,0
+CUST00726,Derrick Chang,Derrick,2023-07-25,2023-07-25,1,91556259,,otaki88@yahoo.com,Blk 184A Rivervale Crescent #04-163 Singapore sg 541184,,,,Hitpay,,,,,,,GB-2B550712,Dreamwisp Mask; Resvent iBreeze Auto,1,0
+CUST00727,Edwin Teh / Teh Zewei Edwin,Edwin,2023-07-26,2023-08-28,2,96587066,,,"BLOCK 638, CHOA CHU KANG STREET 64, #12-
+47 ,SingaPore,680638
+",,,,Shopee,,4 week free trial with iBreeze Auto; Dummy package for shopee. ,,,,,GB-2B550689,Resmed p30i mask; Resvent iBreeze Auto,2,0
+CUST00728,Mohd Syukri shooked_ri,Syukri,2023-07-28,2023-07-28,2,,,,"7-11 at 533 Choa Chu Kang Street 51 #01-13, Lim
+bang Shopping Centre-533 Choa Chu Kang Street
+51, #01-13, Limbang Shopping Centre,680533",,,,Shopee,,,,,,,,Dreamwear Silicone Pillows,1,1
+CUST00729,Daniel Tham,Daniel,2023-07-29,2024-09-29,5,‭91725141‬,,,"749 yishun st 72 #05-120
+Singapore",,,,Whatsapp,,2 week trial with ibreeze auto ,Charis Tan,,,,GB-2B550697,Disposable Filters x12; Resmed p30i mask; Resvent iBreeze Auto,4,1
+CUST00730,Ang Wee Cheng,Wee Cheng,2023-07-31,2023-07-31,2,98416561,,,"10H BRADDELL HILL,#05-
+31 S579727",,,,Lazada,,,,,,,,Disposable Filters x12,1,1
+CUST00731,Gian Boo Hoon,Boo Hoon,2023-07-31,2023-09-15,3,96670566,,,427 Serangoon Central 08-304 550427,,,,Whatsapp and Yes CPAP UEN,,4 week trial with iBreeze; Patient bought iBreeze Auto at end of trial period,,,,,GB-2B550709,Resmed p30i mask; Resvent iBreeze Auto,2,1
+CUST00732,Melvin Neo,Melvin,2023-07-31,2023-07-31,2,91386111,,,"7 WATTEN RISE, 287290, Singapore",,,,Lazada,,,,,,,,Dreamwisp Mask,1,1
+CUST00733,Chen moi lan,Moi Lan,2023-08-01,2023-08-01,1,,,,"52 Choa Chu Kang North 7, #10-26, Regent Grove Tower B1, Singapore 689528",,,,Whatsapp and Yes CPAP UEN,,Patient bought at End of trial ,,,,,GB-2B548612,Resvent iBreeze Auto Pro,1,0
+CUST00734,Cynthia Fong Choy Yeok (recommended by Susanne Nam),Cynthia,2023-08-01,2023-08-15,3,96820360‬,,,"BLK 642B Punggol Drive, #06-349,  S822642",,,,Whatsapp and Yes CPAP UEN,,"2 week trial with ibreeze auto pro ; Patient accidentally sent to Josh's Paylah. Josh will use Paynow to transfer to Yes CPAP UEN, on 15 Aug 2023",,,,,GB-2B548610,Resmed p30i mask; Resvent iBreeze Auto Pro,2,1
+CUST00735,Stewart Yong,Stewart,2023-08-02,2023-08-17,5,97336563‬,,,"1P PINE GROVE,14-77",,,,Lazada,Jo,,,,,,,Disposable Filters x12; Reusable Filters x2,2,3
+CUST00736,"Samuel Koh ""skwh80""",Samuel,2023-08-09,2025-01-03,4,98006947,,,"BLOCK 161 BISHAN STREET 13, 15-152, #15-15
+2,SingaPore,570161",,,,Shopee,,"Buyer enquired on Lazada, then moved to WA, then bought on Shopee (likely to be well researched person)",,,,,,Dreamwisp Mask; Resmed p30i mask,2,2
+CUST00737,Tan Wei Heong,Wei Heong,2023-08-09,2023-08-09,2,91911269,,,"#23-48, 17 DOVER CRESCENT, 130017, Singapore",,,,Lazada,,,,,,,,Disposable Filters x12,1,1
+CUST00738,Xie Weixiang,Wei xiang,2023-08-13,2023-08-13,4,96305019,,,"03-622, 678 CHOA CHU KANG CRESCENT, 680678, Singapore",,,,Lazada,,,,,,,,Disposable Filters x12; Resmed p30i mask,2,2
+CUST00739,Alexander Pang (cancelled - forgot to fulfill),Alexander,2023-08-14,2025-03-06,4, 97314340,,,"261 ARCADIA ROAD,04-01 S289853
+Singapore",,,,Whatsapp and Yes CPAP UEN,,"Buyer has a System One A, appears to be 2nd gen CEO of New Ubin Seafood",,,,,GB-2B560862,Dreamwear Silicone Pillows; Heated Tubing for Dreamstation; Resvent iBreeze Auto,2,2
+CUST00740,Alexander Pang - PANG CHONG REN ALEXANDER,Alexander,2023-08-14,2023-08-14,1,9.731434E7,97314340,,"261 ARCADIA ROAD,04-
+01 S289853
+",,,,Lazada,,"Buyer has a System One A, appears to be 2nd gen CEO of New Ubin Seafood; Lazada system cancelled this order cos i forgot to fulfil",,,,,,,1,0
+CUST00741,Lawrence Soh Chin Ter,Lawrence,2023-08-14,2023-08-14,2,91058628‬,,,79B Toa Payoh Central #14-25 S(312079),,,,Whatsapp and Yes CPAP UEN,,,,,,,,Dreamwear Silicone Pillows,1,1
+CUST00742,Johanna Lim Hui En,Johanna,2023-08-15,2024-11-13,8,82487737,,,210 Ang Mo Kio Ave 3 #05-1614 S560210,,,,Whatsapp and Yes CPAP UEN,,Tried several small frames incl dreamwear silicone pillows and Philips Wisp paed; ended up choosing p30i,,,,,GB-28548608; GB-H2005210,Dreamwisp Mask; Dreamwisp Small Connector; Resmed p30i mask; Resvent iBreeze Auto Pro; Resvent iBreeze Plus; battery pack for ibreeze plus; small frame,5,3
+CUST00743,Karen Chan,Karen,2023-08-18,2023-08-18,2,,,,,,,,Shopee,,,,,,,,Disposable Filters x12,1,1
+CUST00744,Richard Sim / Isabelle Ng Noi Hoe,Richard,2023-08-18,2023-08-18,2,‭93856009‬,,,,,,,Whatsapp and Yes CPAP UEN,,Patient has stage 4 colon cancer. Is on 2 week free trial for iBreeze Auto. Previously seen by ttsh sleep clinic with AHI 60 and has 2 hours sleep without cpap nightly ,,,,,,Resmed p30i mask,1,1
+CUST00745,Wong Li,Wong Li,2023-08-18,2023-08-18,2,97116131,,,"676A Yishun Ring Road
+04-1904
+SG 761676",,,,Whatsapp and Yes CPAP UEN,,Patient is possibly in her 50s / menopausal - https://www.evernote.com/shard/s509/sh/44e10837-7a6d-72c5-5fc2-41c9cfe55989/k7xR8i3T62jiH9Y_kmAAT_7w_9DlQNCpFKRrsyhMH6CQnDmPAmM3boQxmw,Cynthia Oh,,,,,Sleep Test w O2 Ring,1,1
+CUST00746,Robert Nam (Susanne Nam's dad),Robert,2023-08-19,2023-08-19,2,,,,15 Q Kang Choo Bin Road,,,,Whatsapp and Yes CPAP UEN,,"2 week trial with iBreeze Auto. Patient is 90+ years old and has sensitive, easily tearable skin, associated with diabetes",,,,,,Dreamwear Silicone Pillows,1,1
+CUST00747,MUHAMMAD KHALIDH,Khalidh,2023-08-23,2023-09-05,2,91850061‬,,,,,,,Whatsapp and Yes CPAP UEN,,2 week trial with Dreamwear silicone pillows; Bought at end of trial ,,,,,GB-2B550698,Dreamwear Silicone Pillows; Resvent iBreeze Auto,2,0
+CUST00748,Lee Taylor,Taylor,2023-08-24,2023-08-24,3,87278293,,lee.taylor72@outlook.com,"42 East Coast Road, 10-05 Moda, 10-05 Moda, Singapore 428762, 8727 8293",,,,Hitpay,,,,,,,GB-2B550693,Dreamwear Under the Nose; Resvent iBreeze Auto,2,1
+CUST00749,Gideon Chew,Gid,2023-08-26,2023-08-26,2,87982988‬,,,,,,,Whatsapp and Yes CPAP UEN,,,,,,,,Dreamwear Silicone Pillows,1,1
+CUST00750,Nancy / Lean See (Matthew Koo's mum),Nancy,2023-08-28,2023-08-28,2,81149211‬,,,,,,,Whatsapp and Yes CPAP UEN,,Using Apex XT from EIRKG that has no SD Card. Didn't like wisp mask that ERIKG gave her. Didn't even have any choice of mask in the first run. ,,,,,,Resmed p30i mask,1,1
+CUST00751,Gemma koh,Gemma,2023-08-30,2023-11-11,2,97547421,,,"165B Hillcrest Rd, Singapore 286805
+Singapore",,,,Whatsapp and Yes CPAP UEN,,"2 week trial with Dreamwisp mask; iBreeze Bipap Trial, replaced iBreeze Auto Pro",,Failed trial,,,GB-2B550683; GB-2B560872,Dreamwisp Mask,2,0
+CUST00752,Mohammed Afiq B Maha,Afiq,2023-08-30,2023-08-30,1,87483196,,,"Blk 285 Bukit Batok East Avenue 3
+03-429
+650285",,,,Whatsapp and Yes CPAP UEN,,,,,,,GB-2B550708,Resmed p30i mask; Resvent iBreeze Auto,1,0
+CUST00753,Adrian Sim Yew Meng,Adrian,2023-09-02,2023-09-02,2,90888228‬,,,,,,,Whatsapp and Yes CPAP UEN,,,,,,,,Resmed p30i mask,1,1
+CUST00754,Angelina Chee,Angelina,2023-09-05,2023-09-05,2,92781645,,,"39 GROVE DRIVE, 279079, Singapore",,,,Lazada,,,,,,,,Dreamwisp Mask,1,1
+CUST00755,Edwin Tan / Melissa,Edwin,2023-09-07,2023-09-07,2,81881899,,,"66 Flora Road, Singapore, Singapore, 66 FLORA ROAD, 506912, Singapore","09-01, 26 FERNWOOD TERRACE, 458555, Singapore",,,Lazada,,,,,,,,Dreamwisp Mask,1,1
+CUST00756,Simeon Govindarajoo,Simeon,2023-09-07,2023-12-03,6,98421231,,,"53 Kovan Road 
+#05-02
+Singapore 548136 ",,,,Whatsapp and Yes CPAP UEN,,He paid 600 SGD top up for iBreeze Bipap Auto and 200 SGD for Dreamwisp mask. This iBreeze Bipap Auto has a slightly defective screen.,,,,,GB-2B550714; GB-2B564118,Dreamwisp Mask; Resmed p30i mask; Resvent iBreeze Auto; Resvent iBreeze Auto Bipap; Sleep Test w O2 Ring,4,2
+CUST00757,Ho Yew Chin,Yew Chin,2023-09-09,2023-09-09,2,96579108,,,"1 RIVERVALE LINK, #11-11 ,SingaPore,545118",,,,Shopee,,,,,,,,Resmed p30i mask,1,1
+CUST00758,Dave Wong,Dave,2023-09-10,2023-09-10,1,90304281‬,,,"3A Kovan Road, Kovan Residences #05-16
+Singapore",,,,Whatsapp and Yes CPAP UEN,,"2 week trial for iBreeze Auto when buying Dreamwear Silicone Pillows. Dave is a planner for Cycle and Carriage Singapore (possibly Mercedes) - plans the purchase quantity I'm guessing. Family is comfortable. Older boy was sec 1 in 2023, studies at VS. Younger boy is in primary school near Bowen Sec. Dave's in laws live near Bowen Sec.
+",,,,,GB-2B548633,Dreamwear Silicone Pillows,1,0
+CUST00759,Ang Beng Eok c/o CATHRIN POH YU NING,Cath,2023-09-11,2025-07-29,6,98788521,,,"Blk 745 Jurong West St 73 #10-57 S640745
+Singapore",,,,Whatsapp and Yes CPAP UEN,,2 week trial for ibreeze Auto when buying dreamwear sp,,,,,GB-2B550676,Dreamwear Silicone Pillows; Resvent iBreeze Auto Pro,4,2
+CUST00760,Foo Yong Qing,Yong Qing,2023-09-12,2023-09-12,1,98637504,,,"Jurong West St 64, Block 662B, #15-326 Singapore 642662",,,,Whatsapp and Yes CPAP UEN,,2 week trial for ibreeze Auto when buying dreamwear sp,,,,,GB-2B550691,Resmed p30i mask,1,0
+CUST00761,Ruby Heng,Ruby,2023-09-12,2023-09-12,2,87231912,,,"04-04, 1 CHANG CHARN ROAD, 159630, Singapore",,,,Lazada,,"Most likely wife of Robert Heng, MD of car finance firm Orchard Credit - the building address matches this. Next gen successor is Renny Heng.",,,,,,Dreamwear Silicone Pillows,1,1
+CUST00762,"Alice Ng Suat Paik alice_lau.981, M******u",Alice,2023-09-17,2023-09-17,2, 98198193,,,"139 Tamarind Road
+SG 806086",,,,Whatsapp,,,,,,,,Disposable Filters x12; Reusable Filters x2,1,1
+CUST00763,"Elton Tan, eitontan",Elton,2023-09-17,2023-09-17,2,******18,,,"BLOCK 262A COMPASSVALE STREET #02-113,
+SingaPore,541262
+",,,,Shopee,,,,,,,,Heated Tubing for Dreamstation,1,1
+CUST00764,Jessey Chuah,Jessey,2023-09-17,2023-09-17,2,93389860,,,"6 RIVERVALE LINK,#03-
+07(Park Green Condo)
+S545042",,,,Lazada,,,,,,,,Dreamwisp Mask,1,1
+CUST00765,"Simon Ng, petra 74",Simon,2023-09-17,2023-09-17,2,..74,,,"Blk 488B Tampines Street 45, #11-137,SingaPore,
+521488
+",,,,Shopee,,,,,,,,Heated Tubing for Dreamstation,1,1
+CUST00766,Colin Koh,Colin,2023-09-19,2025-09-10,3,96913836,,,"#04-12, 242H PASIR PANJANG ROAD, 117491, Singapore","#17-43, 28B DOVER CRESCENT - DOVER GARDENS, 132028, Singapore",,,Lazada,,,,,,,,Dreamwisp Mask,1,2
+CUST00767,Yixi Tan,Yixi,2023-09-19,2023-09-19,1,‭91911273‬,,,"BLOCK 618C, PUNGGOL DRIVE, #08-723 ,Singa
+Pore,823618",,,,Shopee,,,,,,,GB-2B550701,Dreamwisp Mask; Resvent iBreeze Auto,1,0
+CUST00768,Kenny Choo,Kenny,2023-09-20,2023-09-20,2,97115592,,,"15J KANG CHOO BIN ROAD, 548281, Singapore",,,,Lazada,,,,,,,,Dreamwear Silicone Pillows,1,1
+CUST00769,Hoh Chung Shih,Chung Shih,2023-09-21,2025-01-24,10,90887218,,,"Blk 145 Potong Pasir Avenue 2, #17-70, Singapore 350145",,,,Whatsapp and Yes CPAP UEN,,,,,,,GB-2B550710; GB-H2005407,Dreamwisp Mask; Resvent iBreeze Auto; Resvent iBreeze Plus; Reusable Filters x2; iBreeze Heated Tubing; iBreeze humidifier tank (free as this is my spare); ibreeze Water Tank,6,4
+CUST00770,John Kong kongjfmi,John,2023-09-25,2023-09-25,2,******71,,,"1, Moulmein Rise, ##07-02,SingaPore,308143",,,,Shopee,,,,,,,,Dreamwear Silicone Pillows; Dreamwisp Mask,1,1
+CUST00771,Sharmini,Sharmini,2023-09-25,2023-09-25,2,,,,"BLOCK 617, YISHUN RING ROAD, #09-3250 ,Sin
+gaPore,760617",,,,Shopee,,,,,,,,Dreamwear Silicone Pillows,1,1
+CUST00772,Chan Tuck Wai,Tuck Wai,2023-09-27,2023-09-27,1,‭98500704‬,,,,,,,Whatsapp and Yes CPAP UEN,,,,,,,GB-H2005113,Dreamwear Silicone Pillows; Resvent iBreeze Plus,1,0
+CUST00773,Yong Qing,Yong Qing,2023-09-27,2025-01-10,3,97665489‬,,,"Jurong West St 64, Block 662B, #15-326 Singapore 642662",,,,Whatsapp,,"35sgd for a set of 2
+65sgd for a set of 4",,,,,GB-2B550691,Resmed p30i mask; Resvent iBreeze Auto Pro; ibreeze filters x4,2,1
+CUST00774,"Jason Ng wei bin, c/o Helen Ang and Jamie Boey",Jason,2023-09-28,2023-09-28,1,98400716,,,"Ghim Moh Link
+Block 27
+17-260",,,,Whatsapp and Yes CPAP UEN,,"1 month free trial, NUH patient, c/o Jamie Boey social worker, Jason caused some stress to Xue Yun as he didn't want to wait for the usual process of Retail Pharmacy raising a request for a CPAP machine ",,,,,GB-2B550696,Resmed p30i mask,1,0
+CUST00775,Matthew Tan Lee Seng,Matthew,2023-09-28,2023-09-28,1,91774235,,,"11 Jalan Mata Ayer #03-62, S759154",,,,Whatsapp and Yes CPAP UEN,,,,,,,GB-2B550713,Resmed p30i mask; Resvent iBreeze Auto,1,0
+CUST00776,Keenon Lee Pei Hong,Keenon,2023-09-29,2023-09-29,2,94398102,,,"66 Namly Garden, 267394",,,,Whatsapp and Yes CPAP UEN,,"Founder, 1929 Mask during Covid. Parents background - fabric manufacturers",,,,,,Resmed p30i mask,1,1
+CUST00777,Ramanathan Durai,Ramanathan,2023-09-29,2023-09-29,2,90673918‬,,,Blk 360b Admiralty drive #04-56 singapore 752360,,,,Whatsapp and Yes CPAP UEN,,,,,,,,Dreamwisp Mask,1,1
+CUST00778,"Albert Khong, kkp008",Albert,2023-10-02,2023-10-02,2,,,,"BLOCK 529, JURONG WEST STREET 52, ##07-
+373 ,SingaPore,640529",,,,Shopee,,,,,,,,Dreamwisp Mask,1,1
+CUST00779,"Esheng Chew, eshengchew",Esheng,2023-10-02,2023-10-02,2,,,,"105 Petir Road #06-13, Foresque Residences, #0
+6-13,SingaPore,678274",,,,Shopee,,,,,,,,Disposable Filters x12,1,1
+CUST00780,"Jeffrey, Sliderx69",Jeffrey,2023-10-04,2023-10-04,2,,,,"casuarina, #36,SingaPore,579424
+ ",,,,Shopee,,,,,,,,Disposable Filters x12,1,1
+CUST00781,Melinda Cahyadi,Melinda,2023-10-05,2023-10-05,2,******05,,,"Pick Locker at 154 Lorong 2 Toa Payoh-154 Loron
+g 2 Toa Payoh, ,310154",,,,Shopee,,,,,,,,Disposable Filters x12,1,1
+CUST00782,Amy Soh,Amy,2023-10-06,2023-10-06,2,91814488,,,"264 JURONG EAST
+STREET 24,06-515
+S600264",,,,Lazada,,,,,,,,Dreamwisp Mask,1,1
+CUST00783,"Hafiz C/O Rafeeqah ""Fyz Lil"" - MOHAMED HAFIZ BIN MOHAMEDJALIL",Hafiz,2023-10-06,2024-07-31,4,91444015,,,"26D Jalan Membina #05-162 S167026
+Singapore",,,,Whatsapp,,4 week trial for iBreeze Auto,,,,,GB-2B550702,Ibreeze filters x2 waived ; Resmed p30i mask; Resvent iBreeze Auto,3,1
+CUST00784,Rebecca Woon,Rebecca,2023-10-08,2023-10-08,2,Nil,,,"11A SOUTH BUONA VISTA ROAD,SingaPore,118
+143",,,,Shopee,,,,,,,,Disposable Filters x12,1,1
+CUST00785,Ricky Ang,Ricky,2023-10-08,2023-10-08,2,90998233,,,"110 WOODLANDS
+AVENUE 5,#07-23
+S739015",,,,Lazada,,Phone number associated with AN Digital Lock and Herald Academy (Homestay service for overseas - China? - students - using landed property),,,,,,Dreamwear Silicone Pillows,1,1
+CUST00786,Terence Lee Guan Fen,Terence,2023-10-08,2023-10-24,2,‭91147328‬,,"terenceleegf@gmail.com
+
+","Blk 546 pasir ris street 51 #11-17  s(510546)
+Singapore",,,,Whatsapp and Yes CPAP UEN,,2 week trial for iBreeze Auto. Sells an OEMed Vape in Indonesia. Also sells cleaning machines and cleaning services. Initially he wanted to self collect the F20 mask but I ended up arranging singpost courier.,,,,,GB-28550703,F20 large; Resvent iBreeze Auto,2,0
+CUST00787,AZMAN KHAMIS,Azman,2023-10-10,2025-04-07,12,96557076,,,"814 JURONG WEST
+STREET 81,#03-196
+S640814",,,,Whatsapp,,Changed from dreamwear under the nose mask; I offered to let him try several masks but he just wanted to try dreamwisp,,,,,,Disposable Filters x12; Dreamwear Silicone Pillows; Dreamwisp Mask; Reusable Filters x2,6,6
+CUST00788,Gabriel Ong,Gabriel,2023-10-10,2023-10-10,2,96858279,,,"18 SIMS DRIVE,16-63
+S387394",,,,Lazada,,,,,,,,Dreamwear Silicone Pillows,1,1
+CUST00789,Rakesh S P,Rakesh,2023-10-10,2023-10-10,2,91503039,,,"267B, 03-121, Punggol Field, 822267",,,,,,,,,,,,Sleep Test,1,1
+CUST00790,Tay Chaw Loong,Chaw Loong,2023-10-10,2023-10-10,2,96786640,,,"666 JALAN DAMAI,#13-99
+S410666",,,,Lazada,,,,,,,,Disposable Filters x12,1,1
+CUST00791,"NEO LEONG SIN, leongsin73",Leong Sin,2023-10-11,2023-10-11,2,******17,,,"122 WOODLANDS AVENUE 5, ##10-46,SingaPor
+e,739021",,,,Shopee,,,,,,,,Disposable Filters x12,1,1
+CUST00792,Alan Chow,Alan,2023-10-13,2023-10-13,2,85715875,,,"305 CANBERRA ROAD,
+#09-63 S750305",,,,Lazada,,,,,,,,Resmed n30i mask,1,1
+CUST00793,Desmond Ong,Desmond,2023-10-13,2025-09-30,3,97383898,,,"100 KAMPONG JAVA ROAD,#18-
+03(Parc Centennial) S228867","100 KAMPONG JAVA ROAD,#18-
+03(Parc Centennial) S228867",,,Lazada,,Currently on Dreamstation auto Bipap and unidentified nasal prong mask. Says he can’t take masks that wrap around top of head.,,Jo,,,GB-H2008811,Disposable Filters x12; Resvent iBreeze Plus,1,2
+CUST00794,Teo Hui Min,Hui Min,2023-10-13,2023-10-13,2,98242916,,,"815 JELLICOE ROAD,14-
+18 S200815",,,,Lazada,,,,,,,,Resmed p30i mask,1,1
+CUST00795,Gary Soh c/o Shirley Chen and Irene Soh,Gary,2023-10-15,2023-10-15,1,‭88491490‬,,Gary.soh@bigpond.com,"40 Alamein avenue 
+Carlingford
+Nsw, 2118",17A Belmont Road,,,Whatsapp and Yes CPAP UEN,,Didn't buy in the end ,,Failed trial,,,GB-H2005212,,1,0
+CUST00796,Dominic Cheng,Dominic,2023-10-16,2023-10-17,3,81254888,,simpledom@gmail.com,"159 bedok south ave 3 #02-557
+Singapore",,,,Hitpay,,,,,,,GB-2B550700,Disposable Filters x12; Resmed p30i mask; Resvent iBreeze Auto,2,1
+CUST00797,Lincoln Koh Thong Ch,Lincoln,2023-10-16,2023-10-16,1,90090657‬,,,212 Yishun St 21#12-157 S760212,,,,Whatsapp and Yes CPAP UEN,,,,,,,GB-28550704,Resvent iBreeze Auto,1,0
+CUST00798,Audrey Teo,Audrey,2023-10-17,2023-10-17,2,89330235,,,"#12-742, 899 TAMPINES STREET 81, 520899, Singapore",,,,Lazada,,,,,,,,Resmed p30i mask,1,1
+CUST00799,Rama Pillai,Rama,2023-10-17,2023-10-17,2,96224530,,,"1 SPRINGLEAF LANE, 788047, Singapore",,,,Lazada,,Possibly SGX CEO,,,,,,Dreamwear Silicone Pillows,1,1
+CUST00800,Melanie Mitchell,Melanie,2023-10-20,2023-10-20,2,81617150,,,37 Oxley Rise #12-15 S238712,,,,Lazada,,,,,,,,Resmed p30i mask,1,1
+CUST00801,Andre Tanoto,Andre,2023-10-22,2023-10-22,2,96852402,,,"#27-03, 23 CLAYMORE ROAD, 229546, Singapore",,,,Lazada,,Likely super wealthy - son of Indonesian paper manufacturer - runs his own F&B business,,,,,,F30 Medium,1,1
+CUST00802,Chong Kirl Cheah (KC),KC,2023-10-23,2023-10-23,2,85366833157,,,,,,,,,"Casino line - ""Aristocrat"" in Macau - deals in slot machines. MBS and RWS is his customer",,,,,,Dreamstation Foamless Kit,1,1
+CUST00803,Joseph Yong,Uncle Joseph,2023-10-25,2023-10-25,2,96182517‬,,,"2a Sennett Rd
+S466776",,,,Whatsapp and Yes CPAP UEN,,Aug 2025 - assembled an F20 Large for him (he likely bought parts online and didn't know how to reassemble); asked him to remember me when it's time to change bipap; existing customer of Eugene Baey,,,,,,Resmed p30i mask,1,1
+CUST00804,Ethan (Friend of Herry Limanto),Ethan,2023-10-27,2023-10-27,1,98887896‬,,,"6b Cairnhill circle #01-09
+Singapore",,,,Whatsapp and Yes CPAP UEN,,,,,,,GB-28550687,Dreamwisp Mask; Resvent iBreeze Auto,1,0
+CUST00805,Nicholas Rao,Nicholas,2023-10-27,2023-10-27,2,97713829,,,"10-01, 370F ALEXANDRA ROAD, 159959, Singapore",,,,Lazada,,,,,,,,Resmed p30i mask,1,1
+CUST00806,Eng Joo Gay,Joo Gay,2023-10-31,2023-10-31,2,,,,"1 DUNDEE ROAD, #40-07,SingaPore,149456",,,,Shopee,,,,,,,,Disposable Filters x12,1,1
+CUST00807,Tan Gek Woo,Gek Woo,2023-10-31,2024-06-26,4,98569357‬,,,Sherwood Towers #24-05.,,,,Whatsapp and Yes CPAP UEN,,"2 week trial. Is 57 in 2023. Felt challenge exhaling, possible candidate for bipap. Knows Irene, Derek Kiong, Susan Kiong; Offered to meet me in China to visit Resvent; Sings in church and teaches sunday school. Friends with Irene (?) and Uncle Derek. ; Took back the iBreeze Auto Pro and replaced with iBreeze Auto Bipap",,,,,GB-2B550674; GB-2B560873; GB-H2005400,Resmed p30i mask; Resvent iBreeze Auto Bipap; Resvent iBreeze Plus,4,0
+CUST00808,Wiradharma Pranadi,Wiradharma,2023-11-04,2023-11-04,2,81819208,,,"33 LLOYD ROAD,01-03
+S239106
+",,,,Lazada,,Wine Merchant - WEA Wines,,,,,,Dreamwisp Mask,1,1
+CUST00809,KK Siaw - SIAW YI ZHAO,Bro KK,2023-11-06,2023-11-06,1,91087016‬,,,"Royal Strand, Danga Bay, JB",35 daisy Ave (Legacy Address) ,,,Whatsapp and Yes CPAP UEN,,,,,,,GB-2B550688,Dreamwear Silicone Pillows; Resvent iBreeze Auto,1,0
+CUST00810,Addy Qiu,Addy,2023-11-07,2023-11-07,2,,,,"BLOCK 217B, COMPASSVALE DRIVE, #08-596 ,
+SingaPore,542217
+",,,,Shopee,,,,,,,,Dreamwisp Mask,1,1
+CUST00811,Liao Se Wei,Se Wei,2023-11-07,2024-11-08,4,97320605,,,"16-110, 115 HO CHING ROAD, 610115, Singapore",,,,Lazada,,,,,,,,Resmed p30i mask,2,2
+CUST00812,Patrick Woo Ker Yang,Patrick,2023-11-09,2023-12-10,2,91734732,,,"12 Sims Drive, tower 12, #01-45, s387391",,,,Whatsapp and Yes CPAP UEN,,2 week trial of iBreeze Auto,,,,,GB-2B548633; GB-2B550695,Dreamwear Silicone Pillows; Resvent iBreeze Auto,2,0
+CUST00813,Cai Yaoqing John,John,2023-11-10,2023-11-10,2,Nil,,,"BLOCK 122 ANG MO KIO AVENUE 3, ##04-1753,
+SingaPore,560122
+",,,,Shopee,,,,,,,,Dreamwear Under the Nose,1,1
+CUST00814,Joe Neitham,Joe,2023-11-10,2023-11-10,2,98573124,,,"Blk 682D, #13-229, Woodlands Dr 73, S734682",,,,Whatsapp,,,,,,,,Resmed n30i mask,1,1
+CUST00815,Lim Yu Leong,Yu Leong,2023-11-10,2025-10-23,3,97247799,,,"120 Serangoon Ave 3,
+Amaranda Gardens
+#08-06
+Singapore 554774",Serangoon,,,Whatsapp and Yes CPAP UEN,,"MHQ officer, 51 y/o in 2023, had career in private sector as electrical engineer and then went civil service, knows all about the problems of compartmentalization; Yu Leong tried several masks including dreamwisp, p30i, dreamwear silicone pillows 
+
+Chose legacy Philips wisp mask as more supportive",Jo,,,,GB-2B550696; GB-H2005401,Dreamwear Silicone Pillows; Na; Philip wisp; Resvent iBreeze Auto; Resvent iBreeze Plus; Skip,2,1
+CUST00816,Nancy Tan,Nancy,2023-11-10,2023-12-05,3,‭96583882‬,,,"Blk 447 Jurong West St 42 08-292 S’pore 640447
+Singapore",,,,Whatsapp and Yes CPAP UEN,,NUH respi patient. 1 month free trial of iBreeze Auto Pro. Bought Home sleep test for daughter and hubby.,,,,,GB-2B550677,Dreamwear Silicone Pillows; Home Sleep Test; Resvent iBreeze Auto Pro,2,1
+CUST00817,"Tricia Kee Su-Lin, Trish, happytrish123 for her son",Tricia,2023-11-10,2023-11-10,2,90081906,,,TBA,,,,Whatsapp and Yes CPAP UEN,,,,,,,,F20 Mask (Small),1,1
+CUST00818,Raihan Amirul Hakim Bin Hamzah (son of Samsidah),Raihan,2023-11-13,2023-11-13,1,‭96755293‬,,,Ghim Moh (address TBA),,,,Whatsapp and Yes CPAP UEN,,"Customer overpaid by 50 SGD, Jo subsequently refunded 50 SGD. ",,,,,GB-2B550692,Resmed p30i mask; Resvent iBreeze Auto,1,0
+CUST00819,Tay Kong Beng,Kong Beng,2023-11-13,2023-11-13,2,Nil,,,"BLOCK 1, GHIM MOH ROAD, ##08-362,SingaPor
+e,270001",,,,Shopee,,,,,,,,Disposable Filters x12,1,1
+CUST00820,William Sim,William,2023-11-13,2023-11-13,2,90289274,,,"10-24, 3 SIN MING WALK, 575575, Singapore",,,,Lazada,,Possible artist and book illustrator,,,,,,Dreamwear Silicone Pillows,1,1
+CUST00821,Yapp Yun Fah,Yun Fah,2023-11-13,2023-11-13,2,93866883,,,"#20-41, 204 BOON LAY DRIVE, 640204, Singapore",,,,Lazada,,"LinkedIn - senior accountant, AGS Singapore",,,,,,Dreamwisp Mask,1,1
+CUST00822,Andrew Tong,Andrew,2023-11-14,2023-11-14,2,98194248,,,"48 LENGKOK BAHRU,07-
+173 S151048",,,,Lazada,,,,,,,,Resmed p30i mask,1,1
+CUST00823,Peter Ng Tso Wong,Peter,2023-11-14,2023-12-21,3,98303652,,,"11 Chancery Lane 02-02 Chancery Park Singapore 309502
+Singapore",,,,Hitpay,,,,,,,GB-2B564116,Home Sleep Test; Resmed p30i mask; Resvent iBreeze Auto Bipap,2,1
+CUST00824,Peter Loh,Peter,2023-11-15,2023-11-15,2,98185452,,,Marine Crescent,,,,Cash,,,,,,,,Dreamwear Silicone Pillows,1,1
+CUST00825,Cheryl Lim,Cheryl,2023-11-16,2023-11-16,2,97330628,,,"#08-287, Singapore, Singapore, 213 JURONG EAST STREET 21, 600213, Singapore","08-289, 456 PASIR RIS DRIVE 4, 510456, Singapore",,,Lazada,,,,,,,,Dreamwisp Mask,1,1
+CUST00826,Ki Hyon KIM,Ki Hyon,2023-11-16,2023-11-16,2,96719589,,,"#09-14, 7 LEEDON HEIGHTS, 267953, Singapore",,,,Whatsapp,,"He prefers n30i mask, SW nose piece as it's much quieter",,,,,,Resmed p30i mask,1,1
+CUST00827,Lim Teck Siang,Teck Siang,2023-11-16,2023-11-16,2,91852053,,,"10-1100, Singapore, Singapore, 616 BEDOK RESERVOIR ROAD, 470616, Singapore","Singapore,Singapore,TANGLIN RISE,15A, Singapore,Singapore,TANGLIN RISE, 247996, Singapore",,,Lazada,,Possibly a famous cinematographer,,,,,,Disposable Filters x12,1,1
+CUST00828,Liya Kamil (unfilfulled),Liya,2023-11-17,2023-11-17,2,,,,"20 WOODLANDS DRIVE 16, #04-01,SingaPore,7
+37879",,,,Out of stock -- unfulfilled,,,,,,,,Dreamstation heated tubing,1,1
+CUST00829,Fakhrur Razy bin Idris,Fakhrur,2023-11-22,2023-11-22,2,,,,"BLOCK 748, WOODLANDS CIRCLE, #08-510,Sin
+gaPore,730748",,,,Shopee,,,,,,,,Disposable Filters x12,1,1
+CUST00830,Joey Sim / ICE - Joey-6396 Winston n,Joey,2023-11-22,2023-11-22,2,91446396,,,"08-139, 606 CHOA CHU KANG STREET 62, 680606, Singapore",,,,Lazada,,,,,,,,Dreamwear Silicone Pillows,1,1
+CUST00831,Li Xiaowen,Xiaowen,2023-11-24,2023-11-24,2,96223414,,,"33 LORONG SELANGAT, Singapore, Singapore, 33C LORONG SELANGAT,33C LORONG SELANGAT,33C, 33 LORONG SELANGAT, 358725, Singapore",,,,Lazada,,"Likely Top management in a security training company, APRO",,,,,,Disposable Filters x12,1,1
+CUST00832,WK Lee,WK,2023-11-24,2023-11-24,2,97518229,,,"#15-03, 355 BUKIT TIMAH ROAD, 259724, Singapore",,,,Lazada,,,,,,,,Resmed p30i mask,1,1
+CUST00833,Dr Jerry Lim Eng Yong (dentist),Dr,2023-11-26,2023-11-26,1,97467545,,,"Clover by the Park, 6 Bishan St 25, #29-12, S573975",,,,Whatsapp and Yes CPAP UEN,,"121 with him. He's a dentist, super knowledgeable about how the mouth structures lead to poor sleep. He's probably great to collab with. Identified that I have a big tongue and Mallampati score of 3. He runs his own dental practice and has a dentist(?) business partner who is even more expert in sleep issues. Not a normal Dentist. I mentioned to him the possibility that we can do a talk show on sleep and he seemed keen and he really has passion to talk about mouth structures and sleep, and MAD. His MAD is 3.x - 4.x K.
+Introduced me to Dr Ronnie Yap",,,,10.0,GB-2B562385,Resmed p30i mask; Resvent iBreeze Auto Bipap,1,0
+CUST00834,Hazmi Hassan,Hazmi,2023-11-27,2023-11-27,2,90111662,,,"Tampines, works at Changi Airfreight Centre",,,,Whatsapp,,,,,,,,Dreamwisp Mask,1,1
+CUST00835,Ivan Guoh Siew Hian,Ivan,2023-11-27,2023-12-11,2,96853108‬,,,,,,,Whatsapp and Yes CPAP UEN,,iBreeze Bipap trial 2 weeks,,,,,GB-28562383; GB-2B562383,Resmed p30i mask; Resvent iBreeze Auto Bipap,2,0
+CUST00836,Jeric Poh,Jeric,2023-11-27,2023-11-27,2,93281735,,,"16-06, 177 LOMPANG ROAD, 670177, Singapore",,,,Lazada,,,,,,,,Dreamwisp Mask,1,1
+CUST00837,Dionne / ennoidbblack,Dionne,2023-11-28,2024-04-10,4,,,,"BLOCK 593A MONTREAL LINK, #14-66,SingaPor
+e,751593",,,,Shopee,,,,,,,,Resmed p30i mask,2,2
+CUST00838,Jeremy Tan,Jeremy,2023-11-28,2023-11-28,2,91720888,,,"08-04, 61 MOUNT SINAI DRIVE, 277113, Singapore",,,,Lazada,,,,,,,,Resmed p30i mask,1,1
+CUST00839,MC Ming Cheng Tan / Jolly Ng,MC,2023-11-28,2024-08-18,3,‭82235761‬,,,"951 Hougang Ave 9, 13-512 S530951
+Singapore",,,,Whatsapp and Yes CPAP UEN,,,,,,,GB-2B550711,F20 Large; Resmed p30i mask; Resvent iBreeze Auto,2,1
+CUST00840,Valerie Chin,Valerie,2023-11-28,2023-11-28,2,96279224,,,"#10-5224, Singapore, Singapore, 724 BEDOK RESERVOIR ROAD, 470724, Singapore",,,,Lazada,,,,,,,,Resmed n30i,1,1
+CUST00841,John Heng Chia Chua / Zhu / John J.H. Zhuhl01,John,2023-11-29,2023-11-29,1,‭96981803‬,,,,,,,Whatsapp and Yes CPAP UEN,,,,,,,GB-2B550686,Resvent iBreeze Auto,1,0
+CUST00842,Jason Tan,Jason,2023-12-01,2023-12-01,2,98394925,,,"#10-182, Singapore,Singapore,663 WOODLANDS RING ROAD, 730663, Singapore",,,,Lazada,,,,,,,,F20 Medium,1,1
+CUST00843,Mohammad FADLI,Fadli,2023-12-01,2023-12-01,2,,,,"Pod Contact Telecommunication at Blk 888 Woodl
+ands Drive 50 #01-723, 888 Plaza-Blk 888 Woodla
+nds Drive 50, #01-723, 888 Plaza,730888",,,,Shopee,,,,,,,,Disposable Filters x12,1,1
+CUST00844,"Jennifer Lee, c/o Jimmy Lee",Jennifer,2023-12-02,2023-12-31,4,81332021‬,,,Blk 247 #10-32 jurong East St 21 spore 600247,,,,Whatsapp and Yes CPAP UEN,,iBreeze Bipap Trial 1 month (NUH patient),,,,,GB-2B562382,Dreamwisp Mask; Resmed p30i mask; Resvent iBreeze Auto Bipap,3,1
+CUST00845,Serene Yew,Serene,2023-12-02,2023-12-02,2,91070006‬,,,,,,,Whatsapp and Yes CPAP UEN,,Is very particular about box condition but is willing to buy many pieces,,,Unreasonable customer,,GB-2B564117,Dreamwisp Mask; Resvent iBreeze Auto Bipap,1,1
+CUST00846,Lau Cheng-Xun,Cheng Xun,2023-12-05,2023-12-05,2,,,,"Fung Onn Medical Store at Blk 38 Margaret Drive
+#02-04-38, MARGARET DRIVE, SG, 141038, #02-04,141038,",,,,Shopee,,,,,,,,Disposable Filters x12,1,1
+CUST00847,Vincent Chan Wei Chun,Vincent,2023-12-11,2023-12-11,1,90917165‬,,,493 Admiralty Link 17-165,,,,Whatsapp and Yes CPAP UEN,,,Joel Khoo,,,,GB-2B550706,Resvent iBreeze Auto,1,0
+CUST00848,Dexter / azh,Dexter,2023-12-13,2023-12-13,2,90117192,,,"#05-63, 517 BEDOK RESERVOIR ROAD, 479275, Singapore",,,,Lazada,,,,,,,,Dreamwisp Mask,1,1
+CUST00849,Min Lin Htut Oo,Min Lin Htut Oo,2023-12-13,2023-12-13,2,‭96997439‬,,,,,,,,,Dreamstation Heated Tubing - OOS; Jo cancelled the order - Dreamstation Heated Tubing - OOS,,,,,,,1,1
+CUST00850,Nick TENG NGEE CHENG Nov 2023,Nick,2023-12-13,2023-12-13,1,‭83288089‬,,,"Blk 7A commonwealth Ave 11-660 Spore 141007
+Singapore",,,,UEN,,   ,,,,,GB-2B562384,Resmed p30i mask,1,0
+CUST00851,Wang Fang Kit,Fang Kit,2023-12-13,2023-12-13,2,93631467,,,"#06-21, 543 WOODLANDS DRIVE 16, 730543, Singapore",,,,Lazada,,,,,,,,Disposable Filters x12; Resmed p30i mask,1,1
+CUST00852,SM Foo,SM,2023-12-18,2025-04-10,4,96496339,,,"03-05, 112 CLEMENTI STREET 13, 120112, Singapore",,,,Lazada,,,,,,,,Resmed p30i mask,2,2
+CUST00853,Parmesh Singh,Parmesh,2023-12-21,2023-12-21,1,‭87490274‬,,,"27B Lorong K, Telok Kurau
+Singapore 425629",,,,Hitpay,,YesCPAP.com,,,,,GB-2B550678,Resvent iBreeze Auto,1,0
+CUST00854,Victor Tan SK victor_tansk,Victor,2023-12-22,2023-12-22,2,...86,,,"7-11 at Blk 339 Ang Mo Kio Avenue 1 #01-1579-Bl
+k 339 Ang Mo Kio Avenue 1, #01-1579,560339",,,,Shopee,,Wanted the mask to be manufactured this year; maybe thought the price of 200 SGD was too incredibly low,,,,,,Dreamwisp Mask,1,1
+CUST00855,Desmond Teo Jun Hao,Desmond,2023-12-26,2024-01-11,2,91128882,,,"625B Tampines St 61, #07-670",,,,Whatsapp and Yes CPAP UEN,,"End of trial, I actually initially forgot to set reminder on calendar for end of trial; Mask and 2 week free trial. CGH patient; didn't want to wait until end Jan to buy CPAP. 57 AHI with WatchPAT. Daytime tiredness, but without frequent headaches.",,,,,GB-28550685, ; Resmed p30i mask; Resvent iBreeze Auto,2,0
+CUST00856,Karunethy s/o sinn,Karunethy,2023-12-27,2023-12-27,1,94879775,,,"Apt blk 407, Yishun Ave 6, #05-1300, Singapore 760407",,,,Whatsapp and Yes CPAP UEN,,"GPMG and Sniper Rifle specialist for range. Is a warrant officer, on gold card; had head pain and went for sleep test.",,,,,GB-2B564115,Dreamwear Silicone Pillows; Resvent iBreeze Auto Bipap,1,0
+CUST00857,Jasman Mohamad Nor,Jasman,2023-12-30,2023-12-30,2,‭91766549‬,,,"09-348, 510 SERANGOON NORTH AVENUE 4, 550510, Singapore",,,,Lazada,,"Fulfilled with p30i with customer's approval. Customer has used CPAP since 2021, enquired about travel CPAPs",,,,,,Resmed n30i mask,1,1
+CUST00858,Daisy Tan,Daisy,2024-01-01,2024-01-01,2,84981680,,,"#12-06, 361 BUKIT TIMAH ROAD, 259725, Singapore",,,,Lazada,,,,,,,,Dreamwear Silicone Pillows,1,1
+CUST00859,Saiful Bahri saiful_bahri_osman,Saiful,2024-01-01,2024-01-01,2,,,,"BLOCK 19, TECK WHYE LANE, #10-29 ,SingaPor
+e,680019",,,,Shopee,,,,,,,,Disposable Filters x12,1,1
+CUST00860,Ira Ng c/o Nicholas tan chin how,Ira,2024-01-02,2024-01-02,1,‭97275222‬,,,,,,,Whatsapp and Yes CPAP UEN,,Malaysian couple. Often go back to Penang and KL. Ira has experience doing events sales in amara hotel Singapore. Currently a home maker and interested to help sell CPAPs via referral. I offered 100sgd commission each referral.  On 2 week trial for iBreeze Auto Pro,,,,,GB-2B550684,Dreamwear Silicone Pillows,1,0
+CUST00861,Sidney Neo,Sidney,2024-01-02,2024-01-02,2,96443452,,,"10-19, 57 EDGEDALE PLAINS, 828681, Singapore",,,,Lazada,,,,,,,,Dreamwear Silicone Pillows,1,1
+CUST00862,Poh soon koh,Poh Soon,2024-01-03,2024-11-06,2,82688630‬,,,Tampines east,,,,Whatsapp and Yes CPAP UEN,,"Poh gee's brother - one of them anyway. Semi retired and helps out another brother running a bespoke outboind tours company - zero tourist traps, unique destinations like Antarctica, south America, mexico",,,,,GB-2B564117; GB-H2008809,Resmed p30i mask; Resvent iBreeze Auto Bipap; Resvent iBreeze Plus,2,0
+CUST00863,Agnes Wong Ming Kuan (Dentist),Agnes,2024-01-04,2024-01-04,2,96660062,,,"1, Margate Road (438039)",,,,Whatsapp and Yes CPAP UEN,,Dentist,,,,,,Dreamwear Silicone Pillows; Resmed p30i mask,1,1
+CUST00864,Atiqah - NUR ATIQAH BTE MD SH.,Atiqah,2024-01-04,2024-01-04,1,90717789,,,158 yung loh road #17-54 s(610158),,,,Whatsapp and Yes CPAP UEN,,,,,,,GB-2B550684,Resmed p30i mask,1,0
+CUST00865,Mano Chatulani,Mano,2024-01-05,2024-01-05,2,96194188,,,"16-05, 12 DERBYSHIRE ROAD, 309466, Singapore",,,,Lazada,,,,,,,,Dreamwear Silicone Pillows,1,1
+CUST00866,Logindran balachandran (Logan tj),Bro Logan,2024-01-07,2024-01-07,1,98379471‬,,,,,,,UEN,,Discounted price of 1250sgd for both items together. Offered price of 1100sgd to Logan previously. ,,,,,GB-2B550683 ,Dreamwisp Mask; Resvent iBreeze Auto Pro,1,0
+CUST00867,Frank Low Tong Cheng,Frank,2024-01-09,2024-01-18,2,88601138‬,,,"6 Holland Grove Lane S278833
+Singapore",,,,Whatsapp,,Property investor. Property agent. Real property rental returns are around 1-2% in sgp and it's the selling that profits the owners. iBreeze bipap trial. ,,,,,GB-2B562384,Dreamwisp Mask; Resvent iBreeze Auto Bipap,2,0
+CUST00868,Melvyn Lee,Melvyn,2024-01-10,2024-01-10,2,94553028,,,"03-389, 242 TAMPINES STREET 21, 521242, Singapore",,,,Lazada,,,,,,,,Resmed p30i mask,1,1
+CUST00869,Wen Hao Aw,Wen Hao,2024-01-10,2024-01-10,2,,,,"BLOCK 519 JELAPANG ROAD, #13-181,SingaPor
+e,670519",,,,Shopee,,,,,,,,Disposable Filters x12,1,1
+CUST00870,Alison Symons,Alison,2024-01-12,2024-11-25,6,,,,"19 University Walk, Singapore 297781",,,,Shopee,,Possibly a Philosophy professor,,,,,,Disposable Filters x12; Reusable Filters x2,3,3
+CUST00871,Elisa Tan,Elisa,2024-01-12,2024-01-12,2,,,,"251 Bangkit Road, 07-372, Singapore 670251",,,,Shopee,,,,,,,,Disposable Filters x12; Dreamwisp Mask; Reusable Filters x2,1,1
+CUST00872,Muthukumaran,Muthukumaran,2024-01-12,2024-01-12,2,‭92222123‬,,,TBA,,,,Whatsapp,,,,,,,,Resmed p30i mask,1,1
+CUST00873,Shaffinaz Khan,Shaffinaz,2024-01-12,2024-01-12,2,,,,"510 Choa Chu Kang Street 51, 02-239, Singapore 680510",,,,Shopee,,,,,,,,Disposable Filters x12,1,1
+CUST00874,Richard Ong Yong Hwee,Richard,2024-01-15,2025-02-19,4,‭97279651‬,,,"82 Hillview Avenue, #06-02, Singapore 669581",,,,Whatsapp and Yes CPAP UEN,,,,,,,GB-2B569285; GB-H2005403,Resmed p30i mask; Resvent iBreeze Auto Bipap; Resvent iBreeze Plus,3,1
+CUST00875,Karen kdubs33,Karen,2024-01-16,2024-01-16,2,,,,"20B LORONG 3 GEYLANG, #13-74,SingaPore,38
+3020",,,,Shopee,,,,,,,,Disposable Filters x12,1,1
+CUST00876,Leslie Tay,Leslie,2024-01-16,2024-01-16,2,‭98421234‬,,,"37 GROVE AVENUE,
+S279203",,,,Lazada,,Not cardiologist Dr Leslie Tay Not ieatishootipost Dr Leslie Tay. Sells solar panels. ,,,,,,Dreamwisp Mask,1,1
+CUST00877,Ng eng bin,Eng Bin,2024-01-16,2024-09-19,2,90609727‬,,,Landed property somewhere in Singapore,,,,Whatsapp and Yes CPAP UEN,,"Hates resmed cos of the airmini. Still he fit the resmed f20 medium well. No leaks and was comfortable. He has a nephew who works in ICU who gets him free discarded masks. ; Previous record:Hates resmed cos of the airmini. Still he fit the resmed f20 medium well. No leaks and was comfortable. He has a nephew who works in ICU who gets him free discarded masks. 
+More comfortable on iBreeze travel CPAP; Setting is IPR 1, P min 7, P max 12
+History of slipped disc in early Aug 2024. Daughter settled in Australia after uni (he hates that)
+Offshore engineering - expert consultant on laying underwater pipes; Timor Leste job has ended; next going to Philippines more often.",,,,,GB-2B560872; GB-H2005211,Resvent iBreeze Auto Bipap; Resvent iBreeze Plus,2,0
+CUST00878,Desiree Ho,Desiree,2024-01-17,2024-01-17,2,83218738,,,"#02-27, 42 KOVAN RISE, 544729, Singapore",,,,Lazada,,,,,,,,Resmed p30i mask,1,1
+CUST00879,Kelvin Woon Tat Yeh,,2024-01-17,2024-10-06,6,‭96609775‬,,,352 balestier road #014-01 Singapore 329780,,,,Whatsapp,,Friend gave him a dreamstation Bipap; Works for YY doing debt collection service,,,,,,Disposable Filters x12; Foam swap for Dreamstation Auto Bipap; Non heated tubing; Reusable Filters x2,3,3
+CUST00880,Matthias Lim,Matthias,2024-01-17,2024-01-17,2,97983799,,,"#22-90, 70 REDHILL CLOSE, 150070, Singapore",,,,Lazada,,,,,,,,Resmed p30i mask,1,1
+CUST00881,"Su Eng Teck, c/o Cheok Su Cheng (wife)",Eng Teck,2024-01-22,2024-01-22,1,94350071,,,"52, Jalan Limau Purut ,468226.",,,,Whatsapp and Yes CPAP UEN,,,"Marine Chioh, nurse",,,,GB-28569287,Resmed p30i mask; Resvent iBreeze Auto Bipap,1,0
+CUST00882,Eling lin,Eling,2024-01-23,2024-01-23,2,94235771,,,"01-02, 90 PUNGGOL DRIVE, 828794, Singapore",,,,Lazada,,Possible AVP at Temasek,,,,,,Dreamwear Silicone Pillows,1,1
+CUST00883,Shota Takanashi,Shota,2024-01-23,2024-01-23,2,81592586,,,"#03-04, 34 DAKOTA CRESCENT, 399936, Singapore",,,,Lazada,,Possible triathlete born in 1995,,,,,,Resmed n30i mask,1,1
+CUST00884,Wei Yiming,Yiming,2024-01-23,2025-09-27,3,98255483,,,"19-02, Singapore, Singapore, 188 KENG LEE ROAD, 308414, Singapore","Quah Siew Hock
+993 Bukit Timah Road #05-07
+Maplewoods
+Singapore 589631
+(Access through lift lobby 4 at basement carpark of Saraca Court)",,,Lazada,,"Address is Quah Siew Hock; phone number is Wei Yiming
+ Dad in law and Son in law; Address suggests a wealthy individual",,Jo,,,,Resmed p30i; Resmed p30i Mask; Resmed p30i mask; Skip,1,2
+CUST00885,Joey chua,Joey,2024-01-24,2025-02-04,3,96747005,,,"100 Flora road, #07-64 S(509743)",,,,Whatsapp and Yes CPAP UEN,,Previously on Dreamwear Silcone Pillows,,,,,GB-2B569290,2x iBreeze filters; Dreamwear Silicone Pillows; Resmed p30i mask; Resvent iBreeze Auto Bipap,2,1
+CUST00886,Atiqah - NUR ATIQAH BTE MD SH.,Atiqah,2024-01-25,2024-01-25,2,97231627‬,,,,,,,Whatsapp and Yes CPAP UEN,,,,,,,,Resvent iBreeze Auto Pro,1,1
+CUST00887,Derek Lim Choong Meng,Derek,2024-01-29,2024-01-29,1,‭90612225‬,,,"BLOCK 199 PASIR RIS STREET 12, ##03-142,Si
+ngaPore,510199",,,,Shopee,,,,,,,GB-2B560868,Resvent iBreeze Auto,1,0
+CUST00888,Kevin Seah Beng Heng Kevinseah315,Kevin,2024-01-30,2025-04-15,3,‭96258112‬,,,Pasir Ris - full address TBC,,,,Whatsapp,,"Knee and Back pain; diabetes with nutrition plan; married a filipino lady (second marriage), young kids, 1 is 20 months in 2025; previous devilbliss CPAP was 11 years old and hard to surface the info from the machine; was also waking up several times in the night possibly result of apneas with CPAP; introduced me to Dr Ellis Taylor Mayamoto who is Australian Japanese, gives him lots of nutrition and health advice including buying the correct shoes; she and hubby likely live at Furama; in Australia she's an Osteopath; Second marriage. Has a 8 month old, and a 7 year old in 2024, Also a 24 year old from previous marriage. Uses p30i and Devilbliss CPAP. Has a friend who sells medical equipment in Sarawak to hospitals. Drives Tada. Previous expertise -- Bakery and pub -- esp bread with garlic, olive oil and prawns.",Nil,,,,GB-2B612185,Non heated tubing; Resmed p30i mask; iBreeze Auto Bipap,2,1
+CUST00889,Ong KT,KT,2024-02-01,2024-02-01,2,81818804,,,"04-380, 266B PUNGGOL WAY, 822266, Singapore",,,,Lazada,,,,,,,,Disposable Filters x12,1,1
+CUST00890,"""seung""",Seung,2024-02-01,2024-02-01,2,,,,"21 ANGULLIA PARK, #0702,SingaPore,239974",,,,Shopee,,,,,,,,Resmed p30i mask,1,1
+CUST00891,Chris Lu,Chris,2024-02-03,2025-02-19,3,‭92210608‬,,chrisluzw@gmail.com,"7 one north gateway, 
+one north residences
+#04-27, accessible through Lobby F",,,,Hitpay,,,,,,Jo: Updated 5 Apr 2024,GB-2B569289,Dreamwear Silicone Pillows; Resvent iBreeze Auto Bipap,2,1
+CUST00892,Low Teik Yong,Teik Yong,2024-02-03,2024-02-03,2,96729301,,,"10-326, 657 WOODLANDS RING ROAD, 730657, Singapore",,,,Lazada,,,,,,,,Dreamwear Silicone Pillows,1,1
+CUST00893,"""TY"" YONG TE YUNG",TY,2024-02-03,2025-01-21,2,‭98430255‬,,,Yishun,,,,Whatsapp,,End of trial purchase,,,,,GB-2B595805,Resmed p30i mask; Resvent iBreeze Auto Bipap,2,0
+CUST00894,Mindy Felinton C/O Miao,Miao,2024-02-06,2024-02-06,2,‪86126226‬,,,"Conrad Centennial, 2 Temasek Boulevard",,,,Whatsapp,,,,,,,,Dreamwear Silicone Pillows,1,1
+CUST00895,Andrew Seah Yong Hui (Xie Yonghui),Andrew,2024-02-07,2025-07-24,6,‭91510865‬,,,,,,,Whatsapp,,,,,,,,Dreamwisp Mask; F20 mask S for wife; Non heated tubing,3,3
+CUST00896,Hasyna Neo,Hasyna,2024-02-08,2024-02-08,2,‭96269151‬,,,"28 Sumang Walk
+#03-13
+Singapore 828619",,,,Nil,,Charges waived - lucky draw during BNI FP,,,,,,Home sleep test,1,1
+CUST00897,Sheryl Leong,Sheryl,2024-02-08,2024-02-08,1,‭98181340‬,,,"#14-300, blk 119A Rivervale Drive, Spore 541119",,,,Whatsapp and Yes CPAP UEN,,,,,,Jo: Updated 5 Apr 2024,GB-2B550670,Resmed p30i mask; Resvent iBreeze Auto Pro,1,0
+CUST00898,Tan Chee Wang c/o Jess Tan,Chee Wang,2024-02-08,2024-02-08,1,‭97575970‬,,,"
+43 West Coast rd s127356",,,,Whatsapp and Yes CPAP UEN,,Jess is a medical doctor working in HSA forensics. Sister works in SGH as anaesthesia doctor. Brother Hong Yun works in finance and has interest in coffee. ,,,,Jo: Updated 5 Apr 2024,GB-2B569291,Dreamwisp Mask; Resvent iBreeze Auto Bipap; f20 medium,1,0
+CUST00899,Amin Bin Idris,Amin,2024-02-09,2024-02-09,1,‭90085942‬,,,Blk 730 Woodlands Circle #02-29 (730730),,,,Whatsapp and Yes CPAP UEN,,,,,,Jo: Updated 5 Apr 2024,GB-2B569288,Resmed p30i mask; Resvent iBreeze Auto Bipap,1,0
+CUST00900,Tobie Goh,Tobie,2024-02-11,2024-02-11,2,81445959,,,"08-40, 158 YUNG LOH ROAD, 610158, Singapore",,,,Lazada,,,,,,,,Reusable Filters x2,1,1
+CUST00901,Hubert Jiang Chang Cheng,Hubert,2024-02-13,2024-02-13,1,97243829‬,,,,,,,Whatsapp and Yes CPAP UEN,,iBreeze auto bipap trial ,,,,,GB-2B569284,Resmed p30i mask,1,0
+CUST00902,Andrew Teo,Andrew,2024-02-15,2024-02-15,1,92957109‬,,,"block 166, Bishan street 13, #05-248. Spore 570166",,,,Whatsapp and Yes CPAP UEN,,,,,,,GB-2B569294,Resmed p30i mask; Resvent iBreeze Auto Bipap,1,0
+CUST00903,Bryan Kang Ching Choon,Bryan,2024-02-17,2024-10-31,4,96916205,,,"72 Upper Serangoon View
+#16-41. S533882.
+Bryan Kang",,,,Whatsapp,,,,,,,,Disposable Filters x12; Reusable Filters x2,2,2
+CUST00904,Lourdes Veronica,Veronica,2024-02-18,2024-02-18,2,86135044,,,"Pawdy House at Blk 263 Compassvale Street #01-
+07-BLOCK 263, COMPASSVALE STREET, SG, 54
+0263, #01-07,540263",,,,Shopee,,Possible Ms Singapore Universe 1977 - though she denies it,,,,,,Resmed F20 Medium,1,1
+CUST00905,Paul Ng Chian Howe,Paul,2024-02-18,2024-02-18,2,91193255,,,"423 Jurong West Avenue 1
+#08-210
+Singapore 640423",,,,Whatsapp,,,,,,,,Resmed p30i mask,1,1
+CUST00906,Ronny Sidharta,Ronny,2024-02-18,2024-02-18,2,,,,"7-11 at 83 Punggol Central #01-14, Waterway Poi
+nt-83, PUNGGOL CENTRAL, SG, 828761, #01-1
+4, Waterway Point,828761",,,,Shopee,,"Possible - Regional Financial Controller, Asia Pacific for Crane Worldwide Logistics
+https://www.linkedin.com/in/ronny-sidharta/?originalSubdomain=sg",,,,,,Resmed n30i mask,1,1
+CUST00907,Thomas Chiam,Thomas,2024-02-18,2024-02-18,2,‭81397005‬,,,,,,,Whatsapp,,,,,,,,Sleep Test,1,1
+CUST00908,Nicky G c/o Fang,Nicky,2024-02-19,2024-02-19,2,96584114‬,,,,,,,Whatsapp,,,,,,,,Dreamwisp Mask,1,1
+CUST00909,Paul Lonsdale,Paul,2024-02-21,2024-03-12,2,‭97368879‬,,,"794 Yishun Ring Rd #12-3452
+Singapore",,,,Whatsapp and Yes CPAP UEN,,"2 week trial auto Bipap. Patient has a 12 year old system one auto Bipap and 4 year old Airsense 10 that has crack sound when it starts up. Has had heart flutter with and without CPAP. Has tried so many different approaches including different masks , mouth tape, o ring inside mouth, MAD. Has high leaks in Oscar and also likely had pressure a little too high leading to PB. ",,,,Jo: Updated 5 Apr 2024,GB-28569293 ; GB-2B540163 ,PAP pressure initialization; Resvent iBreeze Bipap STA,2,0
+CUST00910,Selly Lee,Selly,2024-02-21,2024-02-21,1,‭93850094‬,,sheilee84_lee@hotmail.com,134 Bukut Batok West Avenue 6 Singapore Singapore 650134 sg,,,,Hitpay,,,,,,Jo: Updated 5 Apr 2024,GB-2B548633,Dreamwisp Mask; Resvent iBreeze Auto,1,0
+CUST00911,Nicole Chng Xinci,Nicole,2024-02-22,2024-02-22,2,‭83494663‬,,,"7-11 at 70 Punggol Central #01-07, Punggol MRT70, PUNGGOL CENTRAL, SG, 828868, #01-07, P
+unggol MRT,828868",,,,Shopee,,,,,,,,Dreamwisp Mask,1,1
+CUST00912,Alex Chong Hock Kee c/o Jobplus Pte Ltd,Alex,2024-02-24,2024-06-07,4,91005539,,,5 Chuan Link S’pore 554778,,,,Whatsapp and Yes CPAP UEN,,Auto bipap trial using deposit of 200sgd ,,,,Jo: Updated 5 Apr 2024,GB-2B569286,Bipap trial for 200sgd ; Filters for iBreeze x2; Resvent iBreeze Auto Bipap,3,1
+CUST00913,Ashwin Raj SO Seliah,Ashwin,2024-02-24,2024-03-24,2,‭94601709‬,,,"650A Jurong West St 61 #03-274 Singapore
+Singapore",,,,Whatsapp and Yes CPAP UEN,,Auto bipap trial negotiated to 3 weeks,,,,Jo: Updated 5 Apr 2024,GB-2B569292,Dreamwear Silicone Pillows; Dreamwisp Mask; Resvent iBreeze Auto Bipap,2,0
+CUST00914,Chai Nyok Kiong c/o chan Kah Meang and Chan Hoong Maeng,Nyok Kiong,2024-02-25,2024-09-03,3,67806422‬,,,"Tentatively use NUH's address - Lobby G, NUH",,,,Whatsapp and Yes CPAP UEN,,,,,,Jo: Updated 5 Apr 2024,GB-2B550675,Resmed p30i mask; Resvent iBreeze Auto Pro,2,1
+CUST00915,John Kuan redragon118,John,2024-02-27,2024-02-27,2,84681586,,,,,,,Cash,,Visited Junimed before me. Was previously on Dreamwear Under the Nose and leaked for him. Is on 2 year old Dreamstation with new foam. Said he would buy 2nd CPAP from me (convenience of travel as a set),,,,,,Dreamwear Silicone Pillows,1,1
+CUST00916,Chandan Kumar,Chandan,2024-03-01,2024-03-01,4,9*4,,,"0*0,1*1,5*0,S*e",,,,Lazada,,,,,,,,Dreamwear Silicone Pillows; Dreamwisp Mask,2,2
+CUST00917,Alvin Chew,Alvin,2024-03-09,2024-03-09,1,‭87275707‬,,,"Block 986B Jurong West St 93 #08-613 S642986
+Singapore",,,,Whatsapp and Yes CPAP UEN,,Auto Bipap Trial for a few days,,,,Jo: Updated 5 Apr 2024,GB-2B569283,Resmed p30i mask; Resvent iBreeze Auto Bipap,1,0
+CUST00918,Jackie Choo,Jackie,2024-03-09,2024-03-09,1,‭96267280‬,,,"Blk 673 hougang ave 8
+06-653
+530673
+Singapore",,,,Hitpay,,,,,,Jo: Updated 5 Apr 2024,GB-28572567,Resmed p30i mask; Resvent iBreeze Auto Bipap,1,0
+CUST00919,Edwin Seng c/o Ling,Edwin,2024-03-11,2024-03-25,3,90049652‬,,,"25 Harvey crescent
+489387",,,,Whatsapp and Yes CPAP UEN,,Auto Bipap trial 2 weeks,,,,Jo: Updated 5 Apr 2024,GB-2B572564,Resmed p30i mask; Resvent iBreeze Auto Bipap,2,1
+CUST00920,Lim Keng Yuen,Keng Yuen,2024-03-11,2024-03-11,2,9*5,,,"#*4,6*5,6*9,S*e",,,,Lazada,,,,,,,,Resmed p30i mask,1,1
+CUST00921,Shairazi Suwandi,Shairazi,2024-03-13,2024-03-13,1,96661824‬,,,"559 Jurong West St 42 #02-477 S640559
+Singapore",,,,Whatsapp,,,,,,,GB-2B550682,Resmed p30i mask; Resvent iBreeze Auto Pro,1,0
+CUST00922,Ong Wei Keat,Wei Keat,2024-03-15,2024-03-15,1,91125874,,,"10C, Bendemeer Road, #34-123 (333010)",,,,Whatsapp and Yes CPAP UEN,,10% discount on World Sleep Day event + 5% discount,,,,,GB-2B572572,Resmed p30i mask; Resvent iBreeze Auto Bipap,1,0
+CUST00923,Andy Low Kia Min,Andy,2024-03-18,2024-03-18,1,‭90275979‬,,,"Blk 109 Spottiswoode Park Road #14-87 Singapore 080109
+",,,,Whatsapp and Yes CPAP UEN,,,,,,Jo: Updated 5 Apr 2024,GB-2B572570,Resmed p30i mask; Resvent iBreeze Auto Bipap,1,0
+CUST00924,Stanley Harvey,Ps Stan,2024-03-18,2024-03-18,1,‭61430039166‬,,stan.harvey@posydney.org,"One Farrerr Park Station Road, Singapore, Singapore, 217562, Singapore
+
+",,,,Hitpay,,,,,,,GB-2B572565,Dreamwear Silicone Pillows; Resvent iBreeze Auto Bipap,1,0
+CUST00925,Wendy yeo,Wendy,2024-03-20,2024-03-20,1,‭98188196‬,,,"694B Woodlands Dr 62 #11-26
+S732694",,,,Whatsapp and Yes CPAP UEN,,,,,,Jo: Updated 5 Apr 2024,GB-2B572571,Dreamwear Silicone Pillows; Resvent iBreeze Auto Bipap,1,0
+CUST00926,Jeremy Peter Goh Huan,Jeremy,2024-03-21,2024-03-21,1,‭94506723‬,,,"117b Jalan Tenteram #17-515 s322117
+Singapore",,,,Whatsapp and Yes CPAP UEN,,,,,,,GB-2B572561,Resmed p30i mask; Resvent iBreeze Auto Bipap,1,0
+CUST00927,Cecil junior McLean,Cecil,2024-03-25,2024-03-25,1,94569715‬,,,,,,,Whatsapp and Yes CPAP UEN,,,,Failed trial,,,GB-2B572563,Dreamwisp Mask,1,0
+CUST00928,Axel lin xiang Liang,Axel,2024-03-26,2024-03-26,1,‭98462548‬,,,TBA,,,,Whatsapp and Yes CPAP UEN,,Preferred auto Bipap PS 0.0 to other settings on Bipap. Also was more comfortable with auto Bipap 0.0 than ibreeze plus. Medical device line. Said r&d of a cpap machine wouldn't be difficult. ,,,,Jo: Updated 5 Apr 2024,GB-H2005404,Dreamwisp Mask; Resvent iBreeze Plus,1,0
+CUST00929,Jay Shah,Jay,2024-03-28,2024-03-28,2,8*2,,,"9*D,4*9,S*e",,,,Shopee,,,,,,,,,1,1
+CUST00930,Jerrold koh,Jerrold,2024-03-30,2024-03-30,1,‭98432163‬,,,"7 claymore road, 06-04
+Singapore",,,,Hitpay,,SGH Thun how's patient. Jerrold is in advertising and Resmed is his former client in Australia. Wife is in data security. She's posting to Bangkok soon. ,,,,,GB-2B560859,Resmed p30i mask; Resvent iBreeze Auto,1,0
+CUST00931,Vincent Cheang You Kong cheangvincent59,Vincent,2024-03-31,2024-03-31,2,Noinfo,,,No info,,,,Shopee,,,,,,,,Disposable Filters x12; Reusable Filters x2,1,1
+CUST00932,Caleb Tan (bro caleb),Bro Caleb,2024-04-04,2024-04-04,1,‭87979749‬,,,"Blk 112, LengKong Tiga #03-215. Singapore 410112",,,,Latitude Pay,,,,,,,GB-H2005408,Resvent iBreeze Plus,1,0
+CUST00933,Paul Goh Teck Hong c/o Jerlyn,Paul,2024-04-04,2024-04-04,1,‭97382038‬,,,517 Bedok Reservoir Road #05-68 Singapore 479275,,9738 2038,,Whatsapp and Yes CPAP UEN,,,,,,,GB-2B569293,Dreamwear Silicone Pillows; Resvent iBreeze Auto Bipap,1,0
+CUST00934,Samuel Teh Xian-Ming (BNI),Samuel,2024-04-05,2024-04-20,2,‭90046370‬,,,"7 Yishun Industrial Street 1 #03-49 North Spring Bizhub, Singapore 768162
+Singapore",,,,Whatsapp and Yes CPAP UEN,,,,,,,GB-2B574227,Dreamwear Silicone Pillows; Resvent iBreeze Auto Bipap,2,0
+CUST00935,Everett wee xin Yun (bro of Jon wee jian le),Everett,2024-04-11,2024-04-11,1,‭98187046‬,,,Rivervale drive Blk 187A #15-852 541187,,,,Whatsapp and Yes CPAP UEN,,,,,,,GB-2B572563,Dreamwear Silicone Pillows; Home sleep test ; Resvent iBreeze Auto Bipap; Ventmed home sleep test,1,0
+CUST00936,Darren chow,Darren,2024-04-17,2024-04-17,1,81063854‬,,,"80 Barker Road, Singapore 309937",,,,Hitpay,,,,,,,GB-28574226,Resmed p30i mask; Resvent iBreeze Auto Bipap,1,0
+CUST00937,Clarence Pang Yu Chen,Clarence,2024-04-20,2024-04-20,1,90018691,,,Lorong 2 Toa Payoh blk 99B #10-25 S311099,,,,Whatsapp and Yes CPAP UEN,,,,,,,GB-2B574229,Dreamwear Silicone Pillows; Resvent iBreeze Auto Bipap,1,0
+CUST00938,Haikel Lim,Haikel,2024-04-22,2024-04-22,2,,,,"1*0,1*S,3*3,S*e",,,,Lazada,,,,,,,,Dreamwisp Mask,1,1
+CUST00939,Kek yuong yuong (partial name given),Yuong,2024-04-24,2024-04-24,2,‭96710494‬,,,31 Balam Rd (Unit Number TBC),,,,Hitpay,,"Bought for friend - secretive - likely either her family member with surname Kwek or Kek, or friend Sam",,,,,GB-2B550671; GB-H2005398,Resvent iBreeze Auto Pro; Resvent iBreeze Plus,2,0
+CUST00940,Jason ng jie Sheng,Jason,2024-04-26,2024-05-08,2,91777636,,,218C Boon Lay avenue  04-291,,,,Whatsapp and Yes CPAP UEN,,2 week trial auto Bipap - going to claim insurance. Going on cpap for sake of long term health. Snores but doesn't feel daytime sleepiness apart from being home. ; ibreeze Auto Bipap was loud for him,,,,,(21)23233472050; GB-2B574212,Dreamwear Silicone Pillows; Resmed Airsense 10,2,0
+CUST00941,Ronald tan Hartono,Ronald,2024-04-27,2024-04-27,1,‭6282211111110‬,,ronald_2108@hotmail.com,"Jakarta, Indonesia (Full Address TBC)",,,,Hitpay (2 transactions),,,,,,,GB-2B574234,Resmed p30i mask; Resvent iBreeze Auto Bipap,1,0
+CUST00942,Dawn Lou,Dawn,2024-05-01,2024-05-01,2,96507246,,,"09-29, 114 WOODLANDS AVENUE 5- BELLEWOODS, 739017, Singapore",,,,Lazada,,,,,,,,Reusable Filters x2,1,1
+CUST00943,Joshua Ang,Joshua,2024-05-01,2024-05-01,2,97507681,,,"12-499, 512A YISHUN STREET 51- OLEANDER BREEZE @ YISHUN, 761512, Singapore",,,,Lazada,,,,,,,,Resmed p30i mask,1,1
+CUST00944,Prakash Nair,Prakash,2024-05-05,2024-05-05,2,98331839,,,"#10-47, 5 MARINE VISTA- NEPTUNE COURT, 449029, Singapore",,,,Lazada,,,,,,,,Resmed p30i mask,1,1
+CUST00945,muska_80,Muska,2024-05-06,2024-05-06,2,,,,,,,,Carousell,,,,,,,,Dreamwisp,1,1
+CUST00946,Eden Toh Kim Yang,Eden,2024-05-08,2025-10-25,3,‭91800913‬,,,323A sengkang eastway #10-545 s(541323),323A sengkang eastway #10-545 s(541323),,,Whatsapp and Yes CPAP UEN,,Broken nose piece connector; iBreeze Auto Bipap 2 week trial. In sales - employee - company prints stickers - location near Simpang Bedok industrial area. ,Jo,,,,GB-28574217,Dreamwear Silicone Pillows; Dreamwear silicone pillows; Resvent iBreeze Auto Bipap,2,1
+CUST00947,Mark Shaw,Mark,2024-05-08,2024-05-08,2,,,,"1*0,S*e,S*e,1*D,2*8,S*e",,,,Lazada,,,,,,,,Dreamwear Silicone Pillows,1,1
+CUST00948,Madam Tee,Mdm Tee,2024-05-13,2024-05-13,2,87468875,,,"13-218, 119C KIM TIAN ROAD- KIM TIAN 119, 163119, Singapore",,,,Lazada,,,,,,,,Dreamwear Silicone Pillows,1,1
+CUST00949,Susan Heng,Susan,2024-05-13,2024-05-13,2,90694630,,,"08-11, 32 MOUNT VERNON ROAD- BARTLEY RIDGE, 368056, Singapore",,,,Lazada,,,,,,,,Dreamwear Silicone Pillows,1,1
+CUST00950,Thai Lian Tan,Thai Lian,2024-05-13,2024-05-13,2,81263197,,,"09-107, 334B YISHUN STREET 31- YISHUN RIVERWALK, 762334, Singapore",,,,Lazada,,,,,,,,Resmed p30i mask,1,1
+CUST00951,Faith Tan,Faith,2024-05-21,2024-05-21,1,‭97777354‬,,,"155 Ang Mo Kio Ave 4, 560155, 03-734, lift D
+Singapore",,,,Whatsapp,,"2 week trial for Auto Bipap. Has deeper health issues including narrow jaw and regular nose bleed.
+Update: Failed trial
+",,Failed trial,,,GB-2B572566,Resmed p30i mask,1,0
+CUST00952,Hian Goh,Hian,2024-05-22,2024-05-22,2,90669900,,,"07-03, 91 GRANGE ROAD - GRANGE RESIDENCES, 249613, Singapore",,,,Lazada,,,,,,,,Resmed p30i mask,1,1
+CUST00953,Doreen Choong Chui Fong and Matthew,Doreen,2024-05-27,2024-05-27,1,‭93638672‬,,,2E Dunbar Walk Singapore 459271 thanks,,,,Whatsapp and Yes CPAP UEN,,"iBreeze Auto Bipap 1 week trial. Patient has an extra Dreamwear Silicone Pillows that needs to be collected.
+Update: Failed trial",,Failed trial,,,GB-28574233,Resmed p30i mask,1,0
+CUST00954,"Kho Zhi Qiang @ Xu Zh c/o Rachel, Kristen Kiong's colleague)",Zhi Qiang,2024-05-27,2024-05-27,1,‭90464560‬,,,"420 clementi ave 1 #33-211
+120420
+singapore",,,,Whatsapp and Yes CPAP UEN,,iBreeze Auto Bipap 1 day trial. ,,,,,GB-2B574235,Resmed p30i mask; Resvent iBreeze Auto Bipap,1,0
+CUST00955,Ryan takashi.ryan,Ryan,2024-06-03,2024-06-03,2,87877926,,,"122 Serangoon Avenue 3 AMARANDA GARDENS, #03-01, Singapore 554775",,,,Carousell,,,,,,,,Dreamwisp Mask,1,1
+CUST00956,Reza Ho Heng Fu,Reza,2024-06-05,2025-08-08,4,‭96477710‬,,reza9ho2@gmail.com,"57 New upper changi rd #14-1338
+461057",,,,Shopify,,"Bit of a blue jolly; is a marketing analyst for dow jones(?). Learnt about sleep apnea from his richer friend who had surgery. First searched shopee, then later realized wanted personal service and searched Google(?) and discovered Yes CPAP; 4 Nov 2024: I replaced his bipap for him under warranty; there was Error 402; irregular voltage issue, even after power supply had been swapped. Replacement Bipap on 4 Nov 2024: GB-2B595807; current last drawn 4K and wants to move out from parents place. Mum is Indonesian and dad is singapore Chinese. One is a cleaner or similar; both of working class background. He did degree in sg but overseas degree. Story of slight social mobility. ",,,,,GB-2B574212; GB-2B595807,Dreamwear Silicone Pillows; Resmed p30i mask; Resvent iBreeze Auto Bipap,3,1
+CUST00957,Arivalagan,Arivalagan,2024-06-07,2024-06-07,2,90238285,,,"#02-30, 653 SENJA LINK, 670653, Singapore",,,,Lazada,,,,,,,,Disposable Filters x12,1,1
+CUST00958,Ewen Lim,Ewen,2024-06-07,2024-06-07,2,86918059,,,"13-532, 807B CHOA CHU KANG AVENUE 1 - KEAT HONG AXIS, 682807, Singapore",,,,Lazada,,,,,,,,Resmed p30i mask,1,1
+CUST00959,Kelvin Ng,Kelvin,2024-06-07,2024-06-07,2,96326856,,,"#04-453, 122 PASIR RIS STREET 11, 510122, Singapore",,,,Lazada,,,,,,,,Disposable Filters x12,1,1
+CUST00960,Shelly Bhagat,Shelly,2024-06-07,2024-08-16,4,96564762,,,"05-03, Singapore, Singapore, 700 LORONG 1 TOA PAYOH, 319773, Singapore",,,,Lazada,,,,,,,,Disposable Filters x12; Dreamwear Silicone Pillows,2,2
+CUST00961,Victor Wong Qi Zhi,Victor,2024-06-12,2024-06-12,2,‭81821895‬,,,TBC,,,,Whatsapp and Yes CPAP UEN,,,,,,,,O2 Ring Sleep Test,1,1
+CUST00962,Tim Leo Yuin Thim,Tim,2024-06-17,2024-06-17,2,97766433,,,"#07-21, 301D ANCHORVALE DRIVE - ANCHORVALE COURT, 544301, Singapore",,,,Lazada,,,,,,,,Resmed p30i mask,1,1
+CUST00963,Alice tan TJ c/o Jason Lim,Sis Alice,2024-06-19,2024-06-19,1,‭98168051‬,,,"649, Woodlands ring Rd, 07-436
+Singapore",,,,Whatsapp and Yes CPAP UEN,,"History of  asthma, uses fluimucil, also previously on yuwell Bipap but on cpap mode 8.5. Prefers full face mask and bought dreamwisp mask. Needs to be persuaded about mouth tape. Son is police officer and brother to Shankar and kelvin toy. ",,,,,GB-2B574219,Dreamwisp Mask; Resvent iBreeze Auto Bipap,1,0
+CUST00964,Bong Chee Keong (CK),CK,2024-06-19,2024-06-19,1,‭83997586‬,,,"11, Arnasalam cherry road, sg 239949",,,,Whatsapp and Yes CPAP UEN,,Tp chemical engineering lecturer. Brought his friend Khee Nguen along too. ,,,,,GB-2B574219,Resmed p30i mask; Resvent iBreeze Auto Bipap,1,0
+CUST00965,Jimmy Kang,Jimmy,2024-06-20,2024-06-20,1,97228098‬,,"kangjimmy@outlook.com
+",TBC,,,,Hitpay,,"￼Jimmy Kang is JX Kang‘s brother. He’s also Bryan Loh‘s ex colleague in PDPA. He is a healthcare data protection consultant and used to work for PPA, AMDA, and now he is working in something like SHC(?)
+His wife is shirley. Saw them in June 2024 at Chai Chee. Ibreeze auto Bipap. ",,,,,GB-28574231,Resmed p30i mask; Resvent iBreeze Auto Bipap,1,0
+CUST00966,Michael lam,Michael,2024-06-20,2024-06-20,1,‭90011407‬,,,"#04-1762 Jalan bukit merah Block 108 s160108
+Singapore",,,,Whatsapp and Yes CPAP UEN,,"Michael lam works in Apple and his job is investigations to discover if the item has been stolen from a person he knows. He knows constance, and Belinda is quite close to Constance who is also in the medical device Line doing something to do with muscles. He shared that after China bosses took over from Ang Moh bosses, the culture in his workplace has been bad. He seemed to have a Chinese bible at his desk. He uses both windows and Mac - office issued computer.",,,,,GB-28574223,Dreamwisp Mask; Resvent iBreeze Auto Bipap,1,0
+CUST00967,Franky,Franky,2024-06-25,2024-06-25,2,96171203,,,"10-348, 126A EDGEDALE PLAINS, 821126, Singapore",,,,Lazada,,,,,,,,Resmed p30i mask,1,1
+CUST00968,Zackaria meesterzack,Zackaria,2024-06-25,2024-06-25,2,96611834‬,,,"203, Choa Chu Kang Ave 1, #02-39,SingaPore,68
+0203",,,,Shopee,,,,,,,,Dreamwear Silicone Pillows,1,1
+CUST00969,"Glen Goh Tai Wei (likely 2 transactions, 2000 + 50)",Glen,2024-06-27,2024-06-27,1,93851785‬,,,"815 Tampines Avenue 4
+03-237",,,,Whatsapp and Yes CPAP UEN,,,,,,,GB-2B581738,Resmed p30i mask; Resvent iBreeze Auto Bipap,1,0
+CUST00970,Han toy fang c/o Zena Tay Peiyi (mum and daughter),Zena,2024-07-03,2024-07-03,2,‭93631421‬,,,161 Mei Ling Street #03-315 Singapore 140161,,,,UEN,,"Property agent and apparels. Mum overweight 
+High BP
+Oxygen issues 
+Admitted due to low oxygen, they thought cos of sleep apnea 
+Probably has diabetes too
+
+Definitely breathing through mouth 
+They have a full face mask which they may try if p30i doesn’t work out in a few nights",,,,,"
+GB-28581737; GB-28572566",Resmed p30i mask; Resvent iBreeze Auto Pro; Urgent Home Visit,2,0
+CUST00971,Glenn Tan Kuan Yi,Glenn,2024-07-05,2024-07-05,2,91785175,,,"03-06, 385 PASIR PANJANG ROAD - VILLA DE WEST, 118719, Singapore",,,,Lazada,,,,,,,,Dreamwear Silicone Pillows,1,1
+CUST00972,Jacob Kwek Jui Ying,Jacob,2024-07-11,2024-07-11,1,96844078,,happyrollerblade00@gmail.com,"Pasir Ris Street 12 #02-112 Singapore Singapore 510197 sg
+",,,,Hitpay,,Had heart attack a year ago at age 44. Cardiologist asked him to do a home sleep test - WatchPAT. Airsense 10 trial with p30i from another vendor. Found me via Google search and spotted Yes CPAP on Google Maps Google Business. Did WatchPAT sleep study with Dr Ruth Kam Ming Li (Ruth Kam Heart and Arryhmia Clinic),,,,,GB-2B581750,Resvent iBreeze Auto Bipap,1,0
+CUST00973,Norman Leong,Norman,2024-07-11,2024-07-11,3,88743113,,,"08-23, 206A WOODLEIGH LINK, 361206, Singapore",,,,Lazada,Jo,,,,,,J35642924F888,12mm tubing for Dreamstation Go; Dreamstation Go; Resmed p30i mask,2,1
+CUST00974,Yap Kheng Yeow k.yeow_yap,Kheng Yeow,2024-07-12,2024-07-12,2,,,,"BLOCK 206D, COMPASSVALE LANE, #16-123 ,S
+ingaPore,544206",,,,Shopee,,,,,,,,Disposable Filters x12,1,1
+CUST00975,Leong Kok Chuen,Kok Chuen,2024-07-15,2024-07-15,2,94240190,,,"#25-172, 26C JALAN MEMBINA- MEMBINA COURT, 166026, Singapore
+",,,,Lazada,,,,,,,,Resmed p30i mask,1,1
+CUST00976,Wisman Siew,Wisman,2024-07-20,2025-08-31,2,97399362,,,Serangoon,Tba,,,Whatsapp and Yes CPAP UEN,,"Going to apply for SQ pilot training
+Changed his mind; this order has been refunded",Joseph chan,,,,GB-28581741; GB-H2010249,Resmed p30i Mask; Resmed p30i mask; Resvent iBreeze Auto Bipap; Resvent iBreeze Plus; Skip,1,1
+CUST00977,Lim Chee Siong,Chee Siong,2024-07-23,2024-07-23,2,,,,"BLOCK 28, GHIM MOH LINK, #24-264 ,SingaPor
+e,270028",,,,Shopee,,,,,,,,Disposable Filters x12,1,1
+CUST00978,Moses M Paul,Moses,2024-07-23,2024-07-23,2,,,,"BLOCK 165, BISHAN STREET 13, #17-276 ,Sing aPore,570165",,,,Shopee,,,,,,,,Resmed p30i mask,1,1
+CUST00979,Desmond Sum c/o Belinda Bie,Desmond,2024-07-24,2024-07-24,1,‭98552999‬,,,Bukit Batok,,,,Whatsapp and Yes CPAP UEN,,,,,,,GB-2B581740,Dreamwear Silicone Pillows; Resvent iBreeze Auto Bipap,1,0
+CUST00980,Matthew Tan Puay Leng c/o Lee Wing Shan Branda,Matthew,2024-07-24,2024-08-08,2,‭84995857‬,,,"7 Canberra Drive #09-13, One Canberra
+S768069",,,,Whatsapp,,2 week trial for iBreeze Auto CPAP -- claimed more comfortable with CPAP than Bipap; Works in IT and sometimes does OT until midnight,,,,,GB-2B550690,Resmed p30i mask; Resvent iBreeze Auto,2,0
+CUST00981,Jace Wong,Jace,2024-07-26,2024-07-26,2,88306678‬,,,"BLOCK 860, TAMPINES AVENUE 5, #08-645 ,Sin
+gaPore,520860",,,,Shopee,,,,,,,,Dreamwisp Mask,1,1
+CUST00982,Terry wong,Terry,2024-07-26,2024-07-26,2,92337112,,,"716 BEDOK RESERVOIR
+ROAD,08-4506 S470716",,,,Lazada,,,,,,,,Resmed p30i mask,1,1
+CUST00983,Alan tan Jellydot,Alan,2024-07-31,2024-07-31,2,94888725,,,Pasir Ris near Tampines ikea. ,,,,Whatsapp,,"New creation church. Amazing conversion story. Parents were idol sellers. Dad ended up converted to Christianity. 27 years a believer and because of lying in bed in hospital. Alan had cousin who was hanged cos of fire arms possession - the first case and also featured on crime watch. He was a naughty boy in his youth and went to church accidentally for tuition. His life was turned around. He had his boy at age 35 36 also. Also started in 3 room flat at Bedok 85. Now based in Pasir Ris near ikea Tampines. I said I'm looking at older version of myself. He's a career counseller in TP attached by MOE. Strong Christian counselling angle. Has strong background as chef and chef trainer in RP and TP. Has produced executive chef's in hotels. Loves cars. Drives Mini Cooper S and his retirement car he's aiming for E class. Currently on Airsense 10 since around 2016. He tried the ibreeze auto, travel and Bipap. He was impressed by ibreeze Bipap. ",,,,,,Dreamwear Silicone Pillows,1,1
+CUST00984,Annula Perera,Annula,2024-07-31,2024-07-31,2,81269086,,,"310 HOUGANG AVENUE
+5,#04-257 S530310",,,,Lazada,,,,,,,,Resmed p30i mask,1,1
+CUST00985,Benjamin Wu,Benjamin,2024-07-31,2024-08-14,2,96570663‬,,,"Tanglin View, Prince Charles Crescent Rd, #01-12, Tower C, S 159012",,,,Whatsapp,,2 week trial - iBreeze Auto Bipap,,,,,GB-2B581752,Resmed p30i mask; Resvent iBreeze Auto Bipap,2,0
+CUST00986,Timothy Ngui Choon Ming / Wei Junming,Timothy,2024-08-01,2025-09-15,2,88683999‬,,,,163 Gangsa Road #25-86 670163,,,Whatsapp,,Also keen on iBreeze Plus Humidifier replacement; Non Heated Tubing waived,,,,,GB-H2005405,Non Heated Tubing; Resmed p30i mask; Resvent iBreeze Plus,1,1
+CUST00987,Victor law TH,Victor,2024-08-04,2024-08-04,1,98899551‬,,,,,,,UEN,,Came over from Airsense 10. Said the pressure was untolerable. Tried auto cpap with comfort 8/10. Auto Bipap comfort 10/10. Is in construction in Japanese company tadaka. Wife is an ENT nurse in SGH ward 55. Sees patients recovering from OSA surgery. ,,,,,GB-28581743,Resmed p30i mask; Resvent iBreeze Auto Bipap,1,0
+CUST00988,Morgan Thomas - Hite Morgan Thomas,Morgan,2024-08-05,2024-08-06,4,‭96121721‬,,,237 Tembeling road unit 02-03 423721,,,,Whatsapp,,"In Tech, from San Francisco. Airsense 10",,,,,,Non heated tubing; Resmed p30i mask,2,2
+CUST00989,Jonathan Ng,Jonathan,2024-08-08,2024-08-08,2,96309601,,,"23 HUME AVENUEHUME PARK 2,06-07
+S598729",,,,Lazada,,"Possibly this person - With Iterative Health, Jonathan Ng is working to transform gastrointestinal healthcare, using AI to improve diagnosis by creating complex endoscopic videos. The company also has a database to screen patients suitable for clinical trials. It has raised more than $195 million from healthcare players including Johnson & Johnson and Eli Lilly, and VCs including Insight Partners, Breyer Capital and Alumni Ventures.",,,,,,Resmed p30i mask,1,1
+CUST00990,Reynaldo Daisog _ci4b_t16z,Reynaldo,2024-08-08,2024-08-08,2,‭97259624‬,,,"BLOCK 157, JALAN TECK WHYE, #12-129 ,Sing
+aPore,680157",,,,Shopee,,used shopee paylater for 200 sgd product,,,,,,Dreamwisp Mask,1,1
+CUST00991,June Wong,June,2024-08-15,2024-08-15,2,,,,"521 Yio Chu Kang Rd, The Calrose, 04-83, Singapore 787086",,,,Shopee,,,,,,,,Disposable Filters x12,1,1
+CUST00992,Peter Chong c/o Chong Ching Ching,Peter,2024-08-15,2024-08-15,2,‭88528282‬,,,825 woodlands st 81 #06-40 S730825,,,,Whatsapp,,,,,,,,Resvent AC Power Bar,1,1
+CUST00993,Kenny Tham Guo Feng,Kenny,2024-08-17,2024-08-17,2,,,,"BLOCK 288, BISHAN STREET 24, #09-11,SingaP
+ore,570288",,,,Shopee,,"https://www.facebook.com/kenny.t.feng
+",,,,,,Disposable Filters x12; Reusable Filters x2,1,1
+CUST00994,Diana S (paid 100 SGD),Diana,2024-08-20,2024-08-20,1,‭92303484‬,,,Block 445B bukit batok west ave 8 #13-439 S652445,,,,Whatsapp,,"Was rude for no reason during conversation and created her own quote for cost of trial. Mentioned that Joe said it was $60, when that isn't our policy. Ended up paying me 100 SGD for 1 night's worth of using the machine.",,failed trial,unreasonable customer,,GB-28550705,Bipap trial (failed),1,0
+CUST00995,Biswajit,Biswajit,2024-08-21,2024-08-21,1,‭91065760‬,,,,,,,Whatsapp and Yes CPAP UEN,,Former trend micro. CTO of a it security startup. Heading to the US. Did a lot of price comparison to shake me up as a seller. Kept asking for discount. Pretended to be not happy. ,,,Unreasonble customer,,GB-2B572566,Dreamwear Silicone Pillows; Resvent iBreeze Auto Bipap,1,0
+CUST00996,Grace Foo Wye Ern (failed trial),Grace,2024-08-23,2024-08-23,1,94779877‬,,,Hillview Area (Address TBC),,,,Whatsapp and Yes CPAP UEN,,"2 week trial with ibreeze auto bipap. Former architect turned primary school tuition, English and Science",,Failed trial,,,GB-2B581744,Resmed p30i mask,1,0
+CUST00997,N Maran,Maran,2024-08-23,2024-08-23,2,,,,"BLOCK 99C LORONG 2 TOA PAYOH, ##13-23,Si
+ngaPore,312099",,,,Shopee,,,,,,,,Disposable Filters x12,1,1
+CUST00998,Phua Ah Leok c/o Phua Li Guen,Ah Leok,2024-08-23,2024-09-14,4,‭96337488‬,,,106 Yishun Ring Road #01- 151,,,,Whatsapp,,"Auto CPAP trial 2 weeks; Dreamwisp mask more comfortable than p30i; Now on Bipap trial; EPAP Min 4, IPAP Max 12, PS 1",,Failed trial,,,GB-2B550705; GB-2B574214,Dreamwisp Mask; O2 Ring Sleep Test Kit Rental; Resmed p30i mask,3,1
+CUST00999,Salwinderjit Kaur,Salwinderjit,2024-08-23,2024-12-03,5,‭82687272‬,,,"Blk 851 #04-07 Hougang Central  Singapore 530851
+Singapore",,,,Whatsapp,,"2 week trial iBreeze Bipap; had blocked nose before CPAP therapy; was unable to exercise and always had trouble controlling eating; has diabetes; swapped from dreamwear silicone pillows to n30i mask. ; 50 SGD for upgrade to n30i mask from DWSP; purchase at end of trial; 50 SGD for upgrade to n30i mask from DWSP; purchase at end of trial. Aug 2025 - gave her a Dreamwear under the nose mask
+",,,,,GB-28595800,N30i; O2 Ring Sleep Test Kit Rental; Resvent iBreeze Auto Bipap,3,2
+CUST01000,Alvin Ong Chee Keong Auyeong,Alvin,2024-08-24,2024-10-07,3,96648268,,,"36 Anchorvale Lane, #05-31, Singapore 544592",,,,Whatsapp,,,,,,,,Dreamwear Silicone Pillows; Dreamwisp Mask,2,1
+CUST01001,Saiful saifulbahri379,Saiful,2024-08-24,2024-08-24,2,,,,"BLOCK 878 WOODLANDS AVENUE 9, #06-286,S
+ingaPore,730878",,,,Shopee,,,,,,,,Disposable Filters x12,1,1
+CUST01002,Zaini,Zaini,2024-08-24,2024-08-24,2,‭87492806‬,,,"192B Rivervale Drive, #01-946, s(542192)
+",,,,Whatsapp,,Prospective Gastric Sleeve Surgery; Sleep Test to build case to claim insurance; referred my Muhsin,,,,,,O2 Ring Sleep Test Kit Rental,1,1
+CUST01003,Tay Lay May,Lay May,2024-08-25,2024-08-25,2,,,,"232 WESTWOOD AVENUE, #08-32 ,SingaPore,6
+48360",,,,Shopee,,,,,,,,Disposable Filters x12,1,1
+CUST01004,Muhammad Yusof Hamzah,Yusof,2024-08-26,2024-08-26,2,,,,"BLOCK 526B, PASIR RIS STREET 51, #10-519 ,S
+ingaPore,512526",,,,Shopee,,,,,,,,Disposable Filters x12,1,1
+CUST01005,"Peh Jia Hao ""Dualdias""",Jia Hao,2024-08-26,2024-08-26,2,‭88151159‬,,,TBC,,,,Whatsapp,,,,,,,,Dreamwisp Mask,1,1
+CUST01006,Kenneth Cheong,Kenneth,2024-08-31,2024-08-31,1,‭97937701‬,,,91A Linden Drive,,,,Whatsapp and Yes CPAP UEN,,2 week trial with iBreeze Auto Bipap,,,,,GB-2b574218,Resmed p30i mask; Resvent iBreeze Auto Bipap,1,0
+CUST01007,Alvin lim Jing Yik,Alvin,2024-09-02,2024-10-06,2,82331637,,,Blk 854 #03-500 jurong west st 81 s640854,,,,Hitpay,,2 week trial auto Bipap. Came from trialing apex Xt and Airsense 10. Met him on fb sleep apnea singapore group. His bro in law is Ben Wu. Ben tried and bought first. Alvin is a software engineer. Joe's assessment is he's not serious and just wants to try and return. ,Ben Wu,,,,GB-2B574225,Resmed p30i mask; Resvent iBreeze Auto Bipap,2,0
+CUST01008,Chris yap shin Tyng c/o Angeline,Chris,2024-09-02,2025-08-18,2,‭93848301‬,,,Simei ,,,,Whatsapp and Yes CPAP UEN,,"Bipap blower had error code and I gave him 121 swap; Defence contractor, civil engineer. Had heart palpitations in 2023 leading to panic attack and anxiety. Saw specialist after specialist including cardiologist and urologist and psychologist. Eventually did sleep test for 1000sgd with Kyo-med. Wife Angeline knows Gillian through workshops. ",,,,,GB-28581739; GB-2B617873,Bipap swap; Resmed p30i mask; Resvent iBreeze Auto Bipap,2,0
+CUST01009,Olivia,Olivia,2024-09-02,2024-11-04,4,90492118,,6.7777529E7,"5 WEST COAST WAY - WEST COAST
+GARDENS,(home no 67777529 pls call
+when reach) S126988",,,,Lazada,,Possible association with C.O.T. Island Pte Ltd; Olivia Tay,,,,,,Resmed p30i mask,2,2
+CUST01010,Ishfaque,Ishfaque,2024-09-08,2024-09-08,2,91116558,,,"14/03, 21 PASIR RIS STREET 72 - WHITEWATER, 518764, Singapore",,,,Lazada,,,,,,,,Disposable Filters x12,1,1
+CUST01011,Lawrence Poh,Lawrence,2024-09-08,2024-09-08,2,97329606,,,"09-26, 219 TAMPINES STREET 24, 520219, Singapore",,,,Lazada,,,,,,,,Disposable Filters x12,1,1
+CUST01012,Melton Aung,Melton,2024-09-10,2024-09-10,2,,,,"Blk 202A 07-575 compassvale Dr, #07-575,SingaP
+ore,541202",,,,Shopee,,,,,,,,Disposable Filters x12,1,1
+CUST01013,Surendranath Duvvuru,Surendranath,2024-09-12,2024-09-12,2,94569741,,,"15-357, 272D SENGKANG CENTRAL- ATRINA, 544272, Singapore",,,,Lazada,,,,,,,,Reusable Filters x2,1,1
+CUST01014,Alan Chua,Alan,2024-09-16,2024-10-08,3,‭96389842‬,,,29 Kelantan Rd,,,,Whatsapp,,Mortgage broker with Redbrick. Bni steadfast through Belinda whom he didnt previously know. Cpap and humidifier helped him clear severe blocked nose issue. Was previously mouth breathing. 2 week trial. ; Previously bought from Airstation; wasn't happy with their service,,,,,GB-2B581747,Resmed p30i mask; Resvent iBreeze Auto Bipap,2,1
+CUST01015,Karen Low,Karen,2024-09-17,2024-09-17,1,‭96452368‬,,,Hougang St 21,,,,Whatsapp and Yes CPAP UEN,,,,,,,GB-2B574216,Dreamwisp Mask; Resvent iBreeze Auto Bipap,1,0
+CUST01016,Sylvia Tan,Sylvia,2024-09-18,2024-10-15,3,‭97935636‬,,,36 Begonia Walk,,,,Whatsapp,,2 week trial APAP iBreeze; Auto Bipap trial; Bought after trial; also tried Airsense 10 to some success,Dave Soh,,,,GB-2B550705; GB-2B574214,Nil; Resmed p30i mask; Resvent iBreeze Auto Bipap,3,0
+CUST01017,Raymond Kua,Raymond,2024-09-20,2024-09-20,1,‭98368281‬,,,,,,,Whatsapp and Yes CPAP UEN,,,,,,,GB-2B581751,Dreamwear Silicone Pillows; Resvent iBreeze Auto Bipap,1,0
+CUST01018,Dr Aloysius Tan,Aloysius,2024-09-21,2024-09-21,2,88083928,,,"No. 288, Singapore, Singapore, 288 UPPER PAYA LEBAR ROAD, 534925, Singapore",,,,Lazada,,Doctor; possibly a colorectal surgeon,,,,,,Resmed p30i mask,1,1
+CUST01019,Clayton Chong,Clayton,2024-09-22,2024-10-14,4,‭96795165‬,,,145 Lor Ah Soo #08-127,,,,Shopify,,200 SGD each,,,,,G8-2B574233; GB-2B581744,O2 ring sale; Resmed p30i mask; Resvent iBreeze Auto Bipap,3,1
+CUST01020,Terence lim Sey kiat c/o christine Chiang,Terence,2024-09-23,2024-10-08,2,‭81230946‬,,,"7 Marymount terrace #19-06 s573963
+Singapore",,,,Whatsapp,,"Payment at end of trial; Urologist, mt E orchard. Some patients wake at night to pee. Actually OSA. Bipap trial
+Sleep test but didn't test positive for OSA; still, snoring is 8/10 volume",,,,,GB-2B581748,Resmed p30i mask; Resvent iBreeze Auto Bipap,2,0
+CUST01021,Lee Jit Shin (paid for iBreeze bipap on 30 Oct),Jit Shin,2024-10-02,2024-10-28,2,84491902‬,,,2 Lilac Drive 808192,,,,Whatsapp and Yes CPAP UEN,,,,,,,GB-2B581742,Resmed p30i mask; Resvent iBreeze Auto Bipap,2,0
+CUST01022,Soeren Vinther Poulsen,Soeren,2024-10-02,2024-10-02,2,87872096,,,"08-11, Singapore,Singapore,371 BEACH ROAD - CITY GATE, 199597, Singapore",,,,Lazada,,,,,,,,n30i,1,1
+CUST01023,Choo Yit Lai,Yit Lai,2024-10-03,2024-10-03,2,,,,"31 YISHUN CENTRAL 1, North Park Residences,
+#06-65 ,SingaPore,768805",,,,Shopee,,,,,,,,Dreamwisp Mask,1,1
+CUST01024,Lee Chin Choo; bought for hubby Anthony Tan,Chin Choo,2024-10-08,2024-10-08,1,‭91258700‬,,,"02-541, 542 BUKIT BATOK STREET 52 - GUILIN BREEZE, 650542, Singapore",,,,Lazada,,Previously bought from Airstation; wasn't happy with their service,,,,,,Resmed p30i mask,1,0
+CUST01025,Robyn Goh - Gan Ngok Ping,Robyn,2024-10-10,2024-10-21,2,‭94366431‬,,robyn_ganz@yahoo.com.sg,12 Holland Ave #18-47. Singapore 272012,,,,Whatsapp,,Auto cpap trial; headaches and palpitations when wake ,,,,,GB-2B550705,O2 Ring Sleep Test Kit Rental; Resmed p30i mask; Resvent iBreeze Auto,2,0
+CUST01026,Loh Kean Wah,Kean Wah,2024-10-11,2024-10-11,1,‭91518101‬,,,Farrer Rd area,,,,Whatsapp and Yes CPAP UEN,,,,,,,GB-H2008810,Resvent iBreeze Plus,1,0
+CUST01027,Xie Wei Jun,Wei Jun,2024-10-11,2024-10-11,1,‭90090979‬,,,"131b Tengah garden avenue #09-316
+S692131",,,,Whatsapp and Yes CPAP UEN,,100 SGD commission discount; does IT and network security for SLA,Bob,,,,GB-2B595806,Resmed p30i mask; Resvent iBreeze Auto Bipap,1,0
+CUST01028,Zakaria,Zakaria,2024-10-11,2024-10-11,1,‭6281277721975‬,,,,,,,Whatsapp and Yes CPAP UEN,,Son collected from Chai Chee,,,,,GB-H2008812,Resvent iBreeze Plus,1,0
+CUST01029,Dr Nick Tan,Nick,2024-10-16,2024-10-16,1,‭90017416‬,,,,,,,,,2 week trial; Dreamwear Silicone Pillows and iBreeze Auto Bipap; B2B referral partner,,Failed trial,,,GB-2B595805,,1,0
+CUST01030,Jeffrey LOK WAI KHIN,Jeffrey,2024-10-17,2024-11-07,2,‭97609145‬,,,"57 greenfield drive S457951
+Singapore",,,,Whatsapp,,2 week trial; iBreeze Auto Pro (women's model); Extended trial and customer purchased; I gave him a 100sgd discount as referred by Jacelyn ,Jacelyn Phou,,,,GB-2B560844,Resmed p30i mask; Resvent iBreeze Auto Pro,2,0
+CUST01031,Khairul Hilmi B Mohd,Khairul,2024-10-17,2025-08-04,3,‭93850757‬,,,172B Edgedale Plains #06-488 Singapore 822172,,,,UEN,,2 week trial; iBreeze Bipap; Brenda's colleague at Stroke Support Station; Stroke support station; Brenda Lee's colleague ; Travelling mid august; bought travel CPAP,Brenda Lee,,,,GB-2B574222; GB-H2010250,Resmed p30i mask; Resvent iBreeze Auto Bipap; Resvent iBreeze Plus,3,0
+CUST01032,Andrew ang boon heng,Andrew,2024-10-19,2025-07-29,4,‭96482288‬,,,"682 Choa Chu Kang Crescent #08-514
+S 680682",,,,Whatsapp,,Dreamstation; previously ordered on Lazada but Lazada seller app didn't alert me about order,,,,,,Dreamwisp Mask,2,2
+CUST01033,Yap Leong Hock,Leong Hock,2024-10-21,2024-10-21,2,93219351,,,"15-228, 532 UPPER CROSS STREET, 050532, Singapore","Collection Pt: 181 New Bridge Rd, 01-03, Hotel 81 Chinatown",,,Lazada,,"https://www.instagram.com/guitarfreakv/
+Cycles; likes gaming; follows gaming streams",,,,,,Disposable Filters x12,1,1
+CUST01034,George Tan,George,2024-10-22,2024-10-22,1,‭97571138‬,,,Eunos,,,,Whatsapp and Yes CPAP UEN,,"Works in an elderly care centre; they have one in whampoa and one in Chai Chee block 31(or thirty something); not computer savvy but needs help with SD card data from wife and kid(s)
+Uses BMC N5A mask; tried Dreamwisp, p30i and DWSP with me but not comfortable for him. 
+",,,,,GB-2B595796,Resvent iBreeze Auto Bipap,1,0
+CUST01035,Nicolas Huang,Nicolas,2024-10-22,2024-10-22,2,80143092,,,"#37-550, Singapore, Singapore, 53 COMMONWEALTH DRIVE, 142053, Singapore",,,,Lazada,,,,,,,,Resmed p30i mask,1,1
+CUST01036,"Mary Tan Geok Suan, for Andrew Chua",Mary,2024-10-23,2024-10-23,2,‭82880621‬,,,"24 Lorong 1 Realty Park
+536947
+Singapore",,,,Whatsapp,,,,,,,,Reusable Filters x2,1,1
+CUST01037,Wee ding Wei,Ding Wei,2024-10-23,2024-10-23,1,‭97777223‬,,,6 Camden Park 299796,,,,Whatsapp and Yes CPAP UEN,,Son of Mrs S Wee and likely one of the millennial kids of the wee Cho yaw family. Has a neighbour friend who is a physiotherapist. Loves basketball. Snores loud. But doesn't feel daytime tiredness. Likely better to be approaching cpap from biohacking perspective. Exercise Recovery portion. Working marketing for tiger balm and haw par including aquariums business. Works for his dad. Dad was telling him to work instead of not working to do cpap appointment. His mum insists that he should be on cpap.  His mum Mr's s wee is a cooking aficionado and kitted out the kitchen impressively to commercial specifications eg aluminium and sharp edges. Family has a maybach in the porch. ,,,,10.0,GB-2B595797,Dreamwear Silicone Pillows; Resvent iBreeze Auto Bipap,1,0
+CUST01038,Clyde Seah,Clyde,2024-10-28,2024-12-10,3,96822563‬,,, 105 Towner road #07-422,,,,Whatsapp,,"Former banker, fintech and investment company staff. Last drawn 10-20k and left a job recently. Very promising knowledge base and vocab regarding cpap sales; 8 Nov update: Returned bipap as he can't afford it; wanting to try existing Airsense 10, I lent him Vcom to try",,,,,GB-2B595802,Dreamwear Silicone Pillows,2,1
+CUST01039,Kelvin Neo,Kelvin,2024-10-28,2024-10-28,2,91378166,,,"58 MARIAM WALK, 507129, Singapore",,,,Lazada,,"M frame, L nose piece",,,,,,Dreamwisp Mask,1,1
+CUST01040,Lim Seow Thong,Seow Thong,2024-10-28,2025-10-21,4,98591069‬,,,"160 Canberra Drive, 05-45, The Brownstone","160 Canberra Drive, 05-45, The Brownstone (Old address)
+Blk 126D, Canberra Street, #15-837 S(754126) - Sep 2025",,,Whatsapp,,"CPAP to Bipap trial. Bought mask on 28 Oct 2024.; End of trial, purchase; Nil; Trial of iBreeze 20A Pro; tried Bipap but was less comfortable",Jo,,,,GB-2B560848; GB-2B595799,4x filters ibreeze; Resmed p30i mask; Resvent iBreeze Auto Bipap,3,1
+CUST01041,Ronald Choo,Ronald,2024-10-28,2024-10-28,2,92978218,,,"UNIT 02-21, 15 TAMPINES AVENUE 8 - ARC AT TAMPINES, 529601, Singapore",,,,Lazada,,,,,,,,Dreamwear Silicone Pillows,1,1
+CUST01042,Zenaida Lorenzo Phang,Mum,2024-10-29,2024-10-29,2,94487850‬,,,,,,,,,Jo chans direct colleague ; Swap for previous dreamstation auto,,,,,GB-2B595803; J281701279B4A,Dreamstation auto; Resmed p30i mask; Resvent iBreeze (Auto Bipap),2,0
+CUST01043,Valerie Ban Hui Min,Valerie,2024-10-30,2024-10-30,2,96995473,,,"#04-297, 190 PUNGGOL CENTRAL, 820190, Singapore",,,,Lazada,,,,,,,,Disposable Filters x12,1,1
+CUST01044,Jeremy wong jun jie,Jeremy,2024-10-31,2024-10-31,2,83989898‬,,,,,,,Whatsapp,,,,,,,,Dreamstation humidifier ,1,1
+CUST01045,Wing Leong,Wing Leong,2024-11-02,2024-11-15,2,‭98526798‬,,,,,,,Whatsapp and Yes CPAP UEN,,"2 week trial auto bipap; End of trial, purchase",Dr KH Lim,,,,GB-2B581745,Resvent iBreeze Auto Bipap; p30i,2,0
+CUST01046,Sridhar Krishnan,Sridhar,2024-11-02,2024-11-02,2,,,,"237 ARCADIA ROAD, #07-06,SingaPore,289844",,,,Shopee,,,,,,,,Dreamwear Silicone Pillows,1,1
+CUST01047,Wiratha Wang Kang Kwang,Wira,2024-11-02,2024-11-17,2,‭83224026‬,,,Eunos area condo ,,,,Whatsapp,,,,,,,GB-28595798,Dreamwear Silicone Pillows; O2 Ring Sleep Test Kit Rental; Resvent iBreeze Auto Bipap,2,0
+CUST01048,Eddie Seah Kee Chye,Eddie,2024-11-06,2024-11-06,1,97220183‬,,,"769 Pasir Ris Street 71, #10-342
+510769",,,,Whatsapp and Yes CPAP UEN,,,,,,,GB-2B574213,Resmed p30i mask; Resvent iBreeze Auto Bipap,1,0
+CUST01049,Casey Ee Jian Da,Casey,2024-11-08,2024-11-08,1,98458544‬,,,Serangoon,,,,Whatsapp and Yes CPAP UEN,,More comfortable on women's auto CPAP (APAP mode) than men's auto CPAP; pharma tech involved in deliveries; gave him price of 1200 SGD,,,,,GB-2B550672,Resmed p30i mask; Resvent iBreeze Auto Pro,1,0
+CUST01050,Letty Teo,Letty,2024-11-08,2024-11-08,1,‭96734989‬,,,Frankel Estate,,,,Whatsapp,,"2 week trial of auto bipap; patient's body is sensitive to mask loudness with n30i; was 5/10 comfortable with auto CPAP; went up to 7/10 comfort with auto bipap; EPAP Min 6, PS 2.0, IPAP Max 9 with Dreamwisp; returned bipap on 18 Nov 2024; areas to address include noise and mouth leak - revisit in mid Jan 2025",,failed trial,,,GB-28595802,Dreamwisp Mask,1,0
+CUST01051,Raymond Lim Chee Soon,Raymond,2024-11-08,2025-06-03,3,‭90118901‬,,,Tampines Street 33,,,,Whatsapp,,2 week trial auto bipap; Nil; Paid after trial ,Nil,,,,GB-2B574232; Nil,O2 ring; O2 ring purchase - 50 + 150sgd ; Resmed p30i mask; Resvent iBreeze Auto Bipap,3,0
+CUST01052,Simon charles corbet c/o Soonhwa chung,Simon,2024-11-09,2024-11-09,1,90042530‬,,,"10 Lorong 27 Geylang - The Alcove, 03-07, S388199",,,,Whatsapp and Yes CPAP UEN,,"Simon is English. Soon Hwa is Korean ethnicity but grew up in Japan. First language Japanese, second Korean and third English. 3 kids. First 2 are boys. Geylang Methodist primary. They learnt Chinese in MSF and berries and now star learners in Bedok. Learnt coding from first job in uk railways. Prev history major. Now works on standard chartered, he's the one requesting for coding projects instead of managing them. ",,,,,GB-2B548624,Resmed p30i mask; Resvent iBreeze Auto,1,0
+CUST01053,Andrew Tan,Andrew,2024-11-11,2024-11-11,2,,,,"BLOCK 249 TAMPINES STREET 21, ##03-534,Si
+ngaPore,520249",,,,Shopee,,,,,,,,Disposable Filters x12,1,1
+CUST01054,Celeste Kuah Theng Theng,Celeste,2024-11-11,2024-11-11,2,97688391‬,,,Eunos,,,,Whatsapp and Yes CPAP UEN,,"Introduced her friend Diana Chay (Tampines) to Bipap and CPAP.  They are NP friends who did accountancy together.
+Celeste is an SGH patient; on p30i and had trial of Airsense 10 with Airstation",,,,,GB-2B595804 ; GB-2B595808 ,Resvent iBreeze Auto Bipap,2,0
+CUST01055,Char C 657,Char,2024-11-13,2024-11-13,2,84284657,,,31 Saint Thomas walk 16-01 S238141,,,,Whatsapp,,Filipino with American accent; likely high SES based on address,,,,,,Dreamwisp Mask; M nose piece,1,1
+CUST01056,Alexander pei,Alexander,2024-11-14,2024-12-10,3,‭80287623‬,,,"8 Woodleigh Lane
+#06-34, Park Colonial",,,,Whatsapp and Yes CPAP UEN,,Bipap trial ; End of trial and bought machine,,,,,GB-2B595801,Resmed p30i mask; Resvent iBreeze Auto Bipap,2,1
+CUST01057,Dr Wong Chin Ho - for his mum (payment TBC),Dr Wong Chin Ho,2024-11-14,2024-11-14,1,‭81231103‬,,,106 watten estate road,,,,Whatsapp,,Bipap trial. Mum doesn't really know what sleep apnea is; bed was a little sunken at 6 years. Double pillows suggest not enough support for the neck. She does have snoring according to Dr wong. Incredible house. Plastic surgeon in private practice. Advised me to sleep early. Exercises a lot. Started snoring in last year. Was KH Lim's classmate; along with other folks,,,,,GB-2B598006,Resmed p30i mask,1,0
+CUST01058,Ang Thiat Leong,TL,2024-11-19,2024-11-19,1,97649413‬,,,,,,,Whatsapp,,iBreeze Bipap - swap for Dreamstation; sold at 600 SGD; sold p30i at 250 SGD and gave 33 SGD discount,,,,,GB-2B595794,Resmed p30i mask,1,0
+CUST01059,Charles Ng,Charles,2024-11-19,2024-11-19,1,‭97606188‬,,,,,,,Whatsapp,,iBreeze Auto CPAP - swap for Dreamstation; sold at 0 SGD; sold 200 SGD Dreamwear Silicone Pillows mask; gave 33 SGD discount,,,,,GB-2B564123,Dreamwear Silicone Pillows,1,0
+CUST01060,Marcello Bilbeisi,Marcello,2024-11-19,2024-11-19,2,97201917,,,"52 STEVENS ROAD - FIFTY-TWO
+STEVENS,01-01(01-01, 52 Stevens Road,
+257848) S257848",,,,Lazada,,,,,,,,Dreamwisp Mask,1,1
+CUST01061,Chelsy Liu,Chelsy,2024-11-21,2024-11-21,1,96461449‬,,,"126 aljunied road
+#16-08 s380126",,,,Whatsapp,,"Auto CPAP Pro Trial; tried p30i, nose piece was too solid; has unrefreshing sleep complaint",,Failed Trial,,,GB-2B560847 ,Dreamwear Silicone Pillows,1,0
+CUST01062,George Liang - paid 21 Dec HitPay,George,2024-11-24,2024-11-24,1,‭98225473‬,,,222 Loyang Avenue #07-03 Singapore 509068,,,,Whatsapp and Yes CPAP UEN,,Trial - p30i and auto cpap pro; ,,,,,GB-2B560850,Resmed p30i mask; Resvent iBreeze Auto Pro,1,0
+CUST01063,Hong Wee Kang,Wee Kang,2024-11-25,2024-12-06,2,‭93365327‬,,,"164 canberra drive #01-59, 768001",,,,Whatsapp and Yes CPAP UEN,,2 week trial; bipap; Bought after trial,,,,,GB-2B574220,Resmed p30i mask; Resvent iBreeze Auto Bipap,2,0
+CUST01064,Jesslyn Li shoperaholic,Jesslyn,2024-11-25,2024-11-25,2,‭96999963‬,,,,,,,Shopee,,,,,,,,Disposable Filters x12,1,1
+CUST01065,Chace TEO CHOON HIANG,Chace,2024-11-26,2024-12-06,2,90066965‬,,,"891 Tampines Ave 8
+#14-78
+SG: 520891",,,,Whatsapp,,2 week trial; bipap; Bought before he flies,,,,,GB-2B595795,Resmed p30i mask; Resvent iBreeze Auto Bipap,2,0
+CUST01066,Benjamin Ben Judah c/o Claire Wazah,Benjamin,2024-11-27,2024-12-16,3,96156640‬,,,"19 fifth Avenue
+Singapore","283 Ocean drive  Oceanfront #11-04 Sentosa 098528
+Singapore",,,Whatsapp,,2 week trial bipap; family of historical wealth and significance; Jewish background; Rubina Watch Company; Coffee Bean and Tea Leaf; pivotted to selling debt; Victor Sassoon is the Patriarch,,,,10.0,GB-28595802,Resmed n30i mask; Resmed p30i mask; Resvent iBreeze Auto Bipap,2,1
+CUST01067,Daniel Gan,Daniel,2024-11-27,2024-11-27,2,81423259,,,"02-189, 92B TELOK BLANGAH STREET 31 - TELOK BLANGAH PARCVIEW, 102092, Singapore",,,,Lazada,,,,,,,,Disposable Filters x12,1,1
+CUST01068,Ng Siew Kueen,Siew Kueen,2024-11-27,2024-11-27,2,82067526,,,"#12-265, 525 JURONG WEST STREET 52, 640525, Singapore",,,,Lazada,,,,,,,,Disposable Filters x12,1,1
+CUST01069,Victor Sassoon c/o Claire Wazah Sassoon - tbc payment for mask,Victor,2024-11-29,2024-11-29,2,96381103‬,,,"19 fifth Avenue
+Singapore","283 Ocean drive  Oceanfront #11-04 Sentosa 098528
+Singapore",,,Whatsapp and Yes CPAP UEN,,2 week trial bipap; family of historical wealth and significance; Jewish background; Rubina Watch Company; Coffee Bean and Tea Leaf; pivotted to selling debt; Victor Sassoon is the Patriarch,,,,10.0,GB-2B595807,Dreamwisp Mask; Resmed p30i mask; Resvent iBreeze Auto Bipap,2,0
+CUST01070,Joseph Tan dreamer021102,Joseph,2024-11-30,2024-11-30,2,..42,,,"Blk 129 Lor Ah Soo, #09-352,SingaPore,530129",,,,Shopee,,,,,,,,Disposable Filters x12,1,1
+CUST01071,"""Koon"" kee hong Koon c/o KEE SOK KHENG ""Linda""",Koon,2024-12-01,2024-12-28,4,‭96601838‬,,,Blk 674B Jurong West St.65 #12-50,,,,Whatsapp,,"Second visit; changed to bipap and Dreamwear Silicone Pillows from F20 Large (previous mask not from Yes CPAP); Trial without buying mask; 50+ this year
+He’s admitted to NUH and soon to be discharged
+Experienced chest pains and difficulty breathing 
+Did psg with split night and did have some cpap titration done 
+Doctor proposed straight cpap therapy 
+(Linda and Koon, can share sleep report if and when possible)",,,,,"GB-2B560862
+; GB-2B601637; GB-2B601647
+; Replacement Bipap GB-2B601637",Dreamwear Silicone Pillows; Resvent iBreeze Auto Bipap; Trial Deposit,4,0
+CUST01072,Deron tan,Deron,2024-12-05,2025-01-13,2,‭98576549‬,,,214c Bidadari park drive 12-661,,,,Whatsapp,,Trial changed to bipap; Deron has deviated septum; Trial of ibreeze auto cpap ,,,,,"GB-2B564130
+; GB-2B601641",Resmed p30i mask,2,0
+CUST01073,Raj Lalwani,Raj,2024-12-07,2024-12-07,2,97500210,,,"#04-18 Laguna Park, 5000E MARINE PARADE ROAD - LAGUNA PARK, 449288, Singapore",,,,Lazada,,,,,,,,Dreamwear Silicone Pillows,1,1
+CUST01074,Richa chaddha,Richa,2024-12-07,2024-12-07,2,85116509,,,"12-/195, 316B ANCHORVALE LINK - ANCHORVALE GARDENS, 542316, Singapore",,,,Lazada,,,,,,,,Disposable Filters x12,1,1
+CUST01075,Ng Jiang Hao,Jiang Hao,2024-12-08,2024-12-08,2,,,,"BLOCK 7, PINE CLOSE, #17-123,SingaPore,3910
+07",,,,Shopee,,,,,,,,Dreamwear Silicone Pillows,1,1
+CUST01076,Zenas Deng,Zenas,2024-12-09,2024-12-09,1,91078377,,,"171A Sengkang East Dr #08-68 Singapore 541171
+Singapore",,,,Whatsapp and Yes CPAP UEN,,"Claiming under prudential insurance; Hydi Wong is his sister in law; wife was disturbed by his sleep. Zenas is an architect and Joann's childhood friend. Zenas works for company that is handling dept's new heritage centre; he has met and found Katherine Hor to be an ugly personality, even openly saying things during meetings like tell the vendor that it's crap. He knows Raymond ng as a very good guy. Also works with Xiao ying and Joshua chee. His Bipap experienced weird situation which i never encountered until now; choppy pressure leading to a need to adjust to max from 2.0 to 4.0. I shared with him I was praying about coldstore situation and what to do. ",,,,,GB-2B601640,Dreamwear Silicone Pillows; Resvent iBreeze Auto Bipap,1,0
+CUST01077,Waileong907,Waileong,2024-12-13,2024-12-13,2,,,,"305A ANCHORVALE LINK, ##14-03,SingaPore,54
+1305",,,,Shopee,,,,,,,,Disposable Filters x12,1,1
+CUST01078,Donald Wee,Donald,2024-12-16,2024-12-16,2,82397170,,,"#11-675, 174 ANG MO KIO AVENUE 4 - KEBUN BARU LINK 1, 560174, Singapore",,,,Lazada,,,,,,,,Reusable Filters x2,1,1
+CUST01079,Eric Seah,Eric,2024-12-16,2024-12-16,2,93877385,,,"Singapore, Singapore, 33 JALAN ANGIN LAUT, 489233, Singapore",,,,Lazada,,,,,,,,Reusable Filters x2,1,1
+CUST01080,Jegan Das,Jegan,2024-12-16,2024-12-16,1,97951664‬,,,Punggol living with GF,,,,Whatsapp and Yes CPAP UEN,,2 week trial; famous ex car journalist; recently quit advertising job and exploring next opportunity; extremely well spoken,,,,,GB-2B601645,Dreamwear Silicone Pillows,1,0
+CUST01081,"Novi ""bellapalace""",Novi,2024-12-25,2024-12-25,2,,,,"TREVISTA, 25 LORONG 3 TOA PAYOH, #19-16 ,
+SingaPore,319583",,,,Shopee,,,,,,,,Disposable Filters x12,1,1
+CUST01082,"Teo Jia Voon ""JV"" jiavoon86",JV,2024-12-25,2024-12-25,1,,,,"Bedok Reservoir View, #13-
+299,SingaPore,470762",,,,Shopee,,,,,,,,Disposable Filters x12,1,0
+CUST01083,Teo JV jiavoon86,JV,2024-12-25,2024-12-25,1,,,,"Bedok Reservoir View, #13-
+299,SingaPore,470762",,,,Shopee,,,,,,,,Disposable Filters x12,0,1
+CUST01084,"Brandon Tay ""tayejenbrandon""",Brandon,2024-12-27,2024-12-27,1,,,," 8 ST MARTINS DRIVE, #01-20,SingaPore,258005",,,,Shopee,,,,,,,,Disposable Filters x12; Reusable Filters x2,1,0
+CUST01085,Kartika Supryanata,Kartika,2024-12-28,2025-01-09,2,‭97307288‬,,, 20 Balmoral Park #01-04 The Balmoral S259849,,,,Whatsapp,,"Bought at end of trial; Customer is on a 2-week trial with IBreeze Auto Bipap. Has a few symptoms which led to sleep test; dizziness and vertigo attacks, snoring, memory issues. AHI was 15 and REM AHI was 35. After Bipap, AHI is 0.6; OAI 0 and HI 0.4",,,,,GB-2B572562; GB-2B601642,Resmed p30i mask; Resvent iBreeze Auto Bipap,2,0
+CUST01086,"""kimthye"" Lim Kim Thye",Kim Thye,2024-12-30,2024-12-30,2,,,,"BLOCK 339B, SEMBAWANG CLOSE, #09-15 ,Sin
+gaPore,752339",,,,Shopee,,,,,,,,Dreamwear Silicone Pillows,1,1
+CUST01087,Kelvin Lim Meng Hoe,Kelvin,2025-01-02,2025-01-02,2,98773465,,,"11-01, 42 LAKESIDE DRIVE- THE LAKEFRONT RESIDENCES, 648322, Singapore",,,,Lazada,,,,,,,,Micro Flexible Heated 12mm Tube for Dreamstation and Dreamstation Go,1,1
+CUST01088,Ron Nevis,Ron,2025-01-02,2025-01-02,2,91919994,,,"429 KEW CRESCENT, 466264, Singapore",,,,Lazada,,,,,,,,Dreamwisp Mask,1,1
+CUST01089,"Samuel ""realsamtaro""",Samuel,2025-01-02,2025-01-02,2,,,,"BLOCK 34, TELOK BLANGAH WAY, #10-1062 ,Si
+ngaPore,090034",,,,Shopee,,,,,,,,Disposable Filters x12; Reusable Filters x2,1,1
+CUST01090,“Ano” Halaiano Suluka,Ano,2025-01-03,2025-05-07,3,89498400‬,,halaiano.suluka@gmail.com,3a Hyderabad Road Singapore 119572,,,,Whatsapp and Yes CPAP UEN,,Made payment for Ibreeze Auto Bipap using Hitpay(Atome) on 13 Jan 2025,,,,,GB-2B601639,Resmed p30i mask; Resvent iBreeze Auto Bipap; iBreeze filters x4,2,1
+CUST01091,"""Bala"" NAGAMANI BALASUNDARAM",Bala,2025-01-03,2025-01-03,1,97623891‬,,,,,,,,,"2 week trial of iBreeze auto bipap; update on 7 Jan, patient possibly lost his M size nose piece and attempted to pin it on Yes CPAP; We offered to send him an M size nose piece and he asked whether it's new; also didn't want to return bipap via courier; instead demanded for personal service to come and collect, yet doesn't want to pay 50 SGD for this",,Failed trial,Unreasonable customer,,GB-2B601633,Dreamwear Silicone Pillows,1,0
+CUST01092,Chris Chau Chee Chiang,Chris,2025-01-03,2025-01-19,3,‭93868019‬,,,,,,,,,2 week trial of iBreeze Auto Bipap. Chris and wife Christine run a watch microbrand,,,,,GB-2B601631,Dreamwear Silicone Pillows,2,1
+CUST01093,Dinoalfian Rashid,Dino,2025-01-04,2025-01-04,2,97972636,,,"LILYDALE #11-12, 556 YISHUN AVENUE 6- LILYDALE, 768964, Singapore",,,,Lazada,,,,,,,,Dreamwear Silicone Pillows,1,1
+CUST01094,Niko Xu c/o Anna Xu and Tim Ngui,Niko,2025-01-05,2025-01-28,2,‭88699955‬,,,,,,,Whatsapp,,"2 week trial of iBreeze auto bipap. Brother and sister; their mum likely has sleep apnea too; Niko has 7/7 daytime tiredness. Anna grinds her teeth; Niko has acid reflux issues once a month; he didn't sleep the day before the appointment cos of this. Previously Tim shared that Niko was ""not arsed"" to start CPAP therapy. Niko went from 5/10 comfort on CPAP to 8.5/10 on Bipap. Anna shared that Tim felt sad(!) that he couldn't get a bipap from me cos I hadn't started offering it yet. Anna and Niko's mum runs a fruit stall business with multiple outlets including hougang (famous for durians) and mindef. They shared the challenge of fruit business is they need to sell fast so that the stock doesn't spoil. The fruit stall chain is called Lian Hua Chun Fruits; End of trial, made payment",,,,,GB-2B601630,Dreamwear Silicone Pillows; Resvent iBreeze Auto Bipap,2,0
+CUST01095,Christopher Lee - paid cash 21 jan 2024,Chris,2025-01-07,2025-09-28,2,‭+61406157533‬,,,,"23B Matheson Road, Applecross, Perth, WA6153
+Australia",,,Whatsapp,,Dreamwear silicone pillows + bipap trial for 2 weeks. Did ok on ibreeze auto Bipap. Was comfortable on Airsense 11 and also on ibreeze plus travel cpap. ; Gift for putting us up in Perth sep Oct 2025. He’s now on dreamwear under the nose mask.,,And on Lowenstein prisma auto cpap,,,GB-2B601638; GB-H2015345,Dreamwear Silicone Pillows; Resvent iBreeze Plus,1,1
+CUST01096,Justin Loo Hwa Seng,Justin,2025-01-09,2025-01-20,2,‭96512022‬,,,,,,,Whatsapp,,"2 week trial auto bipap, previously on Airsense 10 trial, finds iBreeze Auto Bipap more comfortable for breathing",,,,,GB-2B601633,Dreamwear Silicone Pillows; Resvent iBreeze Auto Bipap,2,0
+CUST01097,Jarrod Tjo,Jarrod,2025-01-13,2025-02-10,2,‭81334178‬,,,,,,,Whatsapp,,2 week trial of Dreamwear silicone pillows; End of extended trial; payment made; DWSP has been itchy to nostril; moisturizer advised; also let him borrow a p30i and a Dreamwisp mask,,,,,GB-2B601647,Dreamwear Silicone Pillows; Resvent iBreeze Auto Bipap,2,0
+CUST01098,Adrian Tan Yee Loon,Adrian,2025-01-19,2025-01-19,3,‭98562644‬,,,"504D Montreal Drive 13-18, Singapore 754504",,,,Whatsapp,,2 week bipap trial; End of trial ,Soo yong ,Failed trial,,,GB-2B601649,Resmed p30i mask,2,1
+CUST01099,Elnie Linardi,Elnie,2025-01-19,2025-01-19,2,98160110‬,,,,,,,,,30sgd. Referred by pharmanex Ttsh Jocelyn ,,,,,,O2 to cpap T adapter ,1,1
+CUST01100,Lim boon wee,Boon Wee,2025-01-20,2025-02-03,2,‭96575237‬,,,,,,,Whatsapp,,End of trial purchase; Peggy chia's husband. Svp SMU and former DS education. Knows Loh Ngai seng and tai wei Shyong well. May be inportant connector for future coldstore book and project. 2 weeks trial Bipap. ,,,,10.0,GB-2B601632,Dreamwear Silicone Pillows; Resvent iBreeze Auto Bipap,2,0
+CUST01101,Tan Ngan Leng,Ngan Leng,2025-01-20,2025-01-20,1,81280965‬,,,Serangoon North,,,,Whatsapp and Yes CPAP UEN,,Bought after trial with SKGH (likely the vendor is SG Medical); on n20 mask,,,,,(21)22241761232; device no 93555,Resmed Airsense 10,1,0
+CUST01102,Leitao Domnic Savio Nicholas,Savio,2025-01-21,2025-02-22,2,81662232‬,,,,,,,Whatsapp,,"End of trial; payment was delayed and received today; Trial for iBreeze Auto CPAP Pro (I quoted 1200 SGD); a former coder and now does project management; works for DBS; shared that MS word is actually made of 5000 vendors that made their mini apps. 3 daughters; 2 in geylang methodist secondary, 1 in geylang methodist primary. Currently staying in Block 2 Marine Terrace and shifting in April to 808A Chai Chee Rd. ",,,,,GB-2B560847,Resmed p30i mask; Resvent iBreeze Auto,2,0
+CUST01103,Jolly Ng c/o MC,Jolly,2025-01-26,2025-01-26,4,‭97775861‬,,,,,,,Whatsapp,,,,,,,,Resmed p30i mask,2,2
+CUST01104,Alex Weinberg,Alex,2025-01-30,2025-01-30,1,‭+1(269)599-1910‬,,,,,,,Hitpay,,,,,,,GB-2B548621,500sgd deposit ; N30i mask; Rental ibreeze auto cpap ,1,0
+CUST01105,Lakshmi S nc0fe8w98x,Lakshmi,2025-02-05,2025-02-05,2,"L******S,******40
+10******",,,Tampines,,,,Shopee,,,,,,,,Dreamwisp Mask,1,1
+CUST01106,Zachary Lim Zi Kang,Zachary,2025-02-05,2025-02-05,1,91712940‬,,,"Pasir Ris St 51 Blk 566 #05-110
+Singapore",,,,Whatsapp,,2 week trial; failed trial,,Failed trial,,,GB-2B564129,Resmed p30i mask,1,0
+CUST01107,Evelyn Tey,Evelyn,2025-02-07,2025-02-07,2,"E******y,******88
+2******",,,"2 BISHAN STREET 25, clover by the park, #30-0
+2,SingaPore,573973",,,,Shopee,,,,,,,,Dreamwisp Mask,1,1
+CUST01108,Andy Chandra Tan,Andy,2025-02-08,2025-02-08,2,‭+6281223531156‬,,,"118 kim seng road 12-08 Singapore 239435  Trilium
+Singapore",,,,Whatsapp,,,,,,,                                                                                                                                                                                                                               ,100 SGD weekend fee; Resmed p30i mask; Resvent iBreeze Auto Bipap,1,1
+CUST01109,Carsten Schousboe,Carsten,2025-02-10,2025-02-10,1,83447447‬,,,One Amber condo; works at Paya Lebar area,,,,Whatsapp,,"New Zealander; health economist, works with many neurologists; has expertise in multiple sclerosis; has a major hand tremor; Has tried nasal prong masks, doesn't like. Previously 7 year user of F&P Sleepstyle",,,,,GB-2B612186,Dreamwisp Mask; Resvent iBreeze Auto Bipap,1,0
+CUST01110,"Lee Yuen Yong, Asia Development Pte Ltd",YY,2025-02-10,2025-02-24,3,97666666,,,,,,,Whatsapp,,Kelvin Woon works for him doing licensed money lending. His other main business is property development and management; buying and selling properties on a large scale. Offered free consult on property transactions.; paid cash; is careful not to use paynow; but has Google Pay; wanted to use credit card but ended up using Cash(!); drives a white mercedes S class; Previous mask was leaking,,,,,GB-2B612192,Resmed F20 M ; Resmed p30i mask; Resvent iBreeze Auto Bipap,2,1
+CUST01111,Lim Jit Sy,Jitsy,2025-02-11,2025-03-03,2,97307750‬,,,Depot Road Bto,,,,Whatsapp,,Auto Bipap 2 week trial. 1986 too. Nus psychology and now lecturing in Suss. Married and husband complains about her snoring. She's also recently had terrible sleep cos of jaw clenching. Previous history of bruxism by rubbing. Waited 6 months for sleep test with sgh(!). Was gonna wait another 3 months cos they're out of stock of Cpaps. Possibly Easmed out of stock. Mum lives at Danga Bay. Bought a house there. ; Purchase at end of trial,,,,,GB-28601635,Dreamwisp Mask; Resvent iBreeze Auto Bipap,2,0
+CUST01112,Shirleen Tan,Shirleen,2025-02-13,2025-02-13,2,91287376,,,Blk 241 Compassvale walk #11-586 (540241),,,,Whatsapp,,,,,,,,Home sleep test rental kit,1,1
+CUST01113,"Kai SOPE ""pandazoo""",Kai,2025-02-14,2025-02-14,2,"******84
+",,,"809 TAMPINES AVE 4, #06-163,520809,Singapor
+e",,,,Shopee,,,,,,,,Dreamwisp Mask,1,1
+CUST01114,Desmond Wu,Desmond,2025-02-19,2025-02-19,2,81006040,,,"365A SEMBAWANG CRESCENT -
+SUN BREEZE,SUN BREEZE #14-
+103 S751365",,,,Lazada,,,,,,,,Dreamwisp Mask,1,1
+CUST01115,Lawrence Lee Hoong Yew,Lawrence,2025-02-19,2025-02-19,2,97457906‬,,,,,,,Whatsapp,,"Airsense 10 and Bmc N5A trial with cgh. Tried ibreeze auto Bipap and various masks dreamwisp p30i dwsp. Difference between Airsense 10 comfort 7 and ibreeze auto Bipap comfort 8. Exploring a compact normal size cpap like Airsense 11. Next cgh appt 13 march and flying 14 march. Is married with kids. In marine or shipping sector. Family likes to take long holidays 12-16 days and he feels tired walking with them whole day in Japan. Has super good cpap outcomes - very energetic in first day of Airsense 10 trial. Proposed settings ibreeze auto Bipap 7, 12, 1.6 with dwsp. Was also good at epap min 4 with n5a. Ps 1.6 very specific. Breathing doesn't seem to trigger auto start. With Airsense 10 his start pressure was 4 and the machine increased it soon. Eventually we tried auto min 7 with dwsp and the machine increased to 8. ",,,,,,Consult 80sgd; Dreamwear Silicone Pillows,1,1
+CUST01116,Neo Guan Seng c/o Nikole Neo and Zhi Hong,Guan Seng,2025-02-20,2025-02-20,1,,,,166A Teck Whye Crescent #04-357 S681166,,,,Whatsapp,,Trial iBreeze Auto Bipap; Nikole Neo is Kartika's daughter in law and lives with Kartika; husband is in investment business,,,,,GB-2B601644,Dreamwear Silicone Pillows,1,0
+CUST01117,Terry Tang Jia Lin,Terry,2025-02-21,2025-02-21,1,93360065‬,,,Tiong Bahru,Dify Office Address: 67 Ayer rajah Cres #04-09 Singapore 139950,,,Whatsapp,,"2 week trial iBreeze Auto Bipap; comfort was 6 on Auto CPAP and 10 on Auto Bipap ""very natural""; first enquiry was actually May 2024; now 35 and more ready ",,,,,GB-2B612183,Resmed p30i mask,1,0
+CUST01118,Elizaah - Yah Ting Zhi,Elizaah,2025-02-22,2025-02-22,2,86912131‬,,,,,,,,,,Marjorie Poon,,,,,Promo - Home Sleep Test Rental,1,1
+CUST01119,Steven Marc Shaw,Steven,2025-02-22,2025-02-22,2,98389755‬,,,"36 Tomlinson Road 
+09-40 Kum Hing Court
+S 247856",,,,Whatsapp,,Started as a carousell transaction for oofos,,,,,,Airsense 10 Humidifier for 125 SGD,1,1
+CUST01120,Xindy and Gary,Xindy,2025-02-24,2025-02-24,3,‭93678064‬,,,"633A Punggol Dr
+#11-679 
+S821633",,,,Whatsapp,,Trial iBreeze Auto Pro ,,,,,GB-2B560843,No mask - existing N20,2,1
+CUST01121,David Waun - WAUN SOON MUN (WEN S.,David,2025-02-25,2025-03-16,3,‭96868103‬,,,"58 Woodlands Drive 16, #10-17 S 737897",,,,Whatsapp,,Prev CPAP humidifier found to be defective; Purchase at end of trial ; Trial iBreeze Auto Pro ,,,,,GB-28560864; GB-2B560845; GB-2B560864,Resmed p30i mask; Resvent iBreeze Auto,3,0
+CUST01122,Grace goh for dad,Grace,2025-02-26,2025-02-26,2,‭97480741‬,,,"#17-27, 7 KOVAN ROAD - KOVAN RESIDENCES, 544896, Singapore",,,,Lazada,,,,,,,,Dreamstation mini tubing 12mm,1,1
+CUST01123,Gwee Jia Han,Jia Han,2025-02-27,2025-02-27,1,92254696,,,"West Coast Drive Blk 511 #12-323
+Singapore 120511",,,,Shopify,,Used Shopback payment; initial contact via Tiktok,,,,,GB-2B560867,Dreamwear Silicone Pillows; Resvent iBreeze Auto,1,0
+CUST01124,Benjamin Tan Tien Ping,Benjamin,2025-02-28,2025-03-15,2,91861214‬,,,,,,,Whatsapp,,2 week trial - iBreeze Auto CPAP; Paid at end of trial,Peng Chung Mien,,,,GB-2B564125,Resmed p30i mask; Resvent iBreeze Auto,2,0
+CUST01125,Niko Ang c/o Chan Wan Hong,Niko,2025-02-28,2025-02-28,1,‭90706331‬,,,"10 West Coast Crescent #02-03, Westcove condo, S(128041)
+Singapore",,,,Whatsapp,,2 week trial - iBreeze Auto Bipap; returned bipap on Sat 15 March,,,,,GB-2B612182,Resmed p30i mask,1,0
+CUST01126,Adila - NURADILA BINTE ABDUL ALIM,Adila,2025-03-03,2025-03-17,2,‭97706823‬,,,"448c bt batok west ave 9
+#13-38
+653448",,,,Whatsapp,,2 week trial iBreeze Auto CPAP Pro; Purchased at end of trial,,,,,GB-2B560848,Dreamwear Silicone Pillows; Resvent iBreeze Auto,2,0
+CUST01127,Keane Chan,Keane,2025-03-03,2025-03-03,1,91455249‬,,," 44 Marine Crescent, #24-16, Singapore 440044
+Singapore",,,,Whatsapp,,2 week trial iBreeze Auto Bipap,,Failed trial,,,GB-2B612184,Dreamwear Silicone Pillows,1,0
+CUST01128,Ken tan - Tan Poh Ling c/o Doreen Tan,Ken,2025-03-03,2025-03-17,2,91513325‬,,,,,,,Whatsapp and Yes CPAP UEN,,2 week trial ibreeze Auto bipap; Purchase at end of trial ,,,,,GB-28612193; GB-2B612193,Dreamwisp Mask; Resvent iBreeze Auto Bipap,2,0
+CUST01129,Han Sern Chew - NYUK KHIN ANAK BAGO HAN SERN CHIEW,Sern Chew,2025-03-04,2025-03-18,2,97703196‬,,,"66 Anchorvale Crescent, #03-33, Treasure Crest Singapore 544617",,,,Whatsapp,,2 week trial iBreeze Auto Bipap; Purchase at end of trial ,,,,,GB-2B601641,Resmed p30i mask; Resvent iBreeze Auto Bipap,2,0
+CUST01130,Michael Goh (Goh Tan Hock Goh Hwee Lan),Michael,2025-03-04,2025-09-14,3,97847336‬,,,Serangoon - downgraded to a 5 room HDB possibly from landed property,Punggol,,,Whatsapp,,"Airsense 10; previously served by a Novena vendor; very successful businessman from BNI Elite; waterproofing projects; he wants clients on the scale of RWS, PUB; Existing CPAP machine, with you at the moment(?)
+Hoping to get a mask
+Referred by Gerard who is Jo's old customer
+Michael has sever OSA and is over weight. Has excessive daytime sleepiness, finds it very difficult to concentrate at work, tends to forget things easily. Feel tired all the time. Goes for night time toilet frequently.",Andy Lin,,,,GB-2B630545,Airsense 10 filter at 20 SGD; Resmed p30i Mask; Resmed p30i mask; Resvent iBreeze Auto Bipap; Skip,1,2
+CUST01131,Tan Teck Kuan,Teck Kuan,2025-03-07,2025-03-23,3,91599786‬,,,,,,,Whatsapp and Yes CPAP UEN,,2 week trial ibreeze auto Bipap ; Purchase at end of trial ,,,,,TBA,Resmed p30i mask; Resvent iBreeze Auto Bipap,2,1
+CUST01132,Alex Zul c/o Stephanie Kirk Morgan,Alex,2025-03-08,2025-03-25,2,‭81254815‬,,,"212 Upper East Coast Rd, unit 03-04
+466402",,,,Whatsapp,,2 week trial ibreeze auto Bipap ; Purchase at end of trial,,,,,GB-2B601646,Resmed p30i mask; Resvent iBreeze Auto Bipap,2,0
+CUST01133,Lau Poh Huat,Poh Huat,2025-03-10,2025-03-10,2,96302671‬,,,"BLOCK 500, PASIR RIS STREET 52, #11-207 ,51
+0500,Singapore",,,,Shopee,,,,,,,,Dreamwear Silicone Pillows,1,1
+CUST01134,Louis Lin Yuqun Chew Li Jie,Louis,2025-03-10,2025-03-10,1,81981546‬,,,22a Toh Tuck Road,,,,Whatsapp,,Purchased after a few days on trial,,,,,GB-2B601649,Resmed p30i mask; Resvent iBreeze Auto Bipap,1,0
+CUST01135,Gary Nye and Xindy; NYE BOON CHUN,Gary,2025-03-11,2025-03-11,3,97540061‬,,,,,,,Whatsapp and Yes CPAP UEN,,I quoted 1200 SGD; 200 SGD deposit was contra-ed; so the 1000 SGD paid by Gary and Xindy is correct,,,,,GB-2B560843,Resvent iBreeze Auto Pro,2,1
+CUST01136,Gary Nye - NYE BOON CHUN c/o Xindy,,2025-03-11,2025-03-11,1,9.7540061E7,,,"633A Punggol Dr
+#11-679 
+S821633",,,,,,Payment at end of trial ,,,,,,resvent iBreeze Auto Pro,1,0
+CUST01137,Jeremy Khoo Wang Xian,Jeremy,2025-03-11,2025-03-11,1,81391390‬,,,Tampines,,,,Whatsapp,,Purchased on the spot,Shopee and IG (wife found me on IG),,,,GB-2B601644,Resmed p30i mask; Resvent iBreeze Auto Bipap,1,0
+CUST01138,"Firdaus Azman ""Fai""",Firdaus,2025-03-12,2025-03-12,1,87705514‬,,,"BLOCK 259, TAMPINES STREET 21, #09-348,52
+0259,Singapore",,,,Shopee,,Took home on the spot; paid on Shopee,"Google search ""CPAP Singapore"" and Google Maps result",,,,GB-2B612177,Dreamwear Silicone Pillows; Resvent iBreeze Auto Bipap,1,0
+CUST01139,Moe Anderson,Moe,2025-03-13,2025-03-13,2,93365077‬,,,"55 Paterson Road, #20-01, Singapore 238550
+",,,,Whatsapp and Yes CPAP UEN,,Paid for mask on 19 March; failed trial and returned to Joe Neitham,,,,,,Resmed p30i mask,1,1
+CUST01140,Don Mtmdon - MOHD TAHIR BIN MAHMOOD,Don,2025-03-17,2025-10-06,3,98419658‬,,,,Marsiling,,,Whatsapp,,"Don is the patient 
+He is currently on yuwell cpap and has a mask
+Is exploring purchase of ibreeze travel cpap for travel",No,,,,GB-H2015346,Resmed p30i mask; Resvent iBreeze Plus,1,2
+CUST01141,Andre Kumar Alexander S8981957A,Andre,2025-03-19,2025-03-19,1,90298772‬,,,,,,,Whatsapp,,Ibreeze auto Bipap trial ,,Failed trial,Unreasonable customer,,GB-2B612191,Resmed p30i mask,1,0
+CUST01142,Neo Zhi Wei c/o Shirleen Tan,Zhi Wei,2025-03-21,2025-04-04,3,94556701‬,,,"Blk29, Compassvale Road, The Luxurie #08-37 S544758 (rented)
+Singapore",Blk 241 Compassvale walk #11-586 (540241),,,Whatsapp and Yes CPAP UEN,,2 week trial auto CPAP; Paid at end of trial ,FB Parents Code SG Group; Chloe Soo co referral,,,,GB-2B560857,Dreamwear Silicone Pillows; Resvent iBreeze Auto,2,1
+CUST01143,Collin Wong Yun Xing c/o kally,Collin,2025-03-22,2025-04-04,3,‭92230017‬,,,"Macpherson; lives near AZ Building, likely 5-10 mins drive",,,,Whatsapp,,2 week trial Auto Bipap; Paid and reviewed at end of trial ,,,,,GB-2B612184,Resmed p30i mask; Resvent iBreeze Auto Bipap,2,1
+CUST01144,HH Hsien Hern,HH,2025-03-22,2025-03-22,1,81694267‬,,,Rents a room; Boon Keng area,,,,Whatsapp,,2 week trial Auto Bipap,,,,,GB-2B612182,Dreamwear Silicone Pillows,1,0
+CUST01145,Gabriel Soh,Gabriel,2025-03-24,2025-03-24,2,,,,"BLOCK 126D, EDGEDALE PLAINS, #13-324 ,824
+126,Singapore",,,,Shopee,,,,,,,,Reusable Filters x2,1,1
+CUST01146,John Pang,John,2025-03-24,2025-03-24,2,91286011,,,"83 HOUGANG AVENUE 2 - THE
+FLORENCE RESIDENCES,11/15
+S538860",,,,Lazada,,,,,,,,Dreamwisp Mask,1,1
+CUST01147,Phua Lee Lian lovelypll_888,Lee Lian,2025-03-26,2025-03-26,2,96552732‬,,,"BLOCK 271, TOH GUAN ROAD, #16 - 117 ,60027
+1,Singapore",,,,Shopee,,,,,,,,Dreamwear Silicone Pillows,1,1
+CUST01148,Steven Tan Thiam Joo,Steven,2025-03-26,2025-04-07,3,‭93833678‬,,,Blk 11 Cantonment Close #13-03,,,,Whatsapp,,"2 week trial Auto Bipap; Property Agent who does big transactions and HNW, SME deals -- eg turning large land plot into new development; Mag used to be a property agent alongside him; likely a catholic; wife likes dolls and bedroom has lots of them; poster bed and SPIN fan in MBR. 6/10 comfort on iBreeze Auto CPAP and was more comfortable than Airsense 10. 8/10 comfort on iBreeze Auto Bipap. Can actually fit Dreamwear Silicone Pillows M and MW nose pieces well. p30i M and L nose pieces.; End of trial ",Magdeline goh,,,,GB-2B612179,Resmed p30i mask; Resvent iBreeze Auto Bipap,2,1
+CUST01149,Edward LOH YIAN CHONG,Edward,2025-03-27,2025-03-27,1,93856695‬,,,,,,,Whatsapp,,23 Apr 2025: Failed trial; returned CPAP to Joe,,Failed trial,,,GB-2B560870,Resmed p30i mask,1,0
+CUST01150,Tommy Phang chin seng,Tommy,2025-03-31,2025-03-31,1,91452732‬,,,,,,,Whatsapp,,,,,,,GB-2B612188,Resmed p30i mask; Resvent iBreeze Auto Bipap,1,0
+CUST01151,"Hafiz C/O Rafeeqah ""Fyz Lil"" - MOHAMED HAFIZ BIN MOHAMEDJALIL",Hafiz,2025-04-01,2025-04-15,4,91132774‬,,,,,,,Whatsapp,,2 week trial Auto CPAP Pro; possibly malaysian as his sleep test was done by Acura Med (Luke Choong's company); Payment at end of trial ,Bni steadfast,,,,As above ; GB-2B550681,Resmed p30i mask; Resvent iBreeze Auto,3,1
+CUST01152,Tey Kwee Lian,Kwee Lian,2025-04-01,2025-04-01,2,88238929,,,"03-162, 298B COMPASSVALE STREET- COMPASSVALE GREEN, 542298, Singapore",,,,Lazada,,,,,,,,Dreamwisp Mask,1,1
+CUST01153,Cheok Boon Keng,Boon Keng,2025-04-02,2025-04-02,2,86112028,,,"#08-117, 267B PUNGGOL FIELD - PUNGGOL SAPPHIRE, 822267, Singapore",,,,Lazada,,,,,,,,Resmed p30i mask,1,1
+CUST01154,Chua Whye Woon,Why Woon,2025-04-03,2025-04-03,2,,,,"BLOCK 118, BEDOK NORTH STREET 2, ##18-18
+8,460118,Singapore",,,,Shopee,,,,,,,,Dreamwisp Mask,1,1
+CUST01155,Ng yew seng,Yew Seng,2025-04-04,2025-04-04,2,,,,"Pick locker, 519D Tampines central 8 ",,,,Shopee,,,,,,,,Disposable Filters x12,1,1
+CUST01156,"Ian Guo - Guo yiyan, Kok Yih han",Ian,2025-04-07,2025-04-07,1,‭90699382‬,,,,,,,Whatsapp,,50sgd discount; Kenneth Fangs close friend ,Kenneth fang,,,,GB-2B612187,Resmed p30i mask; Resvent iBreeze Auto Bipap,1,0
+CUST01157,Paul Ang Hung Liat,Paul,2025-04-13,2025-04-13,2,91265085‬,,,,,,,Whatsapp,,For his dad; he also has a sister,Lazada,,,,,Resmed p30i mask,1,1
+CUST01158,Pauline Siang po Ling,Pauline,2025-04-14,2025-09-04,5,81880703‬,,,,"168 LENTOR LOOP,#15-04",,Aunty Brenda's friend,Whatsapp,,Payment at end of trial; sleep test rental kit for hubby ; Referred Paul Lonsdale previously; Previous Dreamstation has not been defoamed yet; J21607925448F; Hubby Joseph has snoring and daytime tiredness; introduced to home sleep test; currently Pauline is on 2 week trial of auto bipap,Aunty Brenda ,,,,GB-2B581749,4 filters for iBreeze; O2 Ring Sleep Test Kit Rental; Resmed p30i mask; Resvent iBreeze Auto Bipap,3,2
+CUST01159,Darren wong,Darren,2025-04-15,2025-04-29,2,98239333‬,,,,,,,Hitpay,,Bipap trial ; End of trial; increased price because of BNPL feature,,,,,GB-2B617881,Resmed p30i mask; Resvent iBreeze Auto Bipap,2,0
+CUST01160,ML Tan,ML,2025-04-17,2025-04-17,2,96975345,,,"#10-87, 509B WELLINGTON CIRCLE - WELLINGTON VIEW, 752509, Singapore",,,,Lazada,,Asked for item to hopefulyl arrive by 19 Apr,,,,,,Dreamwisp Mask,1,1
+CUST01161,Chan Kwang Wei,Kwang Wei,2025-04-25,2025-04-25,1,91197311,,,Flora Drive or Rd area,,,,Whatsapp,,2 week trial auto bipap; CK's best friend; kindergarten and secondary school; runs pest control company that father started; former SAF infantry officer; last posting mindef future technology dept and 13 years and felt lost after,,Failed trial; mask discomfort ,,,GB-2B617882,Resmed p30i mask,1,0
+CUST01162,Joey Teh,Joey,2025-04-25,2025-04-25,1,‭91993176‬,,,"151 Jalan Teck Whye, #06-35, 680151",,,,Whatsapp,,2 week trial with auto bipap. Malaysian originally from Penang; suspects her mum has sleep apnea. Joey has some heart valve issue which leads to her cardiologist suggesting CPAP. Maybe she actually has sleep apnea leading to heart issues. She's a beautician wanting to start her own practice at home for now. Her hubby is Singaporean. She has a daughter likely around primary or secondary school age.,Gordon Liew,,,,GB-2B617867,Resmed p30i mask,1,0
+CUST01163,Abdul Malek c/o Shikin,Shikin,2025-04-26,2025-04-26,1,‭90925411‬,,,733788.0,,,,Whatsapp and Yes CPAP UEN,,"Patient Abdul Malek is Shikin’s dad 
+Is a driver by profession; has dozed off a few times while driving lorry before. Has done sleep test and trial with Airsense 10. Currently has a cpap mask and is looking for a cpap machine. 
+
+I offered to let him try 
+Various masks 
+ibreeze auto cpap 
+ibreeze auto Bipap
+Resmed Airsense 10 
+",I googled to get better options rather than stick to the ones given.. and checked on tiktok.. saw one of your video and gave a call..,,,,GB-2B564130,Resvent iBreeze Auto,1,0
+CUST01164,Jay Shen Junjie,Jay,2025-04-28,2025-05-07,3,91001176,,,"156 Joo Chiat Place, #03-07, Spore 427848",,,,Whatsapp and Yes CPAP UEN,,400 SGD level 3 sleep study; Kyomed charges us 100 SGD; Bipap Trial,,,,,GB-2B612189,Level 3 sleep test - Kyomed; Resmed p30i mask; Resvent iBreeze Auto Bipap,2,1
+CUST01165,Peter Tang c/o Terence Tang,Peter,2025-04-28,2025-04-28,1,96664957‬,,,"Blk 460, Ang Mo Kio Ave 10, #13-1582, 560460.",,,,Whatsapp,,"2 week trial; Came from defunct legacy CPAP from 20+? years ago; tubing all broken; started 8/10 comfort with iBreeze Auto, after adjustments with bipap and various masks, was at 10/10 comfort",Terence Tang referred by Mong San Ping,Failed trial,,,GB-2B617875,Dreamwisp; p30i (complimentary 2 week trial),1,0
+CUST01166,Jennifer tan,,2025-05-02,2025-05-02,1,97543075‬,,,,,,,Whatsapp,,,Lazada,,,,GB-2B612194,Resvent iBreeze Auto Bipap,1,0
+CUST01167,Mike Xu mingkai,Mike,2025-05-02,2025-05-02,2,83388538‬,,,,,,,Whatsapp,,,IG,,,,,O2 Ring Sleep Test Kit Rental,1,1
+CUST01168,Kenji Ng,,2025-05-05,2025-05-05,1,96734228,,,"339 Choa Chu Kang Ave 3, The Rainforest, #09-19, Singapore 689783",,,,,,,,,,,GB-2B612195,Resvent iBreeze Auto Bipap,1,0
+CUST01169,"""Dino"" TRAKAKIS KOSTANTINOS",Dino,2025-05-07,2025-05-07,2,81215800‬,,,,,,,Whatsapp,,"Dwsp S, p30i S and L. Airsense 11. 6-13. Lots of leaks. Gave him mouth tape. Runs autism care network. Knows ENT Dr tan (nam guan?). Former CIA field ops. Has been in Africa. ",,,,,,Dreamwear Silicone Pillows; Resmed p30i mask,1,1
+CUST01170,Joey teh,,2025-05-09,2025-05-09,2,89727286‬,,,,,,,Whatsapp,,Payment for trial; Bipap payment delayed ,,,,,,Resmed p30i mask,1,1
+CUST01171,Justin Loo zhongzheng,,2025-05-11,2025-05-11,2,91173433‬,,,,,,,,,2 week trial auto cpap; said Joe didn't ask him to try auto Bipap on the spot ; Continuation of trial with Bipap and swapped from p30i to dreamwisp mask ,Property agent walked past my house ,Failed trial,,,GB-2B550680; GB-2B617864,Resmed p30i mask,2,0
+CUST01172,Nicolas Wong,,2025-05-13,2025-05-27,2,83837456,,,Choa Chu Kang,,,,Whatsapp,,"2 week trial auto Bipap. Snoring and sleeping separate from rest of family. Sleep test Ahi 49 NUH, prof Khoo; Paid at end of trial",Tkss,,,,GB-2B617878,Resmed p30i mask; Resvent iBreeze Auto Bipap,2,0
+CUST01173,Ridwan Sadik,,2025-05-13,2025-05-27,2,90995438,,,"266D Punggol Way
+05-360
+824266",,,,Whatsapp,,"Has trialed Airsense 10 
+Exhale was challenging 
+
+Experiences some central apnea symptoms during afternoon naps 
+
+Keen on ibreeze Bipap trial and I offered 200sgd refundable deposit when he buys (else it's a 200sgd rental); Paid at end of trial",Nur Alfisyah (Fish),,,,GB-2B612181,Resmed p30i mask; Resvent iBreeze Auto Bipap; Trial of iBreeze Bipap,2,0
+CUST01174,Muhammad Nasruddin,,2025-05-14,2025-05-28,2,98537970,,,Tampines,,,,Whatsapp,,"2 weeks trial; Paid at end of trial; Discovered he's same batch TKSS; 4G, Oniatta's class and still in touch with Nabil and Fahmi (not the band major); runs AlBarakah, mostly known in muslim community; Joe Neitham bought dates from business before",Tiktok,,,,GB-2B601634,Resmed p30i mask; Resvent iBreeze Auto Bipap; Trial of iBreeze Bipap,2,0
+CUST01175,The cardio clinic for patient Joey Teh,,2025-05-16,2025-05-16,1,,,,,,,,Whatsapp and Yes CPAP UEN,,,,,,,See above ,Resmed p30i mask; Resvent iBreeze Auto Bipap,1,0
+CUST01176,Stephen Lee Koh Meng,,2025-05-20,2025-06-01,2,91990328,,,Serangoon North,,,,Whatsapp,,Engineer. Wife Julie was in IT for some MNC(?) retired at 55; Interested in preventive approach against heart attack and stroke; has poor sleep eg can't sustain sleep long but rarely daytime tiredness; 6/10 comfort with bipap and p30i; Payment at end of trial; contra 100 SGD from prev transaction,,,,,GB-2B617868,"Resmed p30i mask; Resvent iBreeze Auto Bipap; Trial for 100 SGD, refundable if buy",2,0
+CUST01177,Darren Rebello,,2025-05-24,2025-05-24,1,92700285,,,"46 Marine Parade Road
+#02/03 Silversea
+449305",,,,Whatsapp,,"Jo: Patient keen on having wifi feature but was disappointed that iBreeze Auto Pro doesn't have; possibly couldn't succeed with APAP -- complained of challenge after first night
+",Joe,,,,GB-2B550673,Dreamwear Silicone Pillows; Resvent iBreeze Auto Pro,1,0
+CUST01178,Mdm Chia c/o Dr chua Soo yong - replacement Bipap,,2025-05-24,2025-05-24,3,94496371,,,29 Serenade Walk S575778,,,,Whatsapp,,"Prev bipap had prev heating pad issue; motherboard changed and it became an RTC issue
+Motherboard changed again and it became a ""non original card"" issue
+
+Decided to replace entire bipap for mdm chia",Nil,,,,GB-2B617875,Repair cost 100 SGD,2,1
+CUST01179,Royce Tan,,2025-05-25,2025-05-25,1,97996968,,,Cck,,,,Whatsapp,,Home visit,MRC - Steadfast,,,,GB-2B612196,Resmed p30i mask; Resvent iBreeze Auto Bipap,1,0
+CUST01180,"""Senna"" ang song ling",,2025-05-31,2025-06-15,2,85117048‬,,"angsongling0903@gmail.com
+",,,,,Hitpay,,2 week trial auto cpap ; Made payment,,,,,GB-2B560870,Dreamwisp Mask; Resvent iBreeze Auto; p30i contra against dreamwisp,2,0
+CUST01181,Roger Ong - ONG WEE YONG ROGER (WANG WEIYANG ROGER),,2025-06-03,2025-06-17,2,83333636,,,The Florence Residences 87 #14-29,,,,Whatsapp,,Topped up 400sgd total 2.2k for Airsense 11; ibreeze Bipap was too loud. Property agent with propnex and 30-40k is comfortable for him and he didn't want to stress himself out too much ; Wealthy property agent serving district 10 and 11 clients. Very decent says Joe Neitham - possible good for Hnw power team.  Bipap was too noisy for him and wife; MBR is particularly quiet because of sound proofing or padding outcome,SGH,,,,2.2241948921E10; GB-2B625195,Airsense 11; Resmed p30i mask; Resvent iBreeze Auto Bipap,2,0
+CUST01182,Shi Qing Poh,,2025-06-03,2025-07-01,2,98365015,,,"The Calypso, 500 Upper East Coast Road, 05-07, S465540",,,,Whatsapp,,Made 2 payments; final 400 SGD payment was 1 July; Served by Tim Lam,Dr Nieh Chih Chiang,,,,GB-2B601638,100 SGD deposit for trial; Dreamwear Silicone Pillows; Resvent iBreeze Auto Bipap,2,0
+CUST01183,Ken c/o MRS RITA KAILASH MANSUKHANI NEE RITA LEKHRAJ MELWANI,,2025-06-04,2025-06-04,1,87133377,,,"15-248  Blk 34 CChee Ave
+Singapore",,,,Whatsapp,,"Indian Singaporean but hangs out with Chinese folks. Former camera empire owner distributing Nikon, canon and GoPro. At peak had 7 shops including at Orchard shopping centre and Harbourfront. Closed during covid and pivoted to online. Now retired. Gave advice that some folks are just testing me when they challenge with strong tone. Just answer the qn and tell them you are not the cheapest but you will still be around in many years to come. 3 sons and oldest is a pilot 1988 flies 787 for sq including Korea ",Google search for “buy cpap machine immediately”,,,,GB-2B617879,Resmed p30i mask; Resvent iBreeze Auto Bipap,1,0
+CUST01184,John koh,,2025-06-07,2025-06-22,2,90083740,,,121 Compassvale now #08-23,,,,Whatsapp,,"Bipap trial; Made payment, contra 150sgd ",Gerald Tan,,,,GB-2b625195,150 SGD deposit for trial; Resmed p30i mask; Resvent iBreeze Auto Bipap,2,0
+CUST01185,Jong - ONG JOO ANN JONATHAN GERARD,,2025-06-08,2025-08-25,3,96167518,,,AMK,,,,Whatsapp,,Na; Prev on F20 mask,Jo,,,,GB-28617882,BIPAP; Na; Resmed p30i,2,1
+CUST01186,Deen Allaudeen Arabathdeen c/o Dr Phua Chu Qin,Deen,2025-06-10,2025-06-24,2,97393889,,arabathdeen.90@gmail.com,TBC,,,,Whatsapp,,"Payment at end of trial; used Atome; SBS Transit ops room; takes care of Downtown Line; aeronautical engineer backgroun; prev job had challenges so resigned without next job; daytime tiredness, brain fog, dizziness, floating feeling, tinnitus, vertigo(?), shift worker and rotating shifts; I recommended 7-8 hrs sleep and change to same shift; 5 year old kid in 2025 and has to send him to school; drives a car",Online search,,,,GB-2B617865,Resmed p30i mask; Resvent iBreeze Auto Bipap; Trial of iBreeze Auto Bipap,2,0
+CUST01187,Winston Heng,,2025-06-10,2025-06-10,1,98789873,,,TBC,,,,Whatsapp,,Ian guo’s dept boss; knows lau peet Meng,Ian Guo,,,,GB-2B617871,Resmed p30i mask; Resvent iBreeze Auto Bipap,1,0
+CUST01188,Renan Cesar Augusto,,2025-06-19,2025-06-19,1,+55(32)99917-8837,,renandelgadoferes@hotmail.com,Brazil,,,,HitPay,,"Diagnosed by doctor in Brazil, oil and gas worker",Google search in Portuguese,,,,Gb-2b560852,Resmed p30i; Resvent ibreeze auto,1,0
+CUST01189,Ian Tan Jun Yong,Ian,2025-06-22,2025-06-30,2,90110889,,,Bukit Panjang,,,,Whatsapp,,Made remaining payment; Na,Jo,,,,GB-28612190,BIPAP trial 150sgd ; Resmed p30i mask; Resvent iBreeze Auto Bipap,2,0
+CUST01190,Chua Kian Heng,,2025-06-24,2025-06-24,2,98245527,,,"08/316, 634 JURONG WEST STREET 65, 640634, Singapore",,,,Lazada,,,,,,,,Dreamwear Silicone Pillows,1,1
+CUST01191,Hansel Cheong,,2025-06-24,2025-06-24,2,96792802,,,"19-11, 1A CANTONMENT ROAD- THE PINNACLE @ DUXTON, 085101, Singapore",,,,Lazada,,,,,,,,Dreamwisp Mask,1,1
+CUST01192,Andy Lim,,2025-06-29,2025-08-01,2,90109050,,,38 goldhill ave 05-40,,,,WhatsApp,,"This is my summary, can amend if needed 
+
+Patient is Andy, 85/M
+Has daytime tiredness (daily) and night time snoring 
+Has frequent waking with heart palpitations 
+
+Has memory issues; Tried Dreamstation auto Bipap various settings but uncomfortable; ibreeze auto Bipap still more comfortable. But next challenge is getting more than 2 hrs sleep. Some dry mouth suggests mouth leaks. Gave him mouth tape.",Likely Google search,,,,GB-2B617880,Deposit 150sgd for trial; Dreamwisp mask; ibreeze auto Bipap,2,0
+CUST01193,Ho Khek Pin,,2025-07-03,2025-07-03,1,94505451,,,"19 bidadari park drive, The Woodleigh residence, #06-17 Singapore 367794",,,,Whatsapp,,"Khek Pin is the patient
+46/M
+Diagnosed 2021 with severe obstructive sleep apnea; Lsats of 80%
+Does not report daytime tiredness; has moderate to loud snoring
+Has high blood pressure and is under medication;
+Family is concerned about age and family history of heart issues
+Elder brother had a stroke 2 years ago and is currently on CPAP
+Has not done CPAP trial before; previously did surgery with SGH
+
+I offered a 2 week trial when Khek Pin buys a mask (masks are 200-250 SGD) and pays a 150 SGD deposit  (amount is contra-ed if buys the machine eventually)
+
+After CPAP - snoring is more acceptable and mostly happens w sleeping upright
+",Yescpap.com,,,,GB-2B560846,P30i; Trial ibreeze auto cpap,1,0
+CUST01194,David ng,,2025-07-04,2025-08-01,2,91471567,,,41 kee sun avenue,,,,Whatsapp and Yes CPAP UEN,,Actually UEN; Dreamstation Bipap replacement; Dreamstation is going to andy lim,JO,,,,GB-2B601648; Skip,Dwsp; Ibreeze auto Bipap (free temporary replacement),2,0
+CUST01195,"Dick Wong Ming Wei ""flyingstudent""",,2025-07-04,2025-07-04,2,,,,"12 TAO CHING ROAD, ##10-25,618726,Singapor
+e",,,,Shopee,,,,,,,,Dreamwisp Mask,1,1
+CUST01196,Kow Poh Heng,,2025-07-04,2025-07-04,1,87142541,,,Blk 122B Edgedale Plains #04-153 (822122),,,,Whatsapp,,"Patient is Kow Poh Heng, 51/M
+Has done sleep test with SKGH, diagnosed with sleep disordered breathing, has done recent trial with Airsense 10 (returning on 26 June), has n20 mask which fits well and getting used to it
+Has snoring and daytime tiredness, no other notable symptoms 
+
+I have proposed to let Poh Heng try 2 machines (CPAP and Bipap) and to try other masks too
+Since patient has done prior trial, I propose purchase at end of appointment
+
+Poh Heng is available 7 July, 8pm 
+Blk 122B Edgedale Plains #04-153 (822122) pls call 30min prior arriving
+Settled payment on 8 July 2025",icare,,,,GB-2B630536,ibreeze auto Bipap,1,0
+CUST01197,Wong,,2025-07-04,2025-10-29,3,87970699,,,"Blk 127 Bukit Batok West Ave 6 #09-406
+Singapore 650127","160 Canberra Drive
+04-39 the brownstone
+S767999",,,Shopify,,"Hi serene
+
+You’re an experienced cpap user of 20 years
+Currently on Airsense 10 which is your fifth machine 
+Your n20 mask of 3-4 months just broke 
+You previously bought from IB medical and a place in Orchard 
+
+You favour Resmed
+
+I recommend you try dreamwisp mask and p30i while lying down with pressure running 
+
+Recommend you bring your Airsense 10 also 
+
+I will connect you with my colleague based in admiralty, he can let you try 
+
+Joe Neitham by appt 
+
+Blk 682D Woodlands Dr 73
+#13-229 734682
+Singapore; Kristy you’re the patient 47/F
+Done sleep test and I’m assuming diagnosis is obstructive sleep apnea 
+
+Snoring and daytime tiredness
+HBP
+
+Referred by Dr Kua jie Li 
+Ahi 81 and severe REM OSA; Prev trialed Apex XT; currently on Wizard 220 FFM",Jo,Dr Kua Jie Li,,,GB-28630526; GB-2B560856,Na; Resmed p30i Mask; Resvent iBreeze Auto; Resvent iBreeze Auto Bipap; Skip,1,2
+CUST01198,Damien Sidhanand,,2025-07-07,2025-07-07,2,87111864,,,"05-02, 8 JOO CHIAT LANE - D'SUNRISE, 428094, Singapore",,,,Lazada,,Sustainability management; chemical engineering background; alternative fuels; https://www.linkedin.com/in/damiensidhanand/,,,,,,Dreamwear Silicone Pillows,1,1
+CUST01199,Ng Peng Kim c/o Julian Low,,2025-07-10,2025-07-10,2,‭+60133927468‬,,,"Block 464B clementi peaks, #5-54 122464",,,,Whatsapp,,"Hui Yin made closing payment; Patient is Mdm Ng Peng Kim, 65
+Has done home sleep test with Yes CPAP, ODI is 9.27 and chart morphology is that of sleep apnea
+Reports daytime tiredness and night time snoring
+I have offered a 2 week trial when patient buys a mask and pays a deposit
+
+Available tomorrow night Thursday 10 July, 8 or 9pm
+Block 464B clementi peaks, #5-54 122464
+
+Julian low’s MIL",Julian and hui yin,,,,GB-28617869,Bipap trial deposit; P30i; Resvent iBreeze Auto Bipap,2,0
+CUST01200,Aaron Chong,,2025-07-14,2025-07-14,2,83050077,,,"#11-1537, 90 BEDOK NORTH STREET 4, 460090, Singapore",,,,Lazada,,,,,,,,Dreamwisp,1,1
+CUST01201,Aaron Lin Wei Hao,Aaron,2025-07-14,2025-07-28,3,86995610,,,"578 Hougang Ave 4, #15-646",,,,Whatsapp,,"Heated tubing broke when door closed; Patient is Aaron Lin
+Has failed CPAP therapy before; currently has a nasal prong mask and a full face mask p30i and f40
+I offered a trial with Bipap therapy and to try various masks
+
+GF is also considering bipap at later stage
+
+578 Hougang Ave 4, #15-646
+
+Is available tonight Monday 14 July, 8 or 9pm",Dr Ronnie yap,Failed trial,,,GB-2B617866,ibreeze auto Bipap trial 200sgd; ibreeze heated tubing,2,1
+CUST01202,Ryan Tam,,2025-07-14,2025-07-14,2,81387981,,,"10-615, 524B PASIR RIS STREET 51 - COSTA RIS, 512524, Singapore",,,,Lazada,,,,,,,,Heated Tubing for Dreamstation,1,1
+CUST01203,Teo Choon Huat tch108108,,2025-07-17,2025-07-17,2,******10,,,"108 SIXTH AVENUE,276501,Singapore",,,,Shopee,,Possibly super wealthy or connected to super wealthy; identity not certain but a Straits Times article mentions one Teo Choon Huat whose identity was stolen by Tan Say Wee,,,,,,Dreamwear Silicone Pillows,1,1
+CUST01204,Yap Hock Lee,,2025-07-19,2025-07-22,3,81380844,,,"252 bangkit road 05-398, 670252",,,,Whatsapp,,Only BIPAP,Bro Soo,,,,GB-28617874,BIPAP; Resmed p30i mask,2,1
+CUST01205,Hoo Yoe Lan c/o Lee Tian Fu,,2025-07-20,2025-07-23,3,97551809‬,,,538688.0,,,,Whatsapp,,"Patient is Hoo Yoe Lan, 78/F
+c/o her son Lee Tian Fu 
+
+Has done home sleep test, verified severe sleep apnea with AHI 73.4  Hx gasping for air, panting in sleep and snoring. Sleeps 830pm to 5am. Sometimes has daytime tiredness.
+
+Is also wheelchair bound; history of hypertension, high cholesterol, osteoporosis, anxiety, just few years ago the doctor in Khoo Teck Puat diagnosed her to have degenerative brain disease and mild Parkinson’s. She’s on madopar currently as well. Her body is very stiff and speech is rather slow now. 
+
+Joe saw the patient; F20 M is slightly too large; mouth is agape during sleep; overall muscle tone is low",Jo,,,,GB-2B617864,Doctor consult to Dr Nieh ; F20 medium ; Home Sleep Test 450 SGD; Trial for iBreeze Bipap,2,1
+CUST01206,Gayathiri Selvam,Gaya,2025-07-21,2025-08-04,3,97348973‬,,,,,,,Whatsapp,,"Patient is Gaya 
+
+Has done sleep study, diagnosed severe OSA, AHI 160
+Has daytime tiredness, night time snoring, has obesity, elevated blood pressure, no history of stroke or heart attack, and difficulty waking in morning
+
+Has concerns about suffocating  (without CPAP) and also concerned that air will be too much to breathe in with CPAP
+
+Blk 313, Ang mo Kio ave 3 #03-2296 560313.
+
+Can be visited on Monday night 8 or 9pm; Payment at end of trial; initially asked for credit card payment but I proposed 8% surcharge; Payment at end of trial; initially asked for credit card payment but I proposed 8% surcharge; possibly an NUH staff",,,,,GB-2B617883,Dreamwisp Mask; Resvent iBreeze Auto Bipap; Trial Bipap,2,1
+CUST01207,Ho Khek Heong,,2025-07-23,2025-07-23,2,83280519‬,,,"16 Bedok Rise 06-50
+The Glades
+Singapore 465409
+
+",,,,Whatsapp,,Brother of Ho Khek Pin; uses airsense 10; pre paid for n30i,,,,,,n30i mask,1,1
+CUST01208,"Sucila Gooal ""Sue""",Sue,2025-07-24,2025-07-24,2,86790788,,,"Blk 414 Sembawang Drive 14-716
+19 July 2025",,,,Hitpay,,,Nikki,,,,,CC Fees; Doctor Consult; Home Sleep Test Level 3,1,1
+CUST01209,Yeo Suan kit,,2025-07-27,2025-07-27,1,82823866,,,550319.0,,,,Whatsapp,,Na,Chris yap,,,,GB-2B560866,Resvent iBreeze Auto,1,0
+CUST01210,Damian Leong - LEONG WENG HUNG DAMIAN,,2025-07-31,2025-07-31,2,96181808,,,"421 Clementi Ave 1
+40-375
+120421",,,,Whatsapp,,"Aircurve 10, Philips wisp mask,  new to cpap therapy",Jo,,,,,Bipap setup and pressure optimization journey,1,1
+CUST01211,Kavan; Modi Kavan Kishore,,2025-07-31,2025-07-31,2,83973956,,,"Block 51 Changi South Ave 1
+#09-01
+SUTD Staff Housing
+485995",,,,Whatsapp,,Math lecturer at SUTD,Jo,,,,,Resmed p30i,1,1
+CUST01212,Alan Julian Jiang,,2025-08-04,2025-09-30,3,90385277,,,One Shenton 12-09,616 Bedok reservoir road #10-1124,,,Whatsapp,,"He does tech and has his own business. Seems not that willing to  share more about his business so I didn’t press; Julian you’re the patient 31/M
+Bad sleep, tried sleeping pills, tried sleep braces or oral appliance 
+Had sleep study at age 27, mild to moderate OSA
+Seen by dentist and seen by ent Dr Vyas during sleep study 
+
+I have proposed a mask and machines tryout session",Dr Ronnie yap,Jo,,,GB-2B564133; GB-2B630546,Dreamwear silicone pillows; Resmed p30i Mask; Resvent iBreeze Auto Bipap; Skip; iBreeze Auto CPAP - Trial,1,2
+CUST01213,Kim / Hsin,,2025-08-06,2025-08-06,2,97930575,,,"08-77, 780E WOODLANDS CRESCENT- WOODLANDS DEW, 735780, Singapore",,,,Lazada,,,,,,,,Dreamwear Silicone Pillows,1,1
+CUST01214,Lee Hui,,2025-08-08,2025-08-08,1,96338683,,,"13 Silat Avenue #10-44
+",,,,Whatsapp,,"Patient is Lee Hui referred by Dr Moses Lai 
+Suspected sleep apnea or narcolepsy 
+Has seen SGH but not done sleep test 
+Excessive daytime tiredness almost every day when waking in morning and around 3pm
+Partner has noticed heavy breathing; patient experiences taking deep forceful breath. Sometimes sleep talks and has vivid dreams. 
+Often wakes with heart rate 
+Afternoon naps lead to migraines 
+I have offered a trial of cpap therapy 
+BMI 20.5, 162cm and 54kg
+
+13 Silat Avenue #10-44
+Available tomorrow evening 8 Aug around 730pm",Dr Moses Lai,,,,GB-2B630547,Bipap trial; P30i,1,0
+CUST01215,Shawn Moh,,2025-08-13,2025-08-13,1,97846247,,,,,,,Whatsapp,Joe,"Shawn Moh is the patient, referred through BNI friend Wan Hong
+Previously on Devilbliss CPAP for ~10 years or more and has a 2 month old wisp mask
+Exploring new CPAP / Bipap
+
+Can also let Shawn try several masks
+
+27B West Coast Park (Botannia)
+08-07
+127722",Wan Hong,,,,Gb-2b612191        ,Bipap purchase,1,0
+CUST01216,Ji pei,,2025-08-15,2025-08-15,1,86732229,,,Blk 24 pasir panjang wholesale centre 01-187 s110024,,,,Whatsapp,,"Referred by Alice Goh, Henry Ang at Satoyu. Paid for by the boss, Tony. Wife is Connie. Another colleague Eileen enquired about sleep test for her hubby who snores. Ji Pei has daytime tiredness 7/7, has loud snoring and disturbing colleague who shares room in dorm. Wechat ID is j15993620059, region Xuchang, Henan.",Henry Ang (possibly found us online or through Dr Goh?),,,,GB-2B601648,Resmed p30i; ibreeze auto Bipap,1,0
+CUST01217,Raymond Lau,Raymond,2025-08-19,2025-08-19,1,98807111,,,"311C Clementi Ave 4, #07-197, Singapore 123311",,,,Whatsapp,,Jo nus CNM friend and now in PR role; Auto CPAP was packed inside a bipap box for some reason,Jo,,,,GB-2B560851,Resmed p30i Mask; iBreeze Auto CPAP - Trial,1,0
+CUST01218,Steven lee chai hee,Steven,2025-08-19,2025-08-19,4,96893528,,,T a,,,,Whatsapp,,Husband of Catherine Tay. Nice couple. Saw them at Chai Chee before. Doctor is Alvin tan at CGH.,Works as delivery driver for sports company pacific sports Pte Ltd in kaki Bukit,,,,,Sd card reading for ibreeze auto cpap,2,2
+CUST01219,Benjamin Ho - HO ZHE LOONG BENJAMIN,,2025-08-21,2025-08-21,1,82228238,,,"368 thomson road
+
+17-01",,,,Whatsapp,,Previously on Bmc G3 auto Cpap also has an existing Bmc N5A mask mask referred by BNI steadfast. Helicopter pilot and has connection to rsaf squadron medical doctor,Bni steadfast,,,,GB-2B630537,Dreamwisp Mask; iBreeze Auto Bipap - Trial,1,0
+CUST01220,Samantha D’Cotta,,2025-08-23,2025-08-23,1,81685768,,,"9C Woodlands Drive 72, #14-26, Singapore 738093",,,,Whatsapp,,"We can use this group to arrange a meetup ideally today 
+
+Patient is Stanley Selva’s wife 
+Samantha Gail D’Cotta
+
+2023 - explored a cpap machine for wife 
+At that time going for Weismann but decided too disruptive for sleep now she really needs it 
+
+Current situation 
+Daytime really tired falls asleep while sitting around 
+No official sleep test yet 
+Witnessed stoppages of breathing and challenges breathing - eg effort to breathe and loud inhale",Jo,,,,gb-2b617876,Resmed p30i Mask; Resvent iBreeze Auto Bipap,1,0
+CUST01221,Koh Choon Ngee,,2025-08-24,2025-08-24,1,98286029,,,T a,,,,Whatsapp,,"Patient is Mr Choon Ngee, Architect by profession 
+56 yo
+New to CPAP. He uses Samsung Health  app to monitor his sleep and one observation is that his O2 will drop to below 75 and records minimal deep sleep
+He also has day time sleepiness",Joe Neitham,,,,GB-28617870,Resmed p30i Mask; Resvent iBreeze Auto Bipap,1,0
+CUST01222,Mr poh c/o Candy Siaw - Siaw Wan Ping,Candy,2025-08-25,2025-08-25,2,85435311,,,Tba,,,,Whatsapp,,"Resmed Airsense 10 3g and f20 medium size. Mask looks like 1-2 years old. Cpap machine bears preventive maintenance mark of Easmed. 5-15, Epr 3, p95 is 10.6
+Hairdresser by profession (agreed to place wobbler in salon); originally Msian; 30 years in Singapore now, daughter studying nursing in ITE
+Sx567-0401
+Run hrs 7855
+Cx036-026-021-026-101-103-101",Jo,,,,,Cpap preventive maintenance,1,1
+CUST01223,"""Dino"" TRAKAKIS KOSTANTINOS",Dino,2025-08-26,2025-08-26,2,,,,Mountbatten,,,,Whatsapp,,Given free p30i mask; suggested I do CPAP education videos on YouTube and more professionally,,,,,,Home visit - mouth tape tutorial,1,1
+CUST01224,Roselen binte Rosenen,,2025-08-28,2025-10-03,3,92992454,,,304 Jurong East Street 32 #04-130 (Ros's sister's place),"BLOCK 822, JURONG WEST STREET 81, #03-3 (Ros's parents' place and she has no home of her own)
+92,640822,Singapore",,,Whatsapp,,"Roselen is the patient
+Has been seen by NUH sleep study + diagnosed OSA
+Lowest SpO2 was 61, and zero REM recorded 
+I have offered a CPAP / Bipap trial with mask fitting and various machines being tried out
+Pt will have 1 month trial due to arrangement with NUH",Jo,,,,GB-2B630539,Dreamwisp Mask; Resmed p30i Mask; Skip; iBreeze Auto Bipap - Trial,1,2
+CUST01225,Dzul - DZULKIFLI BIN JA'AFAR,,2025-08-30,2025-08-30,1,81136969,,,,Sure. Address: 334 Ubi Ave 1 #08-797 (400334),,,Whatsapp,,"Skgh. Ahi ~45(?). Did trial of Dreamstation auto cpap from hospital. Pressure comfort with DreamStation Auto was 7.10. Pressure comfort with iBreeze Auto CPAP was 8.10. Pressure comfort with iBreeze Auto BiPAP was 10.10. Patient was on Full Face F20 mask, size large. Patient also tried DreamWisp mask large, was not comfortable,... mouth does not seal. Mouth does not close so easily. He and his wife have 4 kids.
+
+ - One is in poly 2
+ - The youngest is in preschool
+
+The kids all attend different Tanjong Katong schools.
+
+ - TKPS
+ - Tanjong Katong Secondary
+
+The poly girl has already, has graduated from TKGS",Carousell,,,,GB-2B630543,Resvent iBreeze Auto Bipap,0,1
+CUST01226,Chan Chong You c/o Ong Su May,,2025-09-01,2025-09-01,1,8166669.0,,,,toa Payoh,,,Whatsapp and Yes CPAP UEN,,"May is his wife 
+Based on May’s sharing 
+
+Your hubby has loud snoring, you’ve observed breathing pauses
+Had minor stroke in 2019. 
+Had sleep test 7 or 8 years ago 
+He’s willing to try cpap 
+
+",Jo NG,,,,GB-2B630538,Resmed p30i Mask; Resvent iBreeze Auto Bipap; Skip,0,1
+CUST01227,Kenneth Lek,,2025-09-02,2025-09-02,1,97990038,,,"#23-04, 1007 LOWER DELTA ROAD - TERESA VILLE, 099310, Singapore",,,,Lazada,,,,,,,,Dreamwear Silicone Pillows,0,1
+CUST01228,Yin Peishi Jessica,,2025-09-02,2025-09-02,1,82980585,,,"#09-11, 30 SEGAR ROAD- BLOSSOM RESIDENCES, 677721, Singapore",,,,Lazada,,,,,,,,Resmed p30i mask,0,1
+CUST01229,"Dedy Setiawan ""nesshiee""",,2025-09-04,2025-09-04,1,8.210913E7,,,,,,,,,Phone number and address updated after WA check in . +65 8210 9130 and 87962897 still active. Wife is a part time seamstress. IT Employee. Guoco tower is office; Canberra is home.,,,,,,,1,0
+CUST01230,Joel Wee,,2025-09-05,2025-09-05,1, 98713921,,,,10 Farrer Road #06-07 S268822,,,Whatsapp,,"Quiet guy, wife (LY) did most of the talking, can tell the wife is the decision maker with regard to this CPAP transaction. AHI: 49, apnea happens mostly when Joel is on his back, likely positional apnea. The couple enjoys wine throughout the week which might impact the apnea episodes even more.",Dr Ronnie Yap,,,,GB-2B560858,Dreamwear Silicone Pillows; Skip; iBreeze Auto CPAP - Trial,0,1
+CUST01231,Cheryl Yi Mei Ying (Medipurpose),,2025-09-09,2025-10-08,2,8860385,,,,"13 Bidadari Park Dr #09-01 S(367804)
+Singapore",,,Whatsapp,,"Prev diagnosed with severe sleep apnea 
+Uppp surgery Feb 2023
+Still snore and having daytime tiredness and headaches
+
+Doctor said don’t need machine but just lose weight - I mentioned sorry to hear and surprised at this advice actually 
+
+Lost weight and changed diet too 
+Still not much energy and want to try cpap machine and assess daytime energy and headache difference
+
+Started on F20 medium, changed to p30i Joe followed up visit; p30i better than F20 full face mask of unknown size so far; but still sometimes nose pain'",Jo,,,,GB-2B630529,Dreamwisp Mask; Resmed p30i mask; Skip; iBreeze Auto Bipap - Trial,0,2
+CUST01232,Idran Junadi,,2025-09-09,2025-09-09,1,94794245,,,"06-131, 10C BENDEMEER ROAD- BENDEMEER LIGHT, 333010, Singapore",,,,Lazada,,,,,,,,Dreamwisp Mask,0,1
+CUST01233,Mohammed Nestaz,,2025-09-09,2025-09-09,1,92477723,,,"#03-414, Singapore, Singapore, 164 SIMEI ROAD, 520164, Singapore","10-44, 230 PASIR RIS STREET 21, 510230, Singapore",,,Lazada,,"Prev Apex trial, p30i mask",,,,,J378249248693,Dreamstation,0,1
+CUST01234,Nicholas Lim Kai Hung,,2025-09-09,2025-09-09,1,8726418,,,,"80 mount sinai 03-05
+277125",,,Whatsapp,,"Runs Starkle with co founder 
+http://starkleinc.com/
+Likely has tech and business background
+
+--
+Hi Jo! when I was speaking with Joe yesterday, I realised most of your ops still revolve around Whatsapp and google sheets. over time, this will bottleneck because your leads will be too much for your team too handle 😂 (sometimes too much business can be bad for ops)
+
+My cofounder Edward has helped Indonesian edutech centres expand across SEA through robust operational systems, content management, CRMs.. and recently one of our clients, Bespoke Habitat, one of Singapore’s fastest-growing coliving providers have also experienced a breakthrough with tech empowering their journey.
+Edward and I build bespoke systems that streamline ops and boost funnel conversions focused from customer journey from A to Z and strong follow-up systems.. we are focused on solving problems one at a time for our clients and take it step by step, making sure it makes financial sense throughout their growth stages
+
+If you’re already working with someone, that’s all good.. I’d still be happy to see how we can help. Maybe we can grab a small coffee sometime and at the same time, I’d love to learn more about sleep therapy and hear your perspective about my case too!",,NUH / Google Search,,,GB-2B630535,Resmed p30i Mask; Skip; iBreeze Auto Bipap - Trial,0,1
+CUST01235,Then Aik Bei (Deng yubei),,2025-09-13,2025-09-13,1,97585304,,,,Woodlands,,,Whatsapp,,Found yes cpap on tiktok. On f20 mask and didn't try others during appt. ,Jo,,,,GB-2B630532,Resvent iBreeze Auto Bipap,0,1
+CUST01236,Jansen Sng Kai Rong - Jansen KR,,2025-09-14,2025-09-14,1,98256567,,,,Blk 101 Bishan St 12 10-292 S570101,,,Whatsapp,,"Patient is Jansen 
+
+Snoring, and daytime tiredness(?)
+Elevated blood pressure
+Did sleep test with confirmed OSA
+New to cpap 
+
+I proposed a trial",Jo,,,,GB-2B560860,Skip; iBreeze Auto CPAP - Trial; na,0,1
+CUST01237,Yap Soon Mong c/o Suvene lim,,2025-09-16,2025-09-16,1,98421887,,,,123 Paya Lebar Way #11-2909 S381123,,,Whatsapp,,"Hi Suvene and Joe, we can use this group to set up a meeting
+
+Just to summarize your situation 
+
+Your dad is 87y/o. AHI is 36 and has excessive daytime sleepiness 
+Post stroke - speech and vision affected 
+
+Has slack jaw issues during sleep, mouth is quite wide open. Likely to need full face mask eg f20 mask. 
+
+I have shared that he’s a good candidate for cpap therapy with caveats (eg usually elderly folks may have challenges adopting cpap therapy) 
+
+Mostly Chinese speaking",Jo,,,,GB-2B630540,F20 full face mask; Skip; iBreeze Auto Bipap - Trial,0,1
+CUST01238,Mansha w/o Ashok,,2025-09-19,2025-09-19,1,90666595,,,,"40A lorong h telok kurau
+Singapore 426028",,,Whatsapp,,"Bipap settings 
+Ps 3.0 
+Epap min 3.5
+
+Ashok 
+
+Son is kishen  
+
+Doctors - 
+Christopher goh 
+Ong Thun how 
+
+Man Shah and Ashok,  husband and wife, both on CPAP therapy. Ashok is on the ResMed S9 but many nights he's not on the therapy. Man Shah has been having cobwebs in the eyes, basically it's like the blood vessels are bursting, and she has Lupus. She struggled when the AirSense 11 that she's on increased the pressure past a certain point. Her previous setting was Pmin 4, Pmax 15. I just gave her Pmin 4, Pmax 9, and she was quite comfortable actually on both the Ibreeze Auto BiPAP and the AirSense 11, so she's currently back on the AirSense 11. Let's see how she does with it. Her son Kishan is in the business of printing t-shirts and creating sports events that banks were subscribed to those like marathon runs etc so something like a competitor to Iron Man. Her doctor includes Christopher Goh and Ong Tun Howe asked her to recommend me to her doctors. The house that they live in is a rebuilt landed property. They bought it over, then they demolish, then they rebuild. The total construction cost was something like 4+ million, maybe 5 million. Very modern. It's got a lift inside of it.
+The money came from distributing Sanyo products, electronics. Currently, the current generation, they also sell this product called Air Fit to pharmacies.",,Google search for Resmed,,,,200sgd consult 2 hrs,0,1
+CUST01239,Lawrence Wee - WEE ENG SIANG (WANG YINGXIANG),,2025-09-21,2025-09-21,1,97491519,,,,Blk 210 Bukit Batok Street 21 #06-216 S650210,,,Whatsapp,,"Just to summarize 
+
+Lawrence you’re the patient 
+You’ve been seen by prof Khoo See Meng and team at AH+NUH
+
+Severe OSA, AHI 42.1
+Advised to be on cpap 
+
+Daytime tiredness, brain fog and memory issues 
+
+Heard about sleep apnea before covid 
+Recently did sleep test scheduled for early 2026
+Dr offered surgery, oral appliance, cpap 
+surgery less advisable due to relapse possibility 
+Oral appliance also sounds uncomfortable to him
+Joe Neitham positioned since Cpap is only solution might as well buy 
+Lawrence in sales. Travels. Researched various masks and machines and came to me cos found me on TikTok and we’re responsive and have after sales and good care
+Didn’t have to do much convincing 
+Nice chap and wife and family 
+Likely to give us good review and exposure",Nuh prof Khoo see Meng,,,,GB-2B630541,Resmed p30i Mask; Resvent iBreeze Auto Bipap; Skip,0,1
+CUST01240,Jason Lim Jia Yinn - Lim Jia Yinn Jason,,2025-09-22,2025-10-07,4,94564451,,,,"471A upper Serangoon crescent 14-394 
+531471",,,Whatsapp,,"40/M
+Seen by Nuffield ENT 
+Sleep test done and surfaced moderate OSA with snoring and bruxism 
+Daytime tiredness 7/7
+Disturbing bed partner; Just to summarize 
+
+Jason you’re the patient 40/M
+Seen by Nuffield ENT 
+Sleep test done and surfaced moderate OSA with snoring and bruxism 
+Daytime tiredness 7/7
+Disturbing bed partner 
+
+471A upper Serangoon crescent 14-394 
+531471
+
+Available Monday 10am or 2pm
+
+He tried BiPAP for 2 weeks. Generally happy with the outcome and the data however he finds the noise too overbearing and he even had to use ear plug.",Tiktok,,,,GB-2B630525; Sn: 23233471620,Resmed Airsense 10; Resmed p30i Mask; Skip; iBreeze Auto Bipap - Trial,1,3
+CUST01241,Tan Soo Khoon,,2025-09-26,2025-09-26,1,9617602,,,,821638.0,,,Whatsapp,,"Just to summarize
+Juvena’s dad is the patient 69/M 
+History of stroke, recovered well and no TMJ
+Has had hospital sleep test before - but misplaced the report. I’m guessing the sleep test outcome was sleep apnea 
+Did a trial before but had challenging outcomes during trial 
+
+Possibly previously on a Resmed cpap machine 
+
+Juvena’s dad is now willing to try cpap therapy again
+
+638A Punggol  drive  #11-443 s(821638)
+Would you be available on Friday around 9 or 10am?
+
+Juvena is a former nurse, critical care trained, knows Bipap and NIV
+
+Home visit:
+- tried both Cpap and BiPAP but finds Cpap was more comfortable 
+- tried all the masks but prefers dreamwear silicone which his daughter has",,Jo,,,GB-2B560863,Resvent iBreeze Auto,0,1
+CUST01242,Amos Yeo aysh - Yeo Sung Hur Amos,,2025-09-29,2025-09-29,1,93365236,,,,TBC,,,Whatsapp,,"Just to summarize 
+Amos you’re the patient 
+
+Sleep has been terrible. Daytime tiredness, needing naps, occasional falling asleep during unexpected moments
+
+Night time snoring and occasional stoppage of breathing observed 
+
+Has not gone for sleep test and heading out can be challenging for possible depression 
+
+Tired and blood and other tests don’t surface anything. Unexplained swelling. Discovered the concept of sleep apnea through a friend 
+
+I proposed a 2 week trial of cpap or Bipap therapy
+
+Open to visit joe in admiralty",,TBC,,,GB-2B630534,Resmed p30i Mask; Skip; iBreeze Auto Bipap - Trial,0,1
+CUST01243,liyakamil,,2025-10-03,2025-10-03,1,******40,,,,20******,,,Shopee,,,,,,,,Dreamwear Silicone Pillows,0,1
+CUST01244,Gan Choon Wah “Aerrick”,,2025-10-06,2025-10-06,1,98345015,,,,13 Lorong 104 Changi,,,Whatsapp,,Patient has elevated BP and headache when waking in morning. Snoring when supine. Suspected OSA. Please see for sleep test on,Jo,,,,,Home sleep test 400sgd,0,1
+CUST01245,Cheah Fatt,,2025-10-09,2025-10-09,1,81255771,,,,"Blk 730 #07-41
+Jurong West St 72
+S640730",,,Whatsapp,,"Catherine your dad (Fatt) is the patient, chinese speaking
+He has sleep apnea, has existing CPAP machine and mask
+Exploring next machine for your dad
+
+I have offered to let your dad try various machines and masks 
+
+Consult fee waived when you buy a CPAP or Bipap machine
+
+Blk 730 #07-41
+Jurong West St 72
+S640730
+
+Available tomorrow Sunday (what timings?)",Jo,,,,GB-2B630548,Resvent iBreeze Auto Bipap; Skip; na,0,1
+CUST01246,Denise Ong Mei Yan,,2025-10-10,2025-10-10,1,85182062,,,,Botannique @ Bartley blk 221 03-01,,,Whatsapp,,"Denise has a rather small nose, small nose pieces on both dreamwear and p30i both do not fit well.",Jo,,,,,Dreamwisp Mask; Resvent iBreeze Auto Bipap; Skip,0,1
+CUST01247,Jibraan Rasheed,,2025-10-13,2025-10-13,1,87887603,,,,20 Leedon park,,,Whatsapp,,"To summarize 
+Jibraan you’re the patient 
+Snoring and some daytime fatigue 
+Mostly disturbing bed partner 
+
+Seen by Dr lim KH and did sleep test. Ahi 15 and RDI 26 - discovered sleep apnea 
+
+Will see Dr lim for follow up 5 nov
+
+Keen on cpap or Bipap trial 
+If possible available today",Dr Lim,,,,Gb-2b639066,Resmed p30i Mask; Skip; iBreeze Auto Bipap - Trial,0,1
+CUST01248,Boon Teck,,2025-10-15,2025-10-15,1,96899751,,,,39 West Coast vale 15-15,,,Whatsapp,,"Patient is Boon Teck and violet is his wife
+
+Summary — 
+Suspected OSA
+Boon Teck has snoring and intermittent breathing pauses (these do tick the boxes for suspected sleep apnea)
+Also that there’s daytime tiredness (eg 7/7 days a week)
+Boon Teck is keen to address his sleep issues
+
+Sleep study has been arranged for a day between 20-22 Sep
+
+Proposed C/BPAP and mask fitting
+Day(?) or Night of 1 Oct 2025 (away next week)
+
+Address: 15-15 93 West Coast vale 126756
+
+Usual bedtime 1130AM to 730AM
+
+Note:
+- boon Teck is a natural mouth breather and he also has deviated septum 
+- breathing only with 1 side of the nose most time
+- tried nasal masks but finds it difficult to breathe out and also close his mouth",Jo,,,,GB-2B639049,F20; Skip; iBreeze Auto Bipap - Trial,0,1
+CUST01249,Nazree,,2025-10-15,2025-10-15,1,97544217,,,,476d cck 16-53,,,Whatsapp,,"Just to summarize 
+
+Nazree you’re the patient 
+Sleep apnea dx after being seen by NTFGH and having done sleep test 
+Suffered years without realising 
+Doctor recommended cpap machine 
+Daytime tiredness
+Snoring 
+I have offered a trial when buy a mask and place a deposit
+
+Availability: 15th Oct 5pm onwards.
+If ur team don't mind to drop by my place:
+476D choa chu kang ave 5 #16-53 s(684476)
+
+Noted:
+- Nazree is a natural mouth breather and he is open to using mouth tape",Jo,,,,GB-2B639062,Resmed p30i Mask; Skip; iBreeze Auto Bipap - Trial,0,1
+CUST01250,Heng - Seow Kuan heng,,2025-10-18,2025-10-18,1,98179995,,,,TBC - possibly east,,,Whatsapp,,"Heng is a 3D printing expert, car audio expert. He has his company Vx Audio. The science of installing car speakers is in expertise. There needs to be air behind the speakers, in the doors. He also has 3D printing expertise. He can print CPAP 3D parts, like the accessories like Airmini adapter",Phone call,,,,,Dreamwear Silicone Pillows; Resmed p10; Skip,0,1
+CUST01251,Kelly Leong,,2025-10-20,2025-10-20,1,96626293,,,,Kovan,,,Whatsapp,,"Hi Kelly and Joe
+We can use this group to arrange a meetup 
+
+Just to summarize 
+
+Mr Kelly Leong you’re the patient
+Referred by Susanne nam  
+Daytime tiredness even after 7 hrs sleep
+Dry mouth when wake
+I don’t recommend tape without cpap 
+Snoring disturbs bed partner
+
+Available Thursday and Friday to visit admiralty",Jo,,,,GB-2B564120,Resmed p30i Mask; Skip; iBreeze Auto CPAP - Trial,0,1
+CUST01252,Lionel Ling,,2025-10-29,2025-10-29,1,‭96287547‬,,,,8C Upper Boon Keng Road #19-552,,,Whatsapp,,,,,,,,Sleep Screening Sleep Image,0,1
+CUST01253,Abra Kimmie Cheung,Kimmie,,,2,90221362,,,,,,,,,,,,,,,,1,1
+CUST01254,Albert Kosasih real mobile number,Albert,,,2,6287836918560,,,,Indonesia,,,,,Alternative name Albert Ko ,,,,,,,1,1
+CUST01255,Allan John pang,Allan,,,2,,,,Marine Parade (Amber),,,,Whatsapp,,"Had nose skin reaction with apex wisp mask. Possibly a contact sore; served poorly by erikg, wasnt allowed to try various masks. In trial for Airsense 10.  ",,,,,,Dreamwear Silicone Pillows,1,1
+CUST01256,Alwi Abdul Jalil,Alwi,,,2,81123410,,,,,,Lazada. He bought quite a number of filters from me.,,,,,,,,,,1,1
+CUST01257,Anna Xu,Anna,,,2,‭98362979‬,,,,,,,,,,,,,,,,1,1
+CUST01258,Avi TBC Dreamwisp,Avi,,,2,‭98473257‬,,,,,,,,,,,,,,,,1,1
+CUST01259,Chloe,Chloe,,,2,97234397,,,,,,,,,Incomplete info. Any convos were before Sep 2023.,,,,,,,1,1
+CUST01260,Christine Chiang,Christine,,,2,‭96248933‬,,,,,,,,,,,,,,,,1,1
+CUST01261,Chua KM,,,,2,96893885,,kmchua@live.com,"330 BUKIT BATOK STREET 33,16-115Singapore 650330",,,,Lazada,,,,,,,,Disposable Filters x12,1,1
+CUST01262,Daniel Yeo,Daniel,,,2,97502543,,,"315 SERANGOON AVENUE 2,#10-214",,,,Lazada,Jo,,,,,,,Reusable Filters x2,1,1
+CUST01263,Donald Chia,Donald,,,2,96387638,,,,,,,,,,,,,,,,1,1
+CUST01264,Eric Toh (From Edmund Ng),Eric,,,2,,,,Blk 207 Jurong East St21#03-197 Singapore 600207,,,,,,,Edmund ng,,,,,,1,1
+CUST01265,Fang,Fang,,,2,96452175‬,,,,,,,,,,,,,,,,1,1
+CUST01266,Fily Mariana Gondo Cpap (dr Ronnie) Patient Is Andy Chandra Tan,Fily,,,2,‭+628122002556‬,,,,,,,,,,,,,,,,1,1
+CUST01267,Hoong Maeng Chan,,,,2,96786423‬,,,,,,,,,,,,,,,,1,1
+CUST01268,Jad sebaaly jad123,Jad,,,2,,,,,,,,,,,,,,,,,1,1
+CUST01269,Jeffrey Choo,Jeffrey,,,1,81255588‬,,,"Carribean at Keppel Bay, Block 16, #01-22",,,,,,Rapid Marine,,,,,J2817082616DD,Dreamstation; Dreamwear Gel Pillows,1,0
+CUST01270,Jenabelle (Ahgirl8888) Jing Yi Tai,Jenabelle,,,2,91696669‬,,,,,,,,,"Used to be a senior staff nurse at SGH. I had an intro call with her in Apr 2020. ; Used to be a senior staff nurse at SGH. I had an intro call with her in Apr 2020. 
+Sep 2025: Invited to Steadfast BOD and she brought Dr Shaun Loh. She's a medical concierge.",,,,,,,1,1
+CUST01271,Jerald Chan; Jay / Mita,Jerald,,,2,96887451/96887452,,,"18-05, Singapore,Singapore,10 LORONG AMPAS - D'LOTUS, 328784, Singapore","12-368, Singapore, Singapore, 651A JURONG WEST STREET 61, 641651, Singapore (Jerald-Jurong)",,,Lazada,,,,,,,,Dreamwisp Mask,1,1
+CUST01272,Jeremy Pang,Jeremy,,,3,‭91185235‬,,,,#06-450 blk 331 Tampines street 32.,,,Meetup,Jo,,,,,,J2817095F9FE,Disposable Filters x12 (free); Dreamstation; Dreamwear Gel Pillows,2,1
+CUST01273,Jess Tan (info just for reference),Jess,,,2,‭91194520‬,,,,,,,Nil,,,,,,,,,1,1
+CUST01274,Jimmy Lee,Jimmy,,,2,‭96258762‬,,,,,,,,,,,,,,,,1,1
+CUST01275,Jo Ng,Jo,,,1,9.8584461E7,,,,,,,,,,,,,,J28185400E153,,1,0
+CUST01276,Joanne for Chen Moi Lan,Joanne,,,4,91167011,,,,,,,,,,,,,,,,2,2
+CUST01277,"Jovita, Wife of Savio",Jovita,,,2,83625075‬,,,,,,,,,,,,,,,,1,1
+CUST01278,"KC, Robert Nam's son in law, c/o susanne nam",KC,,,2,96277878,,,,,,,,,,,,,,,,1,1
+CUST01279,Kenneth Cordero,Kenneth,,,4,82620435,,,,,,Filipino who Lives in AMK with Singaporean wife. They're interior designers and lighting designers. ,,,Defoamed Sep 2021,,,,,,,2,2
+CUST01280,Kieran Yeo @600 + 150,Bro Kieran,,,1,‭97800142‬,,,,,,,,,,,,,,J28170789599D,,1,0
+CUST01281,Leah Lee,Sis Huie,,,1,‭97489212‬,,,,,,,,,,,,,,J281709443BC3,,1,0
+CUST01282,Low Siew Luan,Aunty Siew Luan,,,1,‭91514589‬,,,,,,,,,,,failed trial,,,TBC,,1,0
+CUST01283,Marine Chioh,Marine,,,2,‭92377745‬,,,,,,,,,,,,,,,,1,1
+CUST01284,Neo Tian Cheng,Chengs,,,1,‭92215369‬,,,,,,,,,,,,,,J281701279B4A,,1,0
+CUST01285,Nikole Neo,Nikole,,,2,‭87884047‬,,,,,,,,,,,,,,,,1,1
+CUST01286,Nurliana,Liana,,,4,96309856,,,,,,,,,Partial record. Bought CPAP(?) before Sep 2023. Paid via Latitude Pay. Referred by Dr Sajeena.,,,,,,,2,2
+CUST01287,Phua Li Guen,Li Guen,,,2,‭91703176‬,,,,,,,,,,,,,,,,1,1
+CUST01288,Ppl above this line have been WAed,Ppl,,,1,,,,,,,,,,,,,,,,,0,1
+CUST01289,Saw mi mi,Mi Mi,,,2,83895336‬,,,,,,,,,"Set up of Airsense 10. Mask tryouts. She fit the f&p eson 2 best. Likely needs S nose piece but medium size fit her well too.  Logistics Provider. Possibly runs Land Sea Air Services Co.,Ltd
+
+",,,,,,Professional services,1,1
+CUST01290,Started offering customers instant 2SGD cashback if they whatsapp me,Started,,,1,,,,,,,,,,,,,,,,,0,1
+CUST01291,Syanti Dewi Mulia,Syanti,,,2,‭6281808888778‬,,,,,,,,,,,,,,,,1,1
+CUST01292,Terence Tang,Terence,,,2,98372297,,,,,,,,,,,,,,,,1,1
+CUST01293,Timothy Lee,Ps Tim,,,1,‭94895424‬,,,,,,,,,,,,,,J281708324921,,1,0
+CUST01294,Viking,Viking,,,4,92391137,,,,,,,,,Viking son of Chen Moi Lam,,,,,,,2,2
+CUST01295,Vinod Vaskaran,Vinod,,,1,90661390,,,"335B YISHUN STREET 31,15-65",,,,Lazada,Jo,He decided to ask for refund and to return the item. He's very polite and kind and bought Starbucks for me (2 cups somemore),,,,,J2733890485C9 (Vinod returned this Dreamstation),Dreamstation,1,0
+CUST01296,Zhi Hong,Zhi Hong,,,2,‭88110135‬,,,,,,,,,,,,,,,,1,1